--- conflicted
+++ resolved
@@ -1341,12 +1341,6 @@
     The font size of the big numbers, the small ones will be 2.5 times smaller,
     the value must be an integer in the range of 8 to 96, +
     default is 25
-<<<<<<< HEAD
-
-Direct program control::
-
-Using goobject to set the above listed properties:
-=======
 
 toggle_readout::
     A left mouse click will toggle the DRO readout through the differnt modes ["Rel", "Abs", "DTG"]. +
@@ -1357,9 +1351,7 @@
 ====
 
 Direct program control::
-======
-Using gobject to set the above listed properties:
->>>>>>> 2d0d74a1
+    Using gobject to set the above listed properties:
 
     [widget name].set_property(property, value)
 
