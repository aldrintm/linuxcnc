[[cha:gmoccapy]]

= GMOCCAPY

== Introduction

'GMOCCAPY' is a GUI for LinuxCNC, designed to be used with a touch screen,
but can also be used on normal screens with a mouse or hardware buttons and MPG
wheels, as it presents HAL Pins for the most common needs. Please find more
information in the following.

It offers the possibility to display up to 4 axis, support a lathe mode for
normal and back tool lathe and can be adapted to nearly every need, because
gmoccapy supports embedded tabs and side panels. As a good example for that see
http://wiki.linuxcnc.org/cgi-bin/wiki.pl?Gmoccapy_plasma[gmoccapy_plasma]

It has support for integrated virtual keyboard (onboard or matchbox-keyboard),
so there is no need for a hardware keyboard or mouse, but it can also be used
with that hardware. Gmoccapy offers a separate settings page to configure most
settings of the GUI without editing files.

'GMOCCAPY' can be localized very easy, because the corresponding files are
separated from the linuxcnc.po files, so there is no need to translate unneeded
stuff. The files are placed in */src/po/gmoccapy*. Just copy the gmoccapy.pot
file to something like fr.po and translate that file with gtranslator or poedit.
After a make you got the GUI in your preference language. Please publish your
translation, so it can be included in the official packages and be published to
other users. At the Moment it is available in English, German, Spanish, Polish,
Serbian and Hungarian. Feel free to help me to introduce more languages,
*nieson@web.de*. If you need help, don't hesitate to ask.

image::images/gmoccapy_4_axis.png[align="left"]

== Requirements

Gmoccapy has been tested on Ubuntu 10.04 and 12.04 and Debian Wheezy, with
LinuxCNC 2.6 ,2.7, and master, if you use other versions, please inform about
problems or solutions on the
http://www.linuxcnc.org/index.php/english/forum/41-guis/26314-gmoccapy-a-new-screen-for-linuxcnc[LinuxCNC forum] or the
http://www.cncecke.de/forum/showthread.php?t=78549[German CNC Ecke Forum] or
https://lists.sourceforge.net/lists/listinfo/emc-users[LinuxCNC users mailing list]

The minimum screen resolution for gmoccapy, using it without side panels is
*979 x 750 Pixel*, so it should fit to every standard screen.

==  How To Get gmoccapy

Beginning with LinuxCNC 2.6 gmoccapy is included in the standard installation.
So the easiest way to get gmoccapy on you controlling PC, is just to get the
http://www.linuxcnc.org/index.php/english/download[ISO] and install
from the CD / DVD /USB-Stick.

If you do have already installed an earlier LinuxCNC version, check how to
update http://wiki.linuxcnc.org/cgi-bin/wiki.pl?UpdatingTo2.6[here].

You will receive updates with the regular deb packages.

You will get a similar screen to the following:
The design may variate depending on your config.

image::images/gmoccapy_3_axis.png[align="left"]

== Basic Configuration

There is really not to much to configure just to run gmoccapy, but there are some points 
you should take care off if you want to use all the features of the GUI.

You will find the following INI files included, just to show the basics: +
 +
 * gmoccapy.ini +
 * gmoccapy_4_axis.ini +
 * gmoccapy_lathe.ini +
 * gmoccapy_lathe_imperial.ini +
 * gmoccapy_left_panel.ini +
 * gmoccapy_right_panel.ini +
 * gmoccapy_messages.ini +
 * gmoccapy_pendant.ini +
 * gmoccapy_sim_hardware_button.ini +
 * gmoccapy_tool_sensor.ini +
 * gmoccapy_with_user_tabs.ini +
 +
The names should explain the main intention of the different INI Files. +

If you use an existing configuration of your machine, just edit your INI according to this document. +

IMPORTANT: If you want to use <<gmoccapy:macros,MACROS>>, don't forget to set the path to your macros or 
subroutines folder as described below.

So let us take a closer look to the the INI file and what you need to include 
to use gmoccapy on your machine: +

[[gmoccapy:display-section]]
=== The DISPLAY Section

 [DISPLAY]
 DISPLAY = gmoccapy
 PREFERENCE_FILE_PATH = gmoccapy_preferences
 DEFAULT_LINEAR_VELOCITY = 166.666
 MAX_LINEAR_VELOCITY = 166.666
 MAX_FEED_OVERRIDE = 1.5
 MAX_SPINDLE_OVERRIDE = 1.2
 MIN_SPINDLE_OVERRIDE = 0.5
 LATHE = 1
 BACK_TOOL_LATHE = 1
 PROGRAM_PREFIX = ../../nc_files/

''''

The most important part is to tell LinuxCNC to use gmoccapy, editing the [DISPLAY] section.

 [DISPLAY]
 DISPLAY = gmoccapy

 PREFERENCE_FILE_PATH = gmoccapy_preferences

The line PREFERENCE_FILE_PATH gives the location and name of the preferences file to be used.
In most cases this line will not be needed, it is used by gmoccapy to store your settings of the GUI, 
like themes, DRO units, colors, and keyboard settings, etc., see <<gmoccapy:settings-page,settings page>> for more details. 

[NOTE]
If no path or file is given, gmoccapy will use as default
<your_machinename>.pref, if no machine name is given in your INI File it will
use gmoccapy.pref  The file will be stored in your config directory, so the
settings will not be mixed if you use several configs. If you only want to use
one file for several machines, you need to include PREFERENCE_FILE_PATH in your
INI.

----
DEFAULT_LINEAR_VELOCITY = 166.666
----

Sets the default linear velocity in machine units per second.

[NOTE]
If no value is given, a value of 15 will be applied. If you don't set max
linear velocity, the default linear velocity will be reduced to the default
value max linear velocity (60).

If you don't set max velocity in TRAJ, it may be reduced as well see
<<gmoccapy:traj-section,TRAJ section>>

----
MAX_LINEAR_VELOCITY = 166.666
----

Sets the value of the max velocity for jogging in machine units per second.

[NOTE] If no value is given, a value of 60 will be applied.

----
MAX_FEED_OVERRIDE = 1.5
----

Sets the maximum feed override, in the example given, you will be allowed to
override the feed by 150%.

----
MAX_SPINDLE_OVERRIDE = 1.2
MIN_SPINDLE_OVERRIDE = 0.5
----

Will allow you to change the spindle override within a limit from 50% to 120%.

----
LATHE = 1
BACK_TOOL_LATHE = 1
----

The first line set the screen layout to control a lathe.

The second line is optional and will switch the X axis in a way you need for a
back tool lathe. Also the keyboard shortcuts will react in a different way.

[TIP]
See also the <<gmoccapy:lathe-section, Lathe Specific Section>>

* PROGRAM_PREFIX = ../../nc_files/

Is the entry to tell linuxcnc/gmoccapy where to look for the ngc files.

[NOTE]
If not specified Gmoccapy will look in the following order for ngc files:
linuxcnc/nc_files and then the users home directory.

.Configuration of tabs and side panels

You can add embedded programs to gmoccapy like you can do in axis, touchy and
gscreen. All is done by gmoccapy automatically if you include a few lines in
your INI file in the DISPLAY section.

If you never used a glade panel, I recommend to read the excellent documentation.
http://www.linuxcnc.org/docs/html/gui/gladevcp.html[Glade VCP]

.Example

----
 EMBED_TAB_NAME = DRO
 EMBED_TAB_LOCATION = ntb_user_tabs
 EMBED_TAB_COMMAND = gladevcp -x {XID} dro.glade

 EMBED_TAB_NAME = Second user tab
 EMBED_TAB_LOCATION = ntb_preview
 EMBED_TAB_COMMAND = gladevcp -x {XID} vcp_box.glade
----

All you have to take care off, is that you include for every tab or side panel
the mentioned three lines,

* EMBED_TAB_NAME = Represents the name of the tab or side panel, it is up to you
  what name you use, but it must be present!


* EMBED_TAB_LOCATION = Is the place where your program will be placed in the GUI.

.valid values are:

* ntb_user_tabs            (as main tab, covering the complete screen)'
* ntb_preview              (as tab on the preview side)'
* box_left                 (on the left, complete high of the screen)
* box_right                (on the right, in between the normal screen and the button list)
* box_coolant_and_spindle  (will hide the coolant and spindle frames and introduce your glade file here)
* box_cooling              (will hide the cooling frame and introduce your glade file)
* box_spindle              (will hide the spindle frame and introduce your glade file)
* box_vel_info             (will hide the velocity frames and introduce your glade file)
* box_custom_1             (will introduce your glade file left of vel_frame)
* box_custom_2             (will introduce your glade file left of cooling_frame)
* box_custom_3             (will introduce your glade file left of spindle_frame)
* box_custom_4             (will introduce your glade file right of spindle_frame)

See the different INI files included to see the differences

* EMBED_TAB_COMMAND = the command to execute, i.e.

----
gladevcp -x {XID} dro.glade
----

Includes a custom glade file called dro.glade in the mentioned location
The file must be placed in the config folder of your machine.

----
gladevcp h_buttonlist.glade
----

Will just open a new user window called h_buttonlist.glade note the difference,
this one is stand alone, and can be moved around independent from gmoccapy
window.

----
camview-emc -w {XID}
----

Will add a live image from a web cam to the location you specified. Take care
that camview-emc is installed, as it is not by default. Detailed information
for camview and linuxcnc at: http://psha.org.ru/b/camview-emc.html[cam view]

----
gladevcp -c gladevcp -u hitcounter.py -H manual-example.hal manual-example.ui
----

Will add a the panel manual-example.ui, include a custom python handler,
hitcounter.py and make all connections after realizing the panel according to
manual-example.hal.

Here are some examples:


.ntb_user_tabs - with integrated camview program

image::images/gmoccapy_ntb_user_tab.png[align="left"]

.ntb_preview - as maximized version

image::images/gmoccapy_ntb_preview_maximized_2.png[align="left"]

.ntb_preview

image::images/gmoccapy_ntb_preview.png[align="left"]

.box_left - showing gmoccapy in edit mode

image::images/gmoccapy_with_left_box_in_edit_mode.png[align="left"]

.box_right - and gmoccapy in MDI mode

image::images/gmoccapy_with_right_panel_in_MDI_mode.png[align="left"]

.Configuration of User Created Messages

Gmoccapy has the ability to create hal driven user messages. To use them you need to introduce some lines
in the [DISPLAY] section of the INI file.

Here is how to set up 3 user pop up message dialogs the messages support pango markup language.
Detailed information about the markup language can be found at https://developer.gnome.org/pango/stable/PangoMarkupFormat.html[Pango Markup]

----
MESSAGE_TEXT    = The text to be displayed, may be pango markup formated
MESSAGE_TYPE    = "status" , "okdialog" , "yesnodialog"
MESSAGE_PINNAME = is the name of the hal pin group to be created
----

 * 'status' : Will just display a message as pop up window, using the messaging
   system of gmoccapy

 * 'okdialog' : Will hold focus on the message dialog and will activate a
  "-waiting" Hal_Pin OUT. Closing the message will reset the waiting pin

 * 'yesnodialog' : Will hold focus on the message dialog and will activate
   a "-waiting" Hal_Pin bit OUT it will also give access to an "-response"
   Hal_Pin Bit Out, this pin will hold 1 if the user clicks OK, and in all
   other states it will be 0 Closing the message will reset the waiting pin
   The response Hal Pin will remain 1 until the dialog is called again

.Example
----
MESSAGE_TEXT = This is a <span background="#ff0000" foreground="#ffffff">
info-message</span> test
MESSAGE_TYPE = status
MESSAGE_PINNAME = statustest

MESSAGE_TEXT = This is a yes no dialog test
MESSAGE_TYPE = yesnodialog
MESSAGE_PINNAME = yesnodialog

MESSAGE_TEXT = Text can be <small>small</small>, <big>big</big>, <b>bold</b <i>italic</i>, and even be <span color="red">colored</span>.
MESSAGE_TYPE = okdialog
MESSAGE_PINNAME = okdialog
----

The specific hal pin conventions for these can be found under the
<<gmoccapy:user-created-message, User Messages>>  hal pin section.

[[gmocappy:rs274ngc]]

=== The RS274NGC Section

----
[RS274NGC]
SUBROUTINE_PATH = macros
----

Sets the path to search for macros and other subroutines.

[[gmoccapy:macros]]

=== The MACRO Section

You can add macros to gmoccapy, similar to touchy's way. A macro is nothing
else than a ngc-file. You are able to execute complete CNC programs in MDI
mode, by just pushing one button. To do so, you have to add a section like so:

----
[MACROS]
MACRO = i_am_lost
MACRO = hello_world
MACRO = jog_around
MACRO = increment xinc yinc
MACRO = go_to_position X-pos Y-pos Z-pos
----

This will add 5 macros to the MDI button list.
Please note, that maximal 9 macros will appear in the GUI, due to place
reasons. But it is no error placing more in your INI file.

image::images/gmoccapy_mdi_hidden_keyboard.png[align="left"]

The name of the file must be *exactly the same* as the name given in the MACRO
line. So the macro '*i_am_lost*' will call the file '*i_am_lost.ngc*'.

.The macro files must follow some rules:

* the name of the file need to be the same as the name mentioned in the macro
  line, just with the ngc extension
* The file must contain a subroutine like so: '*O<i_am_lost> sub*', the name
  of the sub must match exactly (*case sensitive*) the name of the macro
* the file must end with an endsub '*O<i_am_lost> endsub*' followed by an
 '*M2*' command
* the files need to be placed in a folder specified in your INI file in the
  RS274NGC section (see <<gmocappy:rs274ngc,RS274NGC>>)

The code in between sub and endsub will be executed by pushing the
corresponding macro button.

[NOTE]
You will find the sample macros in macros folder placed in the gmoccapy
sim folder.


Gmoccapy will also accept macros asking for parameters like:

----
go_to_position X-pos Y-pos Z-pos
----

The parameters must be separated by spaces. This calls a file
'go_to_position.ngc' with the following content:

----
; Test file go to position
; will jog the machine to a given position

O<go_to_position> sub

G17
G21
G54
G61
G40
G49
G80
G90

;#1 = <X-Pos>
;#2 = <Y-Pos>
;#3 = <Z-Pos>

(DBG, Will now move machine to X = #1 , Y = #2 , Z = #3)
G0 X #1 Y #2 Z #3

O<go_to_position> endsub
M2
----

After pushing the '*execute macro button*', you will be asked to enter the
values for '*X-pos Y-pos Z-pos*' and the macro will only run if all values
have been given.

[NOTE]
If you would like to use a macro without any movement, see also the notes in <<sub:NOT_ENDING_MACROS,known problems>>

image::images/gmoccapy_getting_macro_info.png[align="left"]

[[gmoccapy:traj-section]]

=== The TRAJ Section

----
MAX_VELOCITY = 230.000
----

Sets the maximal velocity of the machine, this value will also take influence
to default velocity.

== HAL Pins

gmoccapy exports several hal pin to be able to react to hardware devices.
The goal is to get a GUI that may be operated in a tool shop, completely/mostly
without mouse or keyboard.

[NOTE]
You will have to do all connections to gmoccapy pins in your postgui.hal file,
because they are not available before loading the GUI completely.

=== Right And Bottom Button Lists

The screen has two main button lists, one on the right side an one on the
bottom. The right handed buttons will not change during operation, but the
bottom button list will change very often. The buttons are count from up to
down and from left to right beginning with "0".

In hal_show you will see the right (vertical) buttons are:

* gmoccapy.v-button-0
* gmoccapy.v-button-1
* gmoccapy.v-button-2
* gmoccapy.v-button-3
* gmoccapy.v-button-4
* gmoccapy.v-button-5
* gmoccapy.v-button-6

and the bottom (horizontal) buttons are:

* gmoccapy.h-button-0
* gmoccapy.h-button-1
* gmoccapy.h-button-2
* gmoccapy.h-button-3
* gmoccapy.h-button-4
* gmoccapy.h-button-5
* gmoccapy.h-button-6
* gmoccapy.h-button-7
* gmoccapy.h-button-8
* gmoccapy.h-button-9

As the buttons in the bottom list will change according the mode and other
influences, the hardware buttons will activate different functions, and you
don't have to take care about switching functions around in hal, because that
is done completely by gmoccapy!

These pins are made available to be able to use the screen without an touch
panel, or protect it from excessive use by placing hardware buttons around
the panel.

image::images/gmoccapy_0_9_7_sim_hardware_button.png[align="left"]

=== Velocities And Overrides

All sliders from gmoccapy can be connected to hardware encoder or hardware
potentiometers.

To connect encoders the following pin are exported:

* gmoccapy.max-vel-counts          =  HAL_S32 (Maximal Velocity of the
  machine)
* gmoccapy.jog-speed-counts        =  HAL_S32 (Jog velocity)
* gmoccapy.spindle-override-counts =  HAL_S32 (spindle override)
* gmoccapy.feed-override-counts    =  HAL_S32 (feed override)
* gmoccapy.reset-feed-override     =  HAL_BIT (reset the feed override
  to 100 %)
* gmoccapy.reset-spindle-override  =  HAL_BIT (reset the spindle override
  to 100 %)

To connect potentiometers, use the following hal pin:

* gmoccapy.analog-enable           = HAL_BIT   Must be True, to allow analog
  inputs
* gmoccapy.jog-vel-value           = HAL_FLOAT To adjust the jog velocity
  slider
* gmoccapy.max-vel-value           = HAL_FLOAT To adjust the max velocity
  slider
* gmoccapy.feed-override-value     = HAL_FLOAT To adjust the feed override
  slider
* gmoccapy.spindle-override-value  = HAL_FLOAT To adjust the spindle override
  slider

The float pin do accept values from 0.0 to 1.0, being the percentage value
you want to set the slider value.

[WARNING] If you use both connection types, do not connect the same slider to
both pin, as the influences between the two has not been tested! Different
sliders may be connected to the one or other hal connection type.

[IMPORTANT] Please be aware, that for the jog velocity depends on the turtle
button state, it will lead to different slider scales depending on the mode
(turtle or rabbit). Please take also a look to
<<gmoccapy:jog-velocity,jog velocities and turtle-jog hal pin>> for more
details.

.Example
----
Spindle Override Min Value =  20 %
Spindle Override Max Value = 120 %
gmoccapy.analog-enable = 1
gmoccapy.spindle-override-value = 0.25

value to set = Min Value + (Max Value - Min Value) * gmoccapy.spindle-override-value
value to set = 20 + (120 - 20) * 0.25
value to set = 45 %
----

=== Jog Hal Pins

All axis given in the INI File have a jog-plus and a jog-minus pin, so
hardware momentary switches can be used to jog the axis.

For the standard config following hal Pin will be available:

* gmoccapy.jog-x-plus
* gmoccapy.jog-x-minus
* gmoccapy.jog-y-plus
* gmoccapy.jog-y-minus
* gmoccapy.jog-z-plus
* gmoccapy.jog-z-minus

If you use a 4 axis INI file, there will be two additional pins

* gmoccapy.jog-<your fourth axis letter >-plus
* gmoccapy.jog-<your fourth axis letter >-minus

For a "C" axis you will see:

* gmoccapy.jog-c-plus
* gmoccapy.jog-c-minus

[[gmoccapy:jog-velocity]]

=== Jog Velocities And Turtle-Jog Hal Pin

The jog velocity can be selected with the corresponding slider. The scale of
the slider will be modified if the turtle button (the one showing a rabbit or a
turtle) has been toggled. If the button is not visible, it might have been
disabled on the <<gmoccapy:turtle-jog,settings page>>. If the button shows the
rabbit-icon, the scale is from min to max machine velocity. If it shows the
turtle, the scale will reach only 1/20 of max velocity by default. The used
divider can be set on the <<gmoccapy:turtle-jog,settings page>>.

So using a touch screen it is much easier to select smaller velocities.

=== Jog Increment Hal Pins

The jog increments are selectable through hal pins, so a select hardware
switch can be used to select the increment to use. There will be a maximum
of 10 hal pin for the increments given in the INI File, if you give more
increments in your INI File, they will be not reachable from the GUI as they
will not be displayed.

If you have 6 increments in your hal you will get *7* pins:

* gmoccapy.jog-inc-0
* gmoccapy.jog-inc-1
* gmoccapy.jog-inc-2
* gmoccapy.jog-inc-3
* gmoccapy.jog-inc-4
* gmoccapy.jog-inc-5
* gmoccapy.jog-inc-6

jog-inc-0 is unchangeable and will represent continuous jogging.

[[gmoccapy:hardware-unlock]]

=== Hardware Unlock Pin

To be able to use a key switch to unlock the settings page the following
pin is exported.

* gmoccapy.unlock-settings

The settings page is unlocked if the pin is high.
To use this pin, you need to activate it on the settings page.

=== Error Pins

 * gmoccapy.error
 * gmoccapy.delete-message

gmoccapy.error is an bit out pin, to indicate an error, so a light can lit or even the machine may
be stopped. It will be reseted with the pin gmoccapy.delete-message. gmoccapy.delete-message will
delete the first error and reset the gmoccapy.error pin to False after the last error has been cleared.

NOTE: Messages or user infos will not affect the gmoccapy.error pin, but the gmoccapy.delete-message
pin will delete the last message if no error is shown!

[[gmoccapy:user-created-message]]

=== User Created Message HAL Pins

gmoccapy may react to external errors, using 3 different user messages:
All are HAL_BIT pin.

'Status'

* gmoccapy.messages.statustest

'Yesnodialog'

* gmoccapy.messages.yesnodialog
* gmoccapy.messages.yesnodialog-waiting
* gmoccapy.messages.yesnodialog-responce

'Okdialog'

* gmoccapy.messages.okdialog
* gmoccapy.messages.okdialog-waiting

To add user created message you need to add the message to the INI file in the
[DISPLAY] section. Here are a couple of examples.

----
MESSAGE_BOLDTEXT = LUBE SYSTEM FAULT
MESSAGE_TEXT = LUBE FAULT
MESSAGE_TYPE = okdialog
MESSAGE_PINNAME = lube-fault

MESSAGE_BOLDTEXT = NONE
MESSAGE_TEXT = X SHEAR PIN BROKEN
MESSAGE_TYPE = status
MESSAGE_PINNAME = xpin
----

To 'connect' new pins to and input you need to do this in the postgui HAL file.
Here are some example connections that have the signal connected to an input
some place else in the HAL file.

----
net gmoccapy-lube-fault gmoccapy.messages.lube-fault
net gmoccapy-lube-fault-waiting gmoccapy.messages.lube-fault-waiting
net gmoccapy-xpin gmoccapy.messages.xpin
----

For more information on HAL files and the net command see the
<<cha:basic-hal-reference,Basic HAL Reference>>.

=== Spindle Feedback Pins

There are two pins for spindle feedback

* gmoccapy.spindle_feedback_bar
* gmoccapy.spindle_at_speed_led

'gmoccapy.spindle_feedback_bar' will accept an float input to show the spindle
speed.
'gmoccapy.spindle_at_speed_led' is an bit-pin to lit the GUI led if spindle is
at speed.

=== Pins To Indicate Program Progress Information

There are three pins giving information over the program progress

* gmoccapy.program.length HAL_S32 showing the total number of lines of the
  program
* gmoccapy.program.current-line HAL_S32 indicating the current working line
  of the program
* gmoccapy.program.progress HAL_FLOAT giving the program progress in
  percentage

The values may not be very accurate, if you are working with subroutines or
large remap procedures, also loops will cause different values.

=== Tool related pin

.Tool Change Pin

This pin are provided to use gmoccapy's internal tool change dialog, similar to
the one known from axis, but with several modifications, so you will not only
get the message to change to 'tool number 3', but also the description of that
tool like '7.5 mm 3 flute cutter'. The information is taken from the tool
table, so it is up to you what to display.

image::images/manual_toolchange.png[align="left"]

* gmoccapy.toolchange-number HAL_S32 The number of the tool to be changed
* gmoccapy.toolchange-change HAL_BIT Indicate that a tool has to be changed
* gmoccapy.toolchange-changed HAL_BIT Indicate toll has been changed

Usually they are connected like this for a manual tool change:

----
net tool-change gmoccapy.toolchange-change <= iocontrol.0.tool-change
net tool-changed gmoccapy.toolchange-changed <= iocontrol.0.tool-changed
net tool-prep-number gmoccapy.toolchange-number <= iocontrol.0.tool-prep-number
net tool-prep-loop iocontrol.0.tool-prepare <= iocontrol.0.tool-prepared
----

.Tool Offset Pins

This pins allows you to show the active tool offset values for X and Z in the
tool information frame. You should know that they are only active after G43
has been sent.

image::images/gmoccapy_0_9_7_tool_info.png[align="left"]

* gmoccapy.tooloffset-x
* gmoccapy.tooloffset-z

Connect them in your postgui hal.

----
 net tooloffset-x gmoccapy.tooloffset-x <= motion.tooloffset.x
 net tooloffset-z gmoccapy.tooloffset-z <= motion.tooloffset.z
----

Please note, that gmoccapy takes care of its own to update the offsets,
sending an G43 after any tool change, *but not in auto mode!*

[IMPORTANT]
So writing a program makes you responsible to include an G43 after
each tool change!

[[gmoccapy:auto-tool-measurement]]

== Auto Tool Measurement

Gmoccapy offers an integrated auto tool measurement. To use this feature, you
will need to do some additional settings and you may want to use the
offered hal pin to get values in your own ngc remap procedure.

[IMPORTANT] Before starting the first test, do not forget to enter the probe
height and probe velocities on the settings page! See 
<<gmoccapy:tool-measurement,Settings Page Tool Measurement>>

It might be also a good idea to take a look at the tool measurement video:
see <<gmoccapy:tool-measurement-videos,tool measurement related videos>>

Tool Measurement in gmoccapy is done a little bit different to many other GUI.
You should follow these steps:

* touch of you workpiece in X and Y
* measure the hight of your block from the base where your tool switch is
  located, to the upper face of the block (including chuck etc.)
* Push the button block height and enter the measured value
* Go to auto mode and start your program

here is a small sketch:

image::images/sketch_auto_tool_measurement.png[align="left"]

With the first given tool change the tool will be measured and the offset will
be set automatically to fit the block height. The advantage of the gmoccapy
way is, that you do not need a reference tool.

[NOTE]
Your program must contain a tool change at the beginning! The tool will be
measured, even it has been used before, so there is no danger, if the block
height has changed. There are several videos showing the way to do that on
you tube.


=== Tool Measurement Pins

Gmoccapy offers 5 pins for tool measurement purpose. The pins are mostly used
to be read from a gcode subroutine, so the code can react to different values.

* gmoccapy.toolmeasurement HAL_BIT enable or not tool measurement
* gmoccapy.blockheight HAL_FLOAT the measured value of the top face of the
  workpiece
* gmoccapy.probeheight HAL_FLOAT the probe switch height
* gmoccapy.searchvel HAL_FLOAT the velocity to search for the tool probe switch
* gmoccapy.probevel HAL_FLOAT the velocity to probe tool length

=== Tool Measurement INI File Modifications

Modify your INI File to include the following:

.The RS274NGC section

----
[RS274NGC]
# Enables the reading of INI and HAL values from gcode
FEATURES=12

# is the sub, with is called when a error during tool change happens
ON_ABORT_COMMAND=O <on_abort> call

# The remap code
REMAP=M6  modalgroup=6 prolog=change_prolog ngc=change epilog=change_epilog
----

.The Tool Sensor Section

The position of the tool sensor and the start position of the probing movement,
all values are absolute coordinates, except MAXPROBE, what must be given in
relative movement.

----
[TOOLSENSOR]
X = 10
Y = 10
Z = -20
MAXPROBE =  -20
----

.The Change Position Section

This is not named TOOL_CHANGE_POSITION  on purpose - canon uses that name and
will interfere otherwise. The position to move the machine before giving the
change tool command. All values are in absolute coordinates.

----
[CHANGE_POSITION]
X = 10
Y = 10
Z = -2
----

.The Python Section

The Python plug ins serves interpreter and task.

----
[PYTHON]
# The path to start a search for user modules
PATH_PREPEND = python
# The start point for all.
TOPLEVEL = python/toplevel.py
----

=== Needed Files

You must copy the following files to your config directory

First make a directory 'python' in your config folder from
'your_linuxcnc-dev_directory/configs/sim/gmoccapy/python' copy 'toplevel.py' to
your 'config_dir/python' folder. Copy 'remap.py' to your 
'config_dir/python' folder Copy 'stdglue.py' to your 'config_dir/python'
folder.

From 'your_linuxcnc-dev_directory/configs/sim/gmoccapy/macros'
copy 'on_abort.ngc' to the directory specified in the SUBROUTINE_PATH see
<<gmocappy:rs274ngc, RS274NGC Section>>.
From 'your_linuxcnc-dev_directory/configs/sim/gmoccapy/macros'
copy 'change.ngc' to the directory specified as SUBROUTINE_PATH see
<<gmocappy:rs274ngc, RS274NGC Section>>.
Open 'change.ngc' with a editor and uncomment the following lines
(49 and 50):

----
F #<_hal[gmoccapy.probevel]>
G38.2 Z-4
----

You may want to modify this file to fit more your needs.

=== Needed Hal Connections

Connect the tool probe in your hal file like so:

----
net probe  motion.probe-input <= <your_input_pin>
----

The line might look like this:

-------
 net probe  motion.probe-input <= parport.0.pin-15-in
-------

In your postgui.hal file add:

-------
# The next lines are only needed if the pins had been connected before
unlinkp iocontrol.0.tool-change
unlinkp iocontrol.0.tool-changed
unlinkp iocontrol.0.tool-prep-number
unlinkp iocontrol.0.tool-prepared

# link to gmoccapy toolchange, so you get the advantage of tool description on change dialog
net tool-change gmoccapy.toolchange-change <= iocontrol.0.tool-change
net tool-changed gmoccapy.toolchange-changed <= iocontrol.0.tool-changed
net tool-prep-number gmoccapy.toolchange-number <= iocontrol.0.tool-prep-number
net tool-prep-loop iocontrol.0.tool-prepare <= iocontrol.0.tool-prepared
-------

[[gmoccapy:settings-page]]

== The Settings Page

To enter the page you will have to click on
image:images/gmoccapy_settings_button.png[align="left"]
and give an unlock code, witch is *123* as default. If you want to change it
at this time you will have to edit the hidden preference file, see
<<gmoccapy:display-section,the display section>> for details.

The page looks at the moment like so:

image::images/gmoccapy_settings_appearance.png[align="left"]

The page is separated in three main tabs:

=== Appearance

On this tab you will find the following options:

Main Window::
    Here you can select how you wish the GUI to start. The main reason for this was the wish to get an easy + 
    way for the user to set the starting options without the need to touch code. +
    +
    You have three options: + 

* start as full screen
* start maximized
* start as window
    +
    If you select start as window the spinboxes to set the position and size will get active. + 
    One time set, the GUI will start every time on the place and with the size selected. + 
    Nevertheless the user can change the size and position using the mouse, but that will +
    not have any influence on the settings. +

'*hide the cursor*' does allow to hide the cursor, what is very useful if you
use a touch screen.

Keyboard::
    The check-boxes allows the user to select if he want the on board keyboard to be shown immediately, + 
    when entering the MDI Mode, when entering the offset page, the tooledit widget or when open a program + 
    in the EDIT mode. The keyboard button on the bottom button list will not been affected by this settings, + 
    so you be able to show or hide the keyboard by pressing the button. The default behavior will be set by + 
    the check-boxes. + 
    + 
    Default are : +  

* show keyboard on offset = True
* show keyboard on tooledit = False
* show keyboard on MDI = True
* show keyboard on EDIT = True
* show keyboard on load file = False

If the keyboard layout is not correct, i.e. clicking X gives Z, than the
layout has not been set properly, related to your locale settings. For
onboard it can be solved with a small batch file with the following content:

[NOTE]
If this section is not sensitive, you have not installed a virtual keyboard,
+ supported are 'onboard' and 'matchbox-keyboard'.

----
 #!/bin/bash
 setxkbmap -model pc105 -layout de -variant basic
----

The letters "de" are for German, you will have to set them according to your
locale settings. Just execute this file before starting LinuxCNC, it can be
done also adding a starter to your local folder.

----
./config/autostart
----

So that the layout is set automatically on starting.

For matchbox-keyboard you will have to make your own layout, for a German
layout ask in the forum.

[NOTE]
If this section is not sensitive, you have not installed a virtual keyboard,
supported are 'onboard' and 'matchbox-keyboard'.

On Touch Off::
    give the option to show the preview tab or the offset page tab if you enter the touch off mode by clicking the 
    corresponding bottom button.

* show preview
* show offsets

As the notebook tabs are shown, you are able to switch between both views in
any case.

Show Aux Display::
    By clicking this button a additional window will be opened. This button is only sensitive, if a file named 'gmoccapy2.glade'
    is located in your config folder. You can build the Aux Screen using Glade. 

WARNING: 'The main window of the aux screen must be named window2'

DRO Options::
You have the option to select the background colors of the different DRO states.
So users suffering from protanopia (red/green weakness) are able to select proper colors

By default the backgrounds are:

* Relative mode  = black
* Absolute mode  = blue
* Distance to go = yellow

The foreground color of the DRO can be selected with:

* homed color   = green
* unhomed color = red

'show dro in preview' +
the DRO will be shown in the preview window + + 

'show offsets'+ 
the Offsets will be shown in the preview window + + 

'show DTG' + 
the distance to go will be shown in the preview window + + 
 +
'show DRO Button' + 
will allow you to display additional buttons on the left side of the DRO. +

It will display: +
* one button to switch from relative to absolute coordinates, +
* one button to toggle between distance to go and the other states +
* and one button to toggle the units from metric to imperial and vice versa.

[WARNING] It is not recommended to use this option, because the user will
loose the auto unit option, which will toggle the units according to the
active gcode G20 / G21.

[NOTE] *You can change through the DRO modes (absolute, relative, distance
to go) by clicking on the DRO!*

'Use Auto Units' + 
allows to disable the auto units option of the display, so you can run a program in inches and watch the DRO in mm. + + 

'size' + 
allows to set the size of the DRO font, default is 28, if you use a bigger screen you may want to increase the size up to 56. 
    If you do use 4 axis, the DRO font size will be 3/4 of the value, because of space reason. + + 

'digits' +  
sets the number of digits of the DRO from 1 to 5. + 
 
NOTE: Imperial will show one digit more that metric. So if you are in imperial machine units and set the digit value to 1, you will get no digit at all in metric.

'toggle DRO mode' + 
if not active, a mouse click on the DRO will not take any action. + 
By default this checkbox is active, so every click on any DRO will toogle the DRO readout from actual to relative to DTG (distance to go). + + 

Preview::

'Grid Size' Sets the grid size of the preview window. Unfortunately the size
*has to be set in inches*, even if your machine units are metric. We do hope
to fix that in a future release.

[NOTE] The grid will not be shown in perspective view.

'Show DRO' +
Will show the a DRO also in the preview window, it will be shown automatically in fullsize preview

'Show DTG' will show also the DTG (direct distance to end point) in the
preview, only if Show DRO is active and not full size preview.

'Show Offsets' will show the offsets in the preview window.

[NOTE] If you only check this option and leave the others unchecked, you will
get in full size preview a offset page

'Mouse Button Mode' this combobox you can select the button behavior of the
mouse to rotate, move or zoom within the preview.

* left rotate, middle move, right zoom
* left zoom, middle move, right rotate
* left move, middle rotate, right zoom
* left zoom, middle rotate, right move
* left move, middle zoom, right rotate
* left rotate, middle zoom, right move

Default is left move, middle zoom, right rotate.

The mouse wheel will still zoom the preview in every mode.

[TIP]
If you select an element in the preview, the selected element will be
taken as rotation center point.

File to load on start up::
    Select the file you want to be loaded on start up. 
    In other GUI changing this was very cumbersome, because the users where forced to edit the INI File.

Select the file you want to be loaded on start up. If a file is loaded, it can
be set by pressing the current button to avoid that any program is loaded at
start up, just press the None button.

The file selection screen will use the filters you have set in the INI File,
if there aren't any filters given, you will only see *ngc* files. The path
will be set according to the INI settings in [DISPLAY] PROGRAM_PREFIX

Jump to dir::
    you can set here the directory to jump to if you press the corresponding button 
    in the file selection dialog.

image::images/gmoccapy_file_selection_dialog_with_keyboard.png[align="left"]

Themes and Sounds::
    This lets the user select what desktop theme to apply and what error and messages sounds should be played.
    By default "Follow System Theme" is set.

=== Hardware

image::images/gmoccapy_settings_hardware.png[align="left"]

Hardware MPG Scales::
For the different Hal Pin to connect MPG Wheels to, you may select individual scales to be applied.
The main reason for this was my own test to solve this through hal connections, resulting in a very 
complex hal file. Imagine a user having an MPG Wheel with 100 ipr and he wants to slow down the max 
vel from 14000 to 2000 mm/min, that needs 12000 impulses, resulting in 120 turns of the wheel! 
Or an other user having a MPG Wheel with 500 ipr and he wants to set the spindle override witch has 
limits from 50 to 120 % so he goes from min to max within 70 impulses, meaning not even 1/4 turn.

By default all scales are set using the calculation:

----
(MAX - MIN)/100
----

Keyboard shortcuts::
Some users want to jog there machine using the keyboard buttons and there are others that will never allow this.
So everybody can select whether to use them or not.

Default is to use keyboard shortcuts.

Please take care if you use a lathe, than the shortcuts will be different.
See <<gmoccapy:lathe-section,the Lathe section>>

 * Arrow Left = X minus
 * Arrow Right = X plus
 * Arrow up = Y plus
 * Arrow Down = Y minus
 * Page Up = Z plus
 * Page Down = Z minus

 * F1 = Estop (will work even if keyboard shortcuts are disabled)
 * F2 = Machine on

 * ESC = Abort

There are additional keys for message handling, see
<<gmoccapy:message-behavior,Message behavior and appearance>>

 * WINDOWS = Delete last message
 * <STRG><SPACE> = Delete all messages

Unlock options::

There are three options to unlock the settings page:

* use unlock code (the user must give a code to get in)
* Do not use unlock code (There will be no security check)
* Use hal pin to unlock  (hardware pin must be high to unlock the settings,
  see <<gmoccapy:hardware-unlock, hardware unlock pin>>

Default is use unlock code (default = *123*)

Spindle::
The start RPM sets the rpm to be used if the spindle is started and no S value has been set.

The start RPM sets the rpm to be used if the spindle is started and no S value
has been set.

With the MIN and MAX settings you set the limits of the spindle bar shown in
the INFO frame on the main screen. It is no error giving wrong values. If you
give a maximum of 2000 and your spindle makes 4000 rpm, only the bar level will
be wrong on higher speeds than 2000 rpm.

----
default values are
MIN = 0
MAX = 6000
----

[[gmoccapy:turtle-jog]]

Turtle Jog:: [[sub:turtle_jog]]
This settings will have influence on the jog velocities.

* 'hide turtle jog button' will hide the button right of the jog velocity
slider, if you hide this button, please take care that it shows the rabbit
icon, otherwise you will not be able to jog faster than the turtle jog velocity,
which is calculated using the turtle jog factor.

* 'Turtle jog factor' sets the scale to apply for turtle jog mode. If you set
a factor of 20, the max jog velocity will be 1/20 of max velocity of the machine
if in turtle mode (button pressed, showing the turtle)

[NOTE]
This button can be activated using the
<<gmoccapy:jog-velocity,turtle-jog>> hal pin.

=== Advanced Settings

image::images/gmoccapy_settings_advanced.png[align="left"]

[[gmoccapy:tool-measurement]]

.Tool Measurement

If this part is not sensitive, you do not have a valid INI file configuration
to use tool measurement.

Please check <<gmoccapy:auto-tool-measurement, Auto Tool Measurement>>

* Use auto tool measurement : If checked, after each tool change, a tool
measurement will be done, the result will be stored in the tool table and an
G43 will be executed after the change.

.Probe Information

The following informations are taken from your INI file and must be given
in absolute coordinates

 * X Pos. = The X position of the tool switch
 * Y Pos. = The Y position of the tool switch
 * Z Pos. = The X position of the tool switch, we will go as rapid move to 
 this coordinate

 * Max. Probe = is the distance to search for contact, an error will be
 launched, if no contact is given. The distance has to be given in relative
 coordinates, beginning the move from Z Pos., so you have to give a negative
 value to go down!

 * Probe Height = is the height of your probe switch, you can measure it.
 Just touch off the base where the probe switch is located and set that to
 zero. Then make a tool change and watch the tool_offset_z value, that is the
 hight you must enter here.

.Probe velocities

 * Search Vel. = The velocity to search for the tool switch, after contact
 the tool will go up again and then goes toward the probe again with probe
 vel, so you will get better results. 

 * Probe Vel. = Is the velocity for the second movement to the switch, it
 should be slower to get better touch results.(In sim mode, this is
 commented out in macros/change.ngc, otherwise the  user would have to click
 twice on the probe button)

.Tool Changer

If your 4'th axis is used in a tool changer, you may want to hide the DRO
and all the other buttons related to that axis.

You can do that by checking the checkbox, that will hide:

 * 4'th axis DRO
 * 4'th axis Jog button
 * 4'th axis home button
 * column of 4'th axis in the offsetpage
 * column of 4'th axis in the tolleditor

[[gmoccapy:message-behavior]]

.Message Behavior And Appearance

This will display small pop up windows displaying the message or error text,
the behavior is very similar to the one axis uses. You can delete a specific
message, by clicking on it's close button, if you want to delete the last one,
just hit the WINDOWS key on your keyboard, or delete all messages at ones
with <STRG><SPACE>.

You are able to set some options:

 * X Pos = The position of the top left corner of the message in X counted
 in pixel from the top left corner of the screen.
 * Y Pos = The position of the top left corner of the message in Y counted
 in pixel from the top left corner of the screen.
 * Width = The width of the message box
 * max = The maximum messages you want to see at ones, if you set this to 10,
 the 11th message will delete the first one, so you will only see the last 10
 ones.
 * Font = The font and size you want to use to display the messages
 * use frames = If you activate the checkbox, each message will be displayed
 in a frame, so it is much easier to distinguish the messages. But you will
 need a little bit more space.
 * The button launch test message will just do what it is supposed to, it will
 show a message, so you can see the changes of your settings without the need
 to generate an error.

.Run From Line Option

You can allow or disallow the run from line. This will set the corresponding
button insensitive (grayed out), so the user will not be able to use this
option. The default is disable run from line.

[WARNING]
It is not recommend to use run from line, as LinuxCNC will not take care of
any previous lines in the code before the starting line. So errors or crashes
are very probable.

.Log Actions

If this button is active, nearly every button press or relevant action of
LinuxCNC will be logged in the ALARM history. This is very useful for
debugging.

[[gmoccapy:lathe-section]]

== Lathe Specific Section

If in the INI File LATHE = 1 is given, the GUI will change its appearance
to the special needs for a lathe. Mainly the Y axis will be hidden and the
jog buttons will be arranged in a different order.

.Normal Lathe

image::images/gmoccapy_lathe.png[align="left"]

.Back Tool Lathe

image::images/gmoccapy_back_tool_lathe.png[align="left"]

As you see the R DRO has a black background and the D DRO is gray. This will
change according to the active G-Code G7 or G8. The active mode is visible by
the black background, meaning in the shown images G8 is active.

The next difference to the standard screen is the location of the Jog Button.
X and Z have changed places and Y is gone. You will note that the X+ and X-
buttons changes there places according to normal or back tool lathe.

Also the keyboard behavior will change:

Normal Lathe:

 * Arrow Left = Z minus
 * Arrow Right = Z plus
 * Arrow up = X minus
 * Arrow Down = X plus

Back Tool Lathe:

 * Arrow Left = Z minus
 * Arrow Right = Z plus
 * Arrow up = X plus
 * Arrow Down = X minus

The tool information frame will show not only the Z offset, but also the X
offset and the tool table is showing all lathe relevant information.

== Plasma Specific Section

image::images/gmoccapy_plasma_1.png[align="left"]

There is a very good WIKI, which is actually growing, maintained by Marius
see http://wiki.linuxcnc.org/cgi-bin/wiki.pl?Gmoccapy_plasma[Plasma wiki page]

== Video On You Tube

This are videos showing gmoccapy in action, unfortunately the videos don't
show the latest version of gmoccapy, but the way to use it will not change
much in the future. I will try to actualize the videos as soon as possible.

=== Basic Usage

https://www.youtube.com/watch?v=O5B-s3uiI6g

=== Simulated Jog Wheels

http://youtu.be/ag34SGxt97o

=== Settings Page

https://www.youtube.com/watch?v=AuwhSHRJoiI

=== Simulated Hardware Button

Deutsch = http://www.youtube.com/watch?v=DTqhY-MfzDE

English = http://www.youtube.com/watch?v=ItVWJBK9WFA

=== User Tabs

http://www.youtube.com/watch?v=rG1zmeqXyZI

[[gmoccapy:tool-measurement-videos]]

=== Tool Measurement Video

Auto Tool Measurement Simulation = http://youtu.be/rrkMw6rUFdk

Auto Tool Measurement Screen = http://youtu.be/Z2ULDj9dzvk

Auto Tool Measurement Machine = http://youtu.be/1arucCaDdX4

== Known problems 

=== Strange numbers in the info area

If you get strange numbers in the info area of gmoccapy like:

image::images/strange_numbers.png[align="left"]

You have made your config file using an older version of StepConfWizard.
<<<<<<< HEAD
It has made a wrong entry in the INI file under the [TRAJ] named
MAX_LINEAR_VELOCITY = xxx. Change that entry to MAX_VELOCITY = xxx 
=======
It has made a wrong entry in the INI file under the [TRAJ] named MAX_LINEAR_VELOCITY = xxx. 
Change that entry to MAX_VELOCITY = xxx 

=== Not ending macro [[sub:NOT_ENDING_MACROS]]

If you use a macro without movement, like this one:

---------
 o<zeroxy> sub

G92.1
G92.2
G40

G10 L20 P0 X0 Y0

o<zeroxy> endsub 
m2
---------

gmoccapy will not see the end of the macro, because the interpreter needs to 
change its state to IDLE, but the macro does not even set the interpreter to
a new state. To avoid that just add a G4 P0.1 line to get the needed signal. 
The correct macro would be:

---------
 o<zeroxy> sub

G92.1
G92.2
G40

G10 L20 P0 X0 Y0

G4 P0.1

o<zeroxy> endsub 
m2
---------
>>>>>>> 7c1f1aff
<|MERGE_RESOLUTION|>--- conflicted
+++ resolved
@@ -1426,12 +1426,8 @@
 image::images/strange_numbers.png[align="left"]
 
 You have made your config file using an older version of StepConfWizard.
-<<<<<<< HEAD
 It has made a wrong entry in the INI file under the [TRAJ] named
 MAX_LINEAR_VELOCITY = xxx. Change that entry to MAX_VELOCITY = xxx 
-=======
-It has made a wrong entry in the INI file under the [TRAJ] named MAX_LINEAR_VELOCITY = xxx. 
-Change that entry to MAX_VELOCITY = xxx 
 
 === Not ending macro [[sub:NOT_ENDING_MACROS]]
 
@@ -1469,4 +1465,3 @@
 o<zeroxy> endsub 
 m2
 ---------
->>>>>>> 7c1f1aff
