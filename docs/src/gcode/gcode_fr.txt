:lang: fr
:toc:

= Tout le G-code de LinuxCNC

[[cha:Le-G-code]] (((Le G-code)))

== Conventions d'écriture du G-code

Dans une commande type, le tiret ('-') signifie une valeur réelle et les signes
('<>') indiquent un item facultatif.

Si 'L-' est écrit dans une commande, le signe '-' fera référence à 'Lnombre'.
De la même manière, le signe '-' dans 'H-' peut être appelé le 'Hnombre' et
ainsi de suite pour les autres lettres. Une valeur facultative sera
écrite '<L->'.

Dans les blocs de G-code, le mot 'axes' signifie n'importe quel axe
défini dans la configuration.

Une valeur réelle peut être:

* - un nombre explicite, '4' par exemple.
* - une expression, '[2+2]' par exemple.
* - une valeur de paramètre, '#88' par exemple.
* - une fonction unaire de la valeur, 'acos[0]' par exemple.

Dans la plupart des cas, si des mots d'axes sont donnés
parmi 'XYZABCUVW', ils spécifient le point de destination.

Les axes sont donnés dans le système de coordonnées courant,
à moins qu'explicitement décrit comme étant dans le système de coordonnées
absolues (machine).

Les axes sont facultatifs, tout axe omis gardera sa valeur courante.

Tout item dans un bloc de G-code, non explicitement décrit comme facultatif,
sera requis. Une erreur sera signalée si un item requis est omis.

Dans les commandes, les valeurs suivant les lettres sont souvent
données comme des nombres explicites. Sauf indication contraire, les
nombres explicites peuvent être des valeurs réelles. Par exemple, 'G10
L2' pourrait aussi bien être écrite 'G[2*5] L[1+1]'. Si la valeur du
paramètre '100' étaient '2', 'G10 L#100' signifierait également la même
chose.


[[sec:Table-des-index-du-G-code]]
== Table d'index du G-code
(((Table des index du G Code)))

[width="75%", options="header", cols="2^,5<"]
|==============================================================================
|Sections                        | Descriptions
|<<sec:G0,G0>>  | Interpolation linéaire en vitesse rapide
|<<sec:G1,G1>> | Interpolation linéaire en vitesse travail
|<<sec:G2-G3,G2/G3>>  | Interpolation circulaire sens horaire/anti-horaire
|<<sec:G4-Tempo,G4>>           | Temporisation
<<<<<<< HEAD
|<<sec:G5_1-B-spline,G5.1>>    | B-Spline quadratique
|<<sec:G5_2-G5_3-NURBs,G5.2 G5.3>>    | NURBs Block '(expérimental)'
=======
|<<sec:G5-Cubic-Spline,G5>>         |Spline cubique
|<<sec:G5_1-Quadratic-Spline,G5.1>> |B-Spline quadratique
|<<sec:G5_2-G5_3-NURBS,G5.2>>       |NURBS, ajout point de contrôle
|<<sec:G5_2-G5_3-NURBS,G5.3>>       |NURBS, exécute
>>>>>>> ea8e59ac
|<<sec:G7-Mode-diametre,G7>>   | Mode diamètre (sur les tours)
|<<sec:G8-Mode-rayon,G8>>| Mode rayon (sur les tours)
|<<sec:G10-L1,G10 L1>>   | Ajuste les valeurs de l'outil en table d'outils
|<<sec:G10-L10,G10 L10>> | Modifie les valeurs de l'outil dans la table d'outils
|<<sec:G10-L11,G10 L11>> | Fixe les valeurs de l'outil dans la table d'outils
|<<sec:G10-L2,G10 L2>>   | Fixe l'origine d'un système de coordonnées
|<<sec:G10-L20,G10 L20>> | Fixe l'origine du système de coord. aux valeurs calculées
|<<sec:G17-G18-G19,G18 G19>>  | Choix du plan de travail
|<<sec:G20-G21-Unites-Machine,G20 G21>>         | Unités machine
|<<sec:G28-G28_1-Aller-a-une-position,G28 G28.1>> | Aller à une position prédéfinie
|<<sec:G30-G30_1-Aller-a-une-position-predefinie,G30 G30.1>> | Aller à une position
prédéfinie
|<<sec:G33-Broche-synchronisee,G33>>   | Mouvement avec broche synchronisée
|<<sec:G33_1-Taraudage-rigide,G33.1>>    | Taraudage rigide
|<<sec:G38-x-Palpeur,G38>> | Mesures au palpeur
|<<sec:G40,G40>>           | Révocation de la compensation de rayon d'outil
|<<sec:G41-G42,G41 G42>>       | Compensation de rayon d'outil
|<<sec:G41_1-G42_1,G41.1 G42.1>> | Comp. dynamique de rayon d'outil à gauche/à droite
|<<sec:G43,G43>> | Compensation de longueur d'outil d'après une table d'outils
|<<sec:G43_1,G43.1>> | Compensation dynamique de longueur d'outil
|<<sec:G49-Revocation-Longueur-Outil,G49>>  | Révocation de la compensation de
longueur d'outil
|<<sec:G53-Mouvement-Coordonnees-Absolues,G53>> | Déplacements en coordonnées
machine (Absolues)
|<<sec:G54-a-G59_3,G54 à G59.3>>     | Choix du système de coordonnées (1 à 9)
|<<sec:G61-G61_1,G61 G61.1>>   | Mode trajectoire exacte/mode arrêts exacts
|<<sec:G64,G64>>| Mode trajectoire continue avec tolérance
|<<sec:G73-Percage-avec-brise-copeaux,G73>> | Cycle de perçage avec brise copeau
|<<sec:G76-Filetage,G76>>      | Cycle de filetage multipasses (tour)
|<<sec:G80-Revocation-modaux,G80>>       | Révocation des codes modaux
|<<sec:G81-Cycle-de-percage,G81>>        | Cycle de perçage
|<<sec:G82-Cycle-de-percage,G82>>        | Autres cycles de perçage
|<<sec:G83-Percage-avec-debourrage,G83>> | Perçage avec débourrage
|<<sec:G84-Taraudage-a-droite,G84>>      | Taraudage à droite '(pas encore implémenté)'
|<<sec:G85-Alesage-retrait-travail,G85>> | Alésage, retrait en vitesse travail
|<<sec:G86-Alesage-retrait-rapide,G86>>  | Alésage, retrait en vitesse rapide
|<<sec:G87-Back-Boring,G87>>        | Cycle d'alésage arrière '(pas encore implémenté)'
|<<sec:G88-Alesage-Retrait-Manuel-Out,G88>> | Cycle alésage, Stop, Retrait manuel
'(pas encore implémenté)'
|<<sec:G89-Alesage-Tempo,G89>> | Cycle d'alésage avec tempo, recul vitesse travail
|<<sec:G90-G91,G90>>       | Types de déplacement
|<<sec:G90_1-G91_1,G90.1 G91.1>>     | Arc I,J,K, centre absolu ou relatif
|<<sec:G92,G92>> | Décalages d'origines avec mise à jour des paramètres
|<<sec:G92_1-G92_2,G92.1 G92.2>> | Révocation des décalages d'origine
|<<sec:G92_3,G92.3>> | Applique contenu des paramètres aux déc. d'origine
|<<sec:G93-G94-G95-Modes,G93>>   | Modes de vitesse
|<<sec:G96-G97-Broche,G96>>    | Vitesse de coupe constante (IPM ou m/mn)
|<<sec:G96-G97-Broche,G97>>    | Vitesse en tours par minute
|<<sec:G98-G99-Set,G98>>       | Options de retrait des cycles de perçage
|==============================================================================

[[sec:G0]]
== G0 Interpolation linéaire en vitesse rapide
(((G0 Interpolation linéaire en vitesse rapide)))(((rapide)))

----
G0 axes
----

Pour un mouvement linéaire en vitesse rapide, programmer 'G0 axes',
tous les mots d'axe sont facultatifs. Le 'G0' est facultatif si le mode mouvement
courant est déjà 'G0'. Cela produit un mouvement linéaire vers le point de
destination à la vitesse rapide courante (ou moins vite si la machine n'atteint
pas cette vitesse). Il n'est pas prévu d'usiner la matière quand une
commande G0 est exécutée. Un G0 seul peut être utilisé pour passer le mode
de mouvement courant en G0.

.Exemple avec G0:
----
G90 (Fixe les déplacements en mode absolu)
G0 X1 Y-2.3 (mouvement linéaire en vitesse rapide du point courant à X1 Y-2.3)
M2 (fin de programme)
----

* Voir les sections <<sec:G90-G91,G90>> et <<sec:M2-M30,M2>> pour plus
d'informations.

Si la compensation d'outil est active, le mouvement sera
différent de celui décrit ci-dessus, voir la section
<<sec:Compensation-rayon-d-outil, sur la compensation de d'outil>>.

Si 'G53' est programmé sur la même ligne, le mouvement sera également
différent, voir la section <<sec:G53-Mouvement-Coordonnees-Absolues, sur les
mouvements en coordonnées absolues>>.

////
Si un mouvement 'G0' déplace seulement des axes rotatifs et que la
position de la cible pour ces axes est dans une échelle de -360 à 360 degrés,
le mouvement sera organisé pour que chaque axe rotatif fasse moins d'un tour
complet.
////

C'est une erreur si:

* Un mot d'axe est indiqué sans valeur réelle.
* Un mot d'axe est indiqué qui n'est pas configuré.

[[sec:G1]]
== G1 Interpolation linéaire en vitesse travail
(((G1 Interpolation linéaire en vitesse travail)))

----
G1 axes
----

Pour un mouvement linéaire en vitesse travail, (pour usiner ou non)
programmer 'G1 axes', tous les mots d'axe sont facultatifs. Le 'G1' est
facultatif si le mode de mouvement courant est déjà 'G1'.
Cela produira un mouvement linéaire vers le point de destination à
la vitesse de travail courante (ou moins vite si la machine n'atteint
pas cette vitesse). Un G1 seul peut être utilisé pour passer le mode de
mouvement courant en G1.

.Exemple avec G1:
----
G90 (Fixe les déplacements en mode absolu)
G1 X1.2 Y-3 F10 (mouvement linéaire à 10 unités/mn du point courant à X1.2 Y-3)
Z-2.3 (mouvement linéaire à 10 unités/mn du point courant à Z-2.3)
Z1 F25 (mouvement linéaire de l'axe Z à 25 unités/mn vers Z1)
M2 (Fin de programme)
----

* Voir les sections <<sec:G90-G91,G90>> et <<sec:M2-M30,M2>> pour plus
d'informations.

Si la compensation d'outil est active, le mouvement sera
différent de celui décrit ci-dessus, voir la section
<<sec:Compensation-rayon-d-outil, sur la compensation d'outil>>.
Si 'G53' est programmé sur la même ligne, le mouvement sera également
différent, voir la section <<sec:G53-Mouvement-Coordonnees-Absolues, sur les
mouvements en coordonnées absolues>>.

C'est une erreur si:

* - Aucune vitesse d'avance travail n'est fixée.
* - un mot d'axe est indiqué sans valeur réelle.
* - un mot d'axe est indiqué qui n'est pas configuré.

[[sec:G2-G3]]
== G2, G3 Interpolation circulaire en vitesse travail
(((G2 Interpolation circulaire sens horaire)))
(((G3 Interpolation circulaire anti-horaire)))

----
G2 ou G3 axes décalages (format centre)
G2 ou G3 axes R- (format rayon)
G2 ou G3 décalages <P-> (cercles complet)
----

Un mouvement circulaire ou hélicoïdal est spécifié en sens horaire
avec 'G2' ou en sens anti-horaire avec 'G3'. La direction est vue depuis
le côté positif de l'axe autour duquel le mouvement se produit.

Les axes de cercle ou les hélicoïdes, doivent être parallèles aux
axes X, Y ou Z du système de coordonnées machine.
Les axes (ou, leurs équivalents, les plans perpendiculaires aux axes)
sont sélectionnés avec 'G17' (axe Z, plan XY),
'G18' (axe Y, plan XZ), ou 'G19' (axe X, plan YZ).
Les plans '17,1', '18,1' et '19,1' ne sont pas actuellement pris en charge.
Si l'arc est circulaire, il se trouve dans un plan parallèle au plan sélectionné.

Pour programmer un hélicoïde, inclure le mot d'axe perpendiculaire au
plan de l'arc. Par exemple, si nous sommes dans le plan 'G17', inclure
un mot 'Z', ceci provoquera un mouvement de l'axe 'Z' vers valeur programmée
durant tout le mouvement circulaire 'XY'. 

Pour programmer un arc supérieur à un tour complet, utiliser un
mot 'P' spécifiant alors le nombre de tours complets en plus de l'arc.
Si 'P' n'est pas spécifié, le comportement sera comme si 'P1' avait été
donné: ceci étant, un seul tour complet ou partiel sera effectué,
donnant un arc plus petit ou égal à un tour complet.
Par exemple, si un arc de 180° est programmé avec P2, le mouvement résultant
sera d'un tour et demi. Pour chaque incrément de P au delà de 1, un tour complet
sera ajouté à l'arc programmé. Les arcs hélicoïdaux multitours sont
supportés ce qui donne des mouvements très intéressants pour usiner des
alésages ou des filetages.

Si une ligne de G-code crée un arc et inclus le mouvement d'un
axe rotatif, l'axe rotatif tournera à vitesse constante de sorte que
le mouvement de l'axe rotatif commence et se termine en même temps que
les autres axes XYZ. De telles lignes sont rarement programmées.

Si la compensation d'outil est active, le mouvement sera
différent de celui décrit ci-dessus, voir les sections
<<sec:G40, sur G40>> et <<sec:G41-G42, sur G41-G42>>.

Le centre de l'arc est absolu ou relatif, tel que fixé par
 <<sec:G90_1-G91_1,G90.1 ou G91.1>>, respectivement.

C'est une erreur si:

* Aucune vitesse d'avance travail n'est spécifiée.

Deux formats sont possibles pour spécifier un arc: Le format centre et
le format rayon.

=== Arc au format centre (format recommandé)

Les arcs au format centre sont plus précis que les arcs au format rayon, c'est
le format à privilégier.

La distance entre la position courante et le centre de l'arc et,
facultativement, le nombre de tours, sont utilisés pour programmer des arcs
inférieurs au cercle complet. Il est permis d'avoir le point final de l'arc
égal à la position courante.

Le décalage entre le centre de l'arc et la position courante ainsi
que facultativement, le nombre de tours, sont utilisés pour programmer des
cercles complets.

Une erreur d'arrondi peut se produire quand un arc est programmé avec une
précision inférieure à 4 décimales (0.0000) pour les pouces et à moins de
3 décimales (0.000) pour les millimètres.

.Arc en mode distance relative
Les décalages par rapport au centre de l'arc sont des distances relatives au
point de départ de l'arc. Le mode distance relative de l'arc est le
mode par défaut.

Un ou plusieurs mots d'axe et un ou plusieurs décalages doivent être programmés
pour un arc qui fait moins de 360 degrés.

Aucun mot d'axe mais un ou plusieurs décalages doivent être programmés pour un
cercle complet. Le mot 'P', par défaut à 1, est facultatif.

Pour d'avantage d'information sur les arcs en mode relatif, voir la
 <<sec:G90_1-G91_1,section G91.1>>.

.Arc en mode distance absolue
Les décalages par rapport au centre de l'arc sont des distances absolues depuis
la position 0 courante des axes (origine machine).

Un ou plusieurs mots d'axe et 'tous' les décalages doivent être programmés pour
les arcs de moins de 360 degrés.

Aucun mots d'axe mais tous les décalages doivent être programmés pour un
cercle complet. Le mot 'P', par défaut à 1, est facultatif.

Pour d'avantage d'information sur les arcs en mode absolu, voir la
<<sec:G90_1-G91_1,section G90.1>>.

.Plan XY (G17)
----
G2 ou G3 <X- Y- Z- I- J- P->
----
* 'Z' - hélicoïde
* 'I' - décalage en X
* 'J' - décalage en Y
* 'P' - nombre de tours

.Plan XZ (G18)
----
G2 ou G3 <X- Z- Y- I- K- P->
----
* 'Y' - hélicoïde
* 'I' - décalage en X
* 'K' - décalage en Z
* 'P' - nombre de tours

.YZ-plane (G19)
----
G2 ou G3 <Y- Z- X- J- K- P->
----
* 'X' - hélicoïde
* 'J' - décalage en Y
* 'K' - décalage en Z
* 'P' - nombre de tours

C'est une erreur si:

* Aucune vitesse d'avance travail n'est fixée avec <<sec:F-Vitesse,le mot F>>.

* Aucun décalage n'est programmé.

* Quand l'arc est projeté dans le plan courant, la distance depuis le point
courant et le centre diffère de la distance entre le point final et le centre,
de plus de (.05 pouce/.5 mm) OU ((.0005 pouce/.005mm) ET .1% du rayon).

Déchiffrer le message d'erreur 'Le rayon à la fin de l'arc diffère de celui
du début:'

* 'début' - position courante
* 'centre' - la position du centre telle que calculée avec les paramètres I,J ou
 K
* 'fin' - le point final programmé
* 'r1' - le rayon entre le point de départ et le centre
* 'r2' - le rayon entre le point final et le centre

=== Exemples d'arcs au format centre

Calculer des arcs à la main peut être difficile.
Il est possible de dessiner l'arc à l'aide d'un programme de DAO
pour obtenir les coordonnées et les décalages.
Garder à l'esprit les tolérances, il pourrait être nécessaire de modifier
la précision de la DAO pour obtenir les résultats souhaités.
Une autre option consiste à calculer les coordonnées et les décalages
en utilisant des formules. Comme vous pouvez le voir sur la figure suivante
un triangle peut être formé à partir de la position courante,
de la position de fin et du centre de l'arc.

Sur la figure suivante, vous voyez que la position de départ est X0 Y0, la
position finale est X1 Y1. La position du centre de l'arc est X1 Y0.
Ceci donne un décalage de 1 depuis la position de départ sur l'axe X et
0 sur l'axe Y. Dans ce cas seul le décalage I est nécessaire.

Le G-code de cet exemple serait:
----
G0 X0 Y0
G2 X1 Y1 I1 F10 (arc en sens horaire dans le plan XY)
----

[[fig:G2-Exemple]]
.Exemple avec G2

image::images/g2_fr.png[align="center"]

Dans cet autre exemple, nous pouvons voir les différences de décalages
pour Y selon que nous faisons un mouvement G2 ou un mouvement G3.
Pour le mouvement G2 la position de départ est en X0 Y0, alors que
pour le mouvement G3 elle est en X0 Y1. Le centre de l'arc est en
X1 Y0.5 pour les deux. Le décalage J du mouvement G2 est 0.5 alors que
celui du mouvement G3 est -0.5.

Le G-code de cet exemple serait:
----
G0 X0 Y0
G2 X0 Y1 I1 J0.5 F25 (arc en sens horaire dans le plan XY)
G3 X0 Y0 I1 J-0.5 F25 (arc en sens anti-horaire dans le plan XY)
----

[[fig:G2-G3-Exemple]]
.Exemple avec G2-G3

image::images/g2-3_fr.png[align="center"]

Voici un exemple au format centre pour usiner une hélice:
----
G0 X0 Y0 Z0
G17 G2 X10 Y16 I3 J4 Z-1 (Arc hélicoïdal avec ajout de Z)
----

.exemple avec P
----
G0 X0 Y0 Z0
G2 X0 Y1 Z-1 I1 J0.5 P2 F25
----

Cet exemple signifie, faire un mouvement circulaire ou hélicoïdal en
sens horaire (vu du côté positif sur l'axe Z), dont l'axe est parallèle
à l'axe Z, se terminant en X10, Y16 et Z9, avec son centre décalé
de 3 unités dans la direction X, par rapport à la position X courante.
Son centre décalé dans la direction Y de 4 unités depuis la position Y courante.
Si la position courante est X7, Y7 au départ, le centre sera en X10, Y11.
Si la valeur de départ en Z est 9, ce sera un arc circulaire. Autrement,
ce sera un arc hélicoïdal. Le rayon de cet arc serait de 5 unités.

Dans le format centre, le rayon de l'arc n'est pas spécifié, mais il
peut facilement être trouvé puisque c'est la distance entre le
point courant et le centre du cercle, ou le point final de l'arc et le centre.

////
=== Cercles complets

----
G2 ou G3 I- J- K-
----

Pour faire un cercle complet de 360 degrés depuis la position
courante, programmer un seul décalage I, J ou K depuis la position
courante pour G2/G3. Pour programmer une hélicoïde sur 360 degrés
dans le plan XY spécifier seulement le mot Z.

C'est une erreur si:

* Le décalage K est utilisé dans le plan XY
* Le décalage J est utilisé dans le plan XZ
* Le décalage I est utilisé dans le plan YZ
////

=== Arcs au format rayon (format non recommandé)

----
G2 ou G3 axes R-
----

* R - rayon depuis la position courante

Ce n'est pas une bonne pratique de programmer au format rayon des
arcs qui sont presque des cercles entiers ou des demi-cercles, car un
changement minime dans l'emplacement du point d'arrivée va produire un
changement beaucoup plus grand dans l'emplacement du centre du cercle
(et donc, du milieu de l'arc). L'effet de grossissement est tellement
important, qu'une erreur d'arrondi peut facilement produire un usinage
hors tolérance. Par exemple, 1% de déplacement de l'extrémité d'un arc
de 180 degrés produit 7% de déplacement du point situé à 90 degrés le
long de l'arc. Les cercles presque complets sont encore pires.
Autrement, l'usinage d'arcs, inférieurs à 165 degrés ou compris entre
195 et 345 degrés sera possible.

Dans le format rayon, les coordonnées du point final de l'arc, dans le
plan choisi, sont spécifiées en même temps que le rayon de l'arc.
Programmer 'G2 axes R-' (ou utiliser 'G3' au lieu de 'G2' ). R est le
rayon. Les mots d'axes sont facultatifs sauf au moins un
des deux du plan choisi, qui doit être utilisé. Un rayon positif
indique que l'arc fait moins de 180 degrés, alors qu'un rayon négatif
indique un arc supérieur à 180 degrés. Si l'arc est hélicoïdal, la
valeur du point d'arrivée de l'arc dans les coordonnées de l'axe
perpendiculaire au plan choisi sera également spécifiée.

C'est une erreur si:

* Les deux mots d'axes pour le plan choisi sont omis.
* Le point d'arrivée de l'arc est identique au point courant.


Voici un exemple de commande pour usiner un arc au format rayon:
----
G17 G2 X10 Y15 R20 Z5 (arc au format rayon)
----

Cet exemple signifie, faire un mouvement en arc ou hélicoïdal en sens horaire
(vu du côté positif de l'axe Z), se terminant en X=10, Y=15 et Z=5,
avec un rayon de 20. Si la valeur de départ de Z est 5, ce sera un arc
de cercle parallèle au plan XY sinon, ce sera un arc hélicoïdal.

[[sec:G4-Tempo]]
== G4 Tempo
(((G4 Temporisation)))

----
G4 P-
----

* 'P' - durée de la temporisation en secondes (un flottant)

Les axes s'immobiliseront pour une durée de P secondes. Cette commande n'affecte
pas la broche, les arrosages ni les entrées/sorties.

C'est une erreur si:

* Le nombre P est négatif ou n'est pas spécifié.

[[sec:G5-Cubic-Spline]]
== G5 Spline cubique
(((G5 Cubic spline)))

----
G5 X- Y- <I- J-> P- Q-
----
* 'I' - offset incrémental en X, du point de départ au premier point de contrôle
* 'J' - offset incrémental en Y, du point de départ au premier point de contrôle
* 'P' - offset incrémental en X, du point de départ au second point de contrôle
* 'Q' - offset incrémental en Y, du point de départ au second point de contrôle

<<<<<<< HEAD
* 'I' - offset en X
* 'J' - offset en Y
=======
G5 crée une B-spline cubique dans le plan XY avec les axes X et Y seuls.
P et Q doivent être tous les deux spécifiés pour chaque commande G5.
>>>>>>> ea8e59ac

Pour la première d'une série de commandes G5, I et J doivent être tous les deux
spécifiés. Pour les commandes G5 suivantes de la série, soit I et J sont
spécifiés tous les deux, soit aucun ne l'est. Si aucun n'est spécifié, la
direction de départ de ce cube rejoindra automatiquement la direction de fin du
cube précédent (comme si I et J étaient les négatifs des P et Q précédents).

Par exemple, pour programmer une courbe en forme de N:

.G5 Simple spline cubique initiale
----
G90 G17
G0 X0 Y0
G5 I0 J3 P0 Q-3 X1 Y1
----

Une seconde courbe en N qui s'attache doucement à celle-ci peux maintenant être
faite sans spécifier I et J:

.G5 Simple spline cubique subséquente
----
G5 P0 Q-3 X2 Y2
----

C'est une erreur si:

* P et Q ne sont pas spécifiés tous les deux
* Un seul, de I ou J est spécifié
* Aucun de I ou J n'est spécifié à la première série de commandes G5
* Un axe autre que X ou Y est spécifié
* Le plan courant n'est pas G17

[[sec:G5_1-Quadratic-Spline]]
== G5.1 Spline quadratique
(((G5.1 Quadratic spline)))

----
G5.1 X- Y- I- J-
----
* 'I' - Offset incrémental en X, du point de départ au point de contrôle
* 'J' - Offset incrémental en Y, du point de départ au point de contrôle

G5.1 crée une B-spline quadratique dans le plan XY avec les seuls axes X et Y.
Ne pas spécifier I ou J donne un offset nul pour l'axe non spécifié,
un ou les deux doivent donc être donnés.

Par exemple, pour programmer une parabole, entre l'origine X-2 Y4 et X2 Y4:

.G5.1 Simple spline quadratique
----
G90 G17
G0 X-2 Y4
G5.1 X2 I2 J-8
----

C'est une erreur si:

* Les offsets I et J ne sont pas spécifiés ou sont à zéro
* Un autre axe que X ou Y est spécifié
* Le plan actif n'est pas G17

[[sec:G5_2-G5_3-NURBS]]
== G5.2 G5.3 Block NURBS
(((G5.2 G5.3 NURBS Block)))

----
G5.2 <P-> <X- Y-> <L->
X- Y- <P->
...
G5.3
----

WARNING: G5.2, G5.3 sont expérimentaux, il n'ont pas encore été testés
totalement.

<<<<<<< HEAD
G5.2 is for opening the data block defining a NURBs and G5.3 for
closing the data block. In the lines between these two codes the curve
control points are defined with both their related "weights" (P) and
their parameter (L) which determines the order of the curve (k) and
subsequently its degree (k-1).

Using this curve definition the knots of the NURBs curve are not
defined by the user they are calculated by the inside algorithm, in the
same way as it happens in a great number of graphic applications, where
the curve shape can be modified only acting on either control points or
weights.

Sample NURBs Code
----
    G0 X0 Y0
    F10 
    G5.2 X0 Y1 P1 L3
         X2 Y2 P1
         X2 Y0 P1
         X0 Y0 P2
    G5.3
    / The rapid moves show the same path without the NURBs Block
    G0 X0 Y1
       X2 Y2
       X2 Y0
       X0 Y0
    M2
----

.Sample NURBs Output

image::images/nurbs01.png[]

http://wiki.linuxcnc.org/cgi-bin/wiki.pl?NURBS[D'autres informations sont
disponible ici, sur le wiki].
=======
G5.2 est pour ouvrir un bloc de données définissant un NURBS et G5.3 pour
fermer le bloc de données. Dans les lignes entre ces deux codes, les points de
contrôle de la courbe sont définis avec deux éléments, leur 'poids' relatif (P)
et le paramètre (L) qui détermine l'ordre de la courbe.

Les coordonnées courantes, avant la premiére commande G5.2, est toujours prise
comme premier point de contrôle du NURBS. Pour définir le poids pour le
premier point de contrôle, premièrement programmer G5.2 P- sans donner X ni Y.

Le poids par défaut si P n'est pas spécifié est 1. L'ordre par défaut si L n'est
pas spécifié est 3.

.G5.2 Exemple
----
G0 X0 Y0 (mouvement en vitesse rapide)
F10 (set feed rate)
G5.2 P1 L3
     X0 Y1 P1
     X2 Y2 P1
     X2 Y0 P1
     X0 Y0 P2
G5.3
; Les mouvements en vitesse rapide montrent le même parcours sans le bloc NURBS
G0 X0 Y1
   X2 Y2
   X2 Y0
   X0 Y0
M2
----

.Simple sortie NURBS

image:images/nurbs01.png[align="center"]

D'autres informations sur NURBS sont disponibles ici:

http://wiki.linuxcnc.org/cgi-bin/wiki.pl?NURBS[http://wiki.linuxcnc.org/cgi-bin/wiki.pl?NURBS]
>>>>>>> ea8e59ac

[[sec:G7-Mode-diametre]]
== G7 Mode diamètre sur les tours
(((G7 Mode diamètre sur les tours)))

----
G7
----

Sur un tour, programmer 'G7' pour passer l'axe X en mode diamètre. En
mode diamètre, les mouvements de l'axe X font la moitié de la cote
programmée. Par exemple, X10 placera l'outil à 5 unités du centre, ce
qui produira bien une pièce d'un diamètre de 10 unités.

[[sec:G8-Mode-rayon]]
== G8 Mode rayon sur les tours
(((G8 Mode rayon sur les tours)))

----
G8
----

Sur un tour, programmer 'G8' pour passer l'axe X en mode rayon. En mode
rayon, les mouvements de l'axe X sont égaux à la cote programmée. Ce
qui signifie que X10 placera l'outil à 10 unités du centre et aura pour
résultat une pièce d'un diamètre de 20 unités. G8 est le mode par
défaut à la mise sous tension.

[[sec:G10-L1]]
== G10 L1 Ajustements dans la table d'outils
(((G10 L1 Ajustements dans la table d'outils)))

----
G10 L1 P- axes <R- I- J- Q->
----
* 'P' - numéro d'outil
* 'R' - rayon de bec
* 'I' - angle frontal (tour)
* 'J' - angle arrière (tour)
* 'Q' - orientation (tour)

'G10 L1' ajuste les valeurs de la table d'outils pour l'outil N°'P' aux valeurs
passées dans les paramètres. Les nouvelles valeurs peuvent être passées depuis
un programme ou depuis la fenêtre d'entrées manuelles (MDI). Un G10 L1 valide,
réécrit et recharge la table d'outils. 

.Exemples avec G10 L1:
----
G10 L1 P1 Z1.5 (fixe le décalage en Z de l'outil 1 à 1.5 de l'origine machine)
G10 L1 P2 R0.15 Q3 (fixe le rayon de bec de l'outil 2 à 0.15 avec une orientation 3)
----

C'est une erreur si:

* La compensation d'outil est active
* Le mot P n'est pas spécifié
* Le mot P ne correspond pas à un numéro d'outil valide de la table d'outils.

D'autres informations sur l'orientation <<sec:Orientations-des-outils-de-tour,
des outils de tour sont disponibles ici>>.

[[sec:G10-L2]]
== G10 L2 Établissement de l'origine d'un système de coordonnées
(((G10 L2 Établissement de l'origine d'un système de coordonnées)))

----
G10 L2 P- <axes R->
----
* 'P' - système de coordonnées (0 à 9)
* 'R' - rotation autour de l'axe Z

G10 L2 décale l'origine des axes dans le système de coordonnées spécifié par
la valeur du mot d'axe. Le décalage s'effectue à partir de l'origine machine
établie par la prise d'origine machine (homing). Les valeurs de ce décalage vont
remplacer toutes celles en effet sur le système de coordonnées spécifié. Les
mots d'axe inutilisés resteront inchangés.

Programmer P0 à P9 pour spécifier le système de coordonnées à décaler.

[[sec:Systeme-Coordonnees]]
.Systèmes de coordonnées

[width="50%", options="header", cols="^,^,^"]
|=========================================
|Valeur P| Système de coordonnées | G-code
|       0|          Actif courant | n/a
|       1|                      1 | G54
|       2|                      2 | G55
|       3|                      3 | G56
|       4|                      4 | G57
|       5|                      5 | G58
|       6|                      6 | G59
|       7|                      7 | G59.1
|       8|                      8 | G59.2
|       9|                      9 | G59.3
|==========================================

Facultativement, programmer 'R' pour indiquer la rotation des axes 'XY' autour
de l'axe 'Z'.
La direction de rotation est anti-horaire comme vue depuis le côté positif de
l'axe Z.
 
Tous les mots d'axe sont facultatifs.

Être en mode relatif ('G91') est sans effet sur 'G10 L2'.

Concepts importants:

* G10 L2 Pn ne change pas l'actuel système de coordonnées par celui spécifié
par P, il est nécessaire d'utiliser G54 à 59.3 pour sélectionner le système de
coordonnées.
* Quand un mouvement de rotation est en cours, jogger un axe, déplacera celui-ci
seulement dans le sens négatif ou positif et non pas le long de l'axe de
rotation.
* Si un décalage d'origine créé avec 'G92' est actif avant la commande 'G10 L2',
il reste actif après.
* Le système de coordonnées dont l'origine est définie par la commande 'G10'
peut être actif ou non au moment de l'exécution de 'G10'. Si il est actif à
ce moment là, les nouvelles coordonnées prennent effet immédiatement.

C'est une erreur si:

* Le nombre P n'est pas évalué comme étant un nombre entier compris entre 0 et 9.
* Un axe est programmé mais n'est pas défini dans la configuration.

.Premier exemple avec G10 L2:
----
G10 L2 P1 X3.5 Y17.2
----

Place l'origine du premier système de coordonnées (celui sélectionné par G54)
au points X3.5 et Y17.2 (en coordonnées absolues).
La coordonnée Z de l'origine, ainsi que les coordonnées de tous les autres axes,
restent inchangées puisque seuls X et Y étaient spécifiés.

.Deuxième exemple avec G10 L2:
----
G10 L2 P1 X0 Y0 Z0 (révoque les décalages en X, Y et Z du système N°1)
----

L'exemple précédent fixe les origines XYZ du système de coordonnées G54, à
l'origine machine.

Les systèmes de coordonnées <<cha:Systemes-de-coordonnees, sont décrits en
détail ici>>.

[[sec:G10-L10]]
== G10 L10 modifie les offsets d'outil dans la table d'outils
(((G10 L10 modifie les offsets d'outil dans la table d'outils)))

----
G10 L10 P- axes <R- I- J- Q->
----
* 'P' - numéro d'outil
* 'R' - rotation autour de l'axe Z
* 'I' - angle frontal (tour)
* 'J' - angle arrière (tour)
* 'Q' - orientation (tour)

G10 L10 modifie les valeurs de l'outil 'P' dans la table d'outils, de sorte
que si la compensation d'outil est rechargée, avec la machine à la position
courante et avec les G5x et G92 actifs, les coordonnées courantes pour
l'axe spécifié deviendront les coordonnées spécifiées. Les axes non spécifiés
dans la commande G10 L10 ne seront pas modifiés.

.Exemple avec G10 L10:
----
M6 T1 G43 (appel l'outil 1 et active la correction de longueur d'outil)
G10 L10 P1 Z1.5 (fixe la position courante en Z à 1.5 dans la table d'outils)
G43 (recharge l'offset de longueur d'outil depuis la table d'outils modifiée)
M2 (fin de programme)
----
Pour d'autres détals voir les commandes <<sec:M6-Appel-Outil, M6>>,
<<sec:T-Choix-Outil, Tn>> et <<sec:G43, G43>>/<<sec:G43_1,G43.1>>.

C'est une erreur si:

* La compensation d'outil est activée.
* Le mot P n'est pas spécifié.
* Le mot P ne correspond pas à un numéro d'outil valide de la table d'outils.

[[sec:G10-L11]]
== G10 L11 modifie les offsets d'outil dans la table d'outils
(((G10 L11 modifie les offsets d'outil dans la table d'outils)))

----
G10 L11 P- axes <R- I- J- Q->
----
* 'P' - numéro d'outil
* 'R' - rotation autour de l'axe Z
* 'I' - angle frontal (tour)
* 'J' - angle arrière (tour)
* 'Q' - orientation (tour)

G10 L11 est identique à G10 L10 excepté qu'au lieux de fixer les valeurs
par rapport aux décalages de coordonnées courants, il les fixe de sorte que les
coordonnées courantes deviennent celles spécifiées par les paramètres si la
nouvelle compensation d'outil est rechargée et que la machine est placée dans
le système de coordonnées G59.3, système sans aucun décalage G92 actif.

Ceci permet à l'utilisateur de fixer le système de coordonnées G59.3 à
un point fixe de la machine et d'utiliser cet emplacement pour mesurer
l'outil sans s'occuper des autres décalages courants actifs.

C'est une erreur si:

* La compensation d'outil est activée
* Le mot P n'est pas spécifié.
* Le mot P ne correspond pas à un numéro d'outil valide de la table d'outils.

[[sec:G10-L20]]
== G10 L20 Établissement de l'origine d'un système de coordonnées
(((G10 L20 Établissement de l'origine d'un système de coordonnées)))

----
G10 L20 P- axes
----
* 'P' - système de coordonnées (0-9)

G10 L20 est similaire à G10 L2 excepté qu'au lieu d'ajuster les offsets à des
valeurs données, il les place à des valeurs calculées de sorte que les
coordonnées courantes deviennent les valeurs données en paramètres.

.Exemple avec G10 L20:
----
G10 L20 P1 X1.5 (fixe la position courante en X du système de coordonnées G54
à 1.5)
----

C'est une erreur si:

* Le nombre P n'est pas évalué comme une entier compris entre 0 et 9.
* Un axe non défini dans la configuration est programmé.

[[sec:G17-G18-G19]]
== G17 à G19.1 Choix du plan de travail
(((G17 Plan XY)))
(((G18 Plan XZ)))
(((G19 Plan YZ)))

Ces codes sélectionnent le plan de travail courant comme décrit ci-dessous:

* G17 - XY (par défaut)
* G18 - ZX
* G19 - YZ
* G17.1 - UV
* G18.1 - WU
* G19.1 - VW

Les plans UV, WU et VW ne supportent pas les arcs. Il est de bonne pratique
d'inclure la sélection du plan de travail dans le préambule du programme G-code.
Les effets de la sélection d'un plan de travail sont discutés dans la section
<<sec:G2-G3, sur les arcs>>.

[[sec:G20-G21-Unites-Machine]]
== G20, G21 Choix des unités machine
(((G20 Pouce)))
(((G21 Millimètre)))

* 'G20' - pour utiliser le pouce comme unité de longueur.
* 'G21' - pour utiliser le millimètre comme unité de longueur.

C'est toujours une bonne pratique de programmer soit 'G20', soit 'G21', dans
le préambule du programme, avant tout mouvement et de ne plus en changer
ailleurs dans le programme.

[[sec:G28-G28_1-Aller-a-une-position]]
== G28, G28.1 Aller à une position prédéfinie
(((G28)))
(((G28.1)))

[WARNING]
Pour une bonne répétabilité de la position et que la position soit correctement
enregistrée avec G28.1, faire la prise d'origine générale avant d'utiliser G28.

G28 utilise les valeurs enregistrées dans les paramètres 5161 à 5166 comme
points finaux des mouvements des axes X Y Z A B C U V W.
Les valeurs des paramètres sont des coordonnées machine 'absolues', en unités
machine natives, telles que fixées dans le fichier ini. Tous les axes définis
dans le fichier ini seront déplacés lors d'un G28.

* G28 - effectue un mouvement en vitesse rapide de la position courante à la
position 'absolue' enregistrée dans les paramètres 5161 à 5166.

* 'G28 axes' - effectue un déplacement en vitesse rapide à la position
spécifiée par 'axes' y compris les décalages, puis effectuera un mouvement en
vitesse rapide aux coordonnées 'absolues' stockées dans les paramètres 5161
à 5166 pour les axes spécifiés.

* G28.1 - enregistre la position 'absolue' courante dans les paramètres 5161
à 5166.

.Exemple avec G28
----
G28 Z2.5 (vitesse rapide vers Z2.5 puis emplacement spécifié dans les paramètres enregistrés de G28)
----
 
C'est une erreur si:

* La compensation d'outil est active.

[[sec:G30-G30_1-Aller-a-une-position-predefinie]]
== G30, G30.1 Aller à une position prédéfinie
(((G30)))
(((G30.1)))

[WARNING]
Pour une bonne répétabilité de la position et que la position soit correctement
enregistrée avec G30.1, faire la prise d'origine générale avant d'utiliser G30.

* 'G30' - effectue un mouvement en vitesse rapide de la position courante à la
position 'absolue' stockée dans les paramètres 5181 à 5186.
Les valeurs stockées dans les paramètres font référence au système de
coordonnées absolues qui est le système de coordonnées machine.

* 'G30 axes' - effectue un déplacement en vitesse rapide depuis la position
courante jusqu'à la position spécifiée par 'axes', y compris les décalages,
suivi d'un mouvement rapide à la position 'absolue' stockée dans les paramètres
5181 à 5186 pour les axes spécifiés. Les axes non spécifiés ne bougeront pas.

* 'G30.1' - enregistre la position absolue courante dans les paramètres 5181 à
5186.

[NOTE]
Les paramètres de 'G30' peuvent être utilisés pour déplacer l'outil quand un M6
est programmé avec la variable '[TOOL_CHANGE_AT_G30]=1' dans la section
'[EMCIO]' du fichier ini.

.Exemple avec G30
----
G30 Z2.5 (mvt rapide à Z2.5 puis déplacement selon les paramètres de G30
stockés)
----

C'est une erreur si:

* La compensation de d'outil est active.

[[sec:G33-Broche-synchronisee]]
== G33 Mouvement avec broche synchronisée
(((G33 Mouvement avec broche synchronisée)))

----
G33 X- Y- Z- K-
----

* 'K' - distance par tour

Pour un mouvement avec broche synchronisée dans une direction, programmer
'G33 X- Y- Z- K-' où K donne la longueur du mouvement en XYZ pour chaque tour
de broche. Par exemple, si il commence à 'Z=0', 'G33 Z-1 K.0625' produira
un mouvement d'un pouce de long en Z en même temps que 16 tours de broche.
Cette commande peut être la base d'un programme pour faire un filetage de
16 filets par pouce. Un autre exemple en métrique, 'G33 Z-15 K1.5' produira
un mouvement de 15mm de long pendant que la broche fera 10 tours soit un
pas de 1.5mm.

Les mouvements avec broche synchronisée utilisent l'index de broche et les pins
'spindle at speed' pour le filetage multi-passes. Un mouvement avec 'G33' se
termine au point final programmé.

[NOTE]
K suit la ligne d'avance décrite par 'X- Y- Z-'. K n'est pas parallèle à
l'axe Z si les points d'arrivée des axes X et Y sont utilisés, par exemple pour
réaliser un filetage conique.

.Informations techniques[[g33-tech-info]]
Au début de chaque passe G33, LinuxCNC utilise la vitesse de broche et les
limites d'accélération de la machine pour calculer combien de temps prendra Z
pour accélérer après chaque impulsion d'index et détermine de combien de degrés
la broche tournera pendant ce temps là. Il ajoute alors cet angle à la position
de l'index puis calcule la position de Z utilisant l'angle de broche correct.
Cela signifie que Z aura atteints la position correcte juste en fin
d'accélération à la bonne vitesse, il peux immédiatement usiner le bon filetage.

.Connections de hAL
Les pins 'motion.spindle-at-speed' et l'index 'encoder.n.phase-Z' pour la broche
doivent être connectés dans le fichier HAL pour que G33 soit opérationnel.
Voir le Manuel de l'intégrateur pour plus d'informations sur les mouvements
synchronisés avec la broche.

.Exemple avec G33:
----
G90 (mode distance absolue)
G0 X1 Z0.1 (positionnement en vitesse rapide)
S100 M3 (broche en rotation à 100tr/mn)
G33 Z-2 K0.125 (mouvement vers Z -2 avec une avance de 0.125 par tour)
G0 X1.25 (mouvement de dégagement en vitesse rapide)
Z0.1 (mouvement en vitesse rapide à Z0.1)
M2 (fin de programme)
----

* Voir les sections <<sec:G90-G91,G90>>, <<sec:G0,G0>>
et <<sec:M2-M30,M2>> pour plus d'informations.

C'est une erreur si:

* Tous les axes sont omis.
* La broche ne tourne pas quand cette commande est exécutée.
* Le mouvement linéaire requis excède les limites de vitesse machine
en raison de la vitesse de broche.

[[sec:G33_1-Taraudage-rigide]]
== G33.1 Taraudage Rigide
(((G33.1 Taraudage rigide)))

----
G33.1 X- Y- Z- K-
----

* 'K' - distance par tour

Pour un taraudage rigide avec broche synchronisée et mouvement de retour,
programmer 'G33.1 X- Y- Z- K-' où 'K-' donne la longueur du mouvement
pour chaque tour de broche. Un mouvement de taraudage rigide suit cette
séquence:

[WARNING]
Si pour un taraudage rigide, les coordonnées X et Y spécifiées ne sont pas
les coordonnées courantes lors de l'appel de G33.1, le mouvement ne
s'effectuera pas le long de l'axe Z mais de la position courante jusqu'aux
coordonnées X et Y spécifiées.

. Un mouvement aux coordonnées spécifiées, synchronisé avec la rotation de
la broche, avec le ratio donné et débutant à l'impulsion d'index du codeur
de broche.
. Quand le point final est atteint, la commande inverse le sens de rotation
de la broche (ex: de 300 tours/mn en sens horaire à 300 tours/mn en sens
anti-horaire)
. Le mouvement reste synchronisé en continu avec la broche, même 'au delà'
de la coordonnée du point final spécifié pendant l'arrêt de la broche et
son inversion.
. Le mouvement synchronisé se poursuit pour revenir aux coordonnées initiales.
. Quand les coordonnées initiale sont atteintes, la commande inverse la
broche une seconde fois (ex: de 300tr/mn sens anti-horaire à 300tr/mn en
sens horaire)
. Le mouvement reste synchronisé même 'au delà' des coordonnées initiales
pendant que la broche s'arrête, puis s'inverse.
. Un mouvement 'non synchronisé' ramène le mobile en arrière, aux
coordonnées initiales.

Tous les mouvements avec broche synchronisée ont besoin d'un index de broche,
pour conserver la trajectoire prévue et que les passes se chevauchent
exactement. Un mouvement avec 'G33.1' se termine aux coordonnées initiales.
Les mots d'axes sont facultatifs, sauf au moins un qui doit être utilisé.

.Exemple avec G33.1:
----
G90 (mode distance absolue)
G0 X1.000 Y1.000 Z0.100 (mouvement rapide au point de départ taraudage rigide
en 20 filets par pouce)
G33.1 Z-0.750 K0.05 (et une profondeur de filet de 0.750)
M2 (fin de programme)
----

* Voir les sections <<sec:G90-G91,G90>>, <<sec:G0,G0>>
et <<sec:M2-M30,M2>> pour plus d'informations.

C'est une erreur si:

* Tous les axes sont omis.
* La broche ne tourne pas quand cette commande est exécutée.
* Le mouvement linéaire requis excède les limites de vitesse machine
   en raison d'une vitesse de broche trop élevée.

[[sec:G38-x-Palpeur]]
== G38.x Mesure au palpeur
(((G38.2 Palpeur)))(((G38.3 Palpeur)))(((G38.4 Palpeur)))(((G38.5 Palpeur)))

----
G38.x axes
----

* 'G38.2' - palpe vers la pièce, stoppe au toucher, signale une erreur en cas de
défaut.
* 'G38.3' - palpe vers la pièce, stoppe au toucher.
* 'G38.4' - palpe en quittant la pièce, stoppe en perdant le contact, signal une
erreur en cas de défaut.
* 'G38.5' - palpe en quittant la pièce, stoppe en perdant le contact.


[IMPORTANT]
Cette commande n'est pas utilisable si la machine n'a pas été configurée pour
exploiter un signal de sonde entre HAL et LinuxCNC.
Le signal de la sonde doit être envoyé sur une broche d'entrée puis transmis à
'motion.probe-entrée (bit, In)'. G38.x utilise la valeur de cette broche pour
déterminer quand la sonde a touché ou perdu le contact. TRUE si le contact de
la sonde est fermé (Touché), FALSE si il est ouvert.

Programmer 'G38.x axes', pour effectuer une mesure au palpeur. Les mots d'axe
sont facultatifs excepté au moins un. Les mots d'axe définissent ensemble,
le point de destination, à partir de l'emplacement actuel, vers lequel la
sonde se déplace. Si le palpeur n'a pas déclenché avant que la destination soit
atteinte, G38.2 et G38.4 signaleront une erreur. L'outil dans la broche doit
être un palpeur ou un actionneur de contact.

En réponse à cette commande, la machine déplace le point contrôlé
(qui est le centre de la boule du stylet du palpeur) en ligne droite,
à la vitesse travail courante, vers le point programmé.
En mode vitesse inverse du temps, la vitesse est telle que le mouvement
depuis le point courant jusqu'au point programmé, prendra le temps spécifié.
Le mouvement s'arrête (dans les limites d'accélération de la machine)
lorsque le point programmé est atteint ou quand l'entrée du palpeur
bascule dans l'état attendu selon la première éventualité.

Le tableau de signification des différents codes de mesure.

[[sec:Codes-de-mesure]]
.Codes de mesure

[width="90%", options="header"]
|==========================================================
|Code  | État ciblé    | Sens de destination | Signal d'erreur
|G38.2 | Touché        | Vers la pièce       | Oui
|G38.3 | Touché        | Vers la pièce       | Non
|G38.4 | Quitté        | Depuis la pièce     | Oui
|G38.5 | Quitté        | Depuis la pièce     | Non
|==========================================================

Après une mesure réussie, <<sec:Log-des-mesures,les paramètres 5061 à 5069>>
contiendront les coordonnées des axes XYZABCUVW, pour l'emplacement du
point contrôlé à l'instant du changement d'état du palpeur.
Après une mesure manquée, ils contiendront les coordonnées du point programmé.
Le paramètre 5070 est mis à 1 si la mesure est réussie et à 0 si elle est
manquée. Si la mesure n'a pas réussi, G38.2 et G38.4 signaleront une erreur
en affichant un message à l'écran si l'interface graphique choisie le permet.

Un commentaire de la forme '(PROBEOPEN filename.txt)' ouvrira le
fichier 'filename.txt' et y enregistrera les 9 coordonnées de
XYZABCUVW pour chaque mesure réussie.
Le fichier doit être fermé avec <<sec:Log-des-mesures,le commentaire>>
'(PROBECLOSE)'.

Dans le répertoire des exemples, le fichier 'smartprobe.ngc' montre
l'utilisation d'un palpeur et l'enregistrement des coordonnées de la pièce
dans un fichier. Le fichier 'smartprobe.ngc' peut être utilisé par 'ngcgui'
avec un minimum de modifications.

C'est une erreur si:

* Le point programmé est le même que le point courant.
* Aucun mot d'axe n'est utilisé.
* La compensation de d'outil est activée.
* La vitesse travail est à zéro.
* Le palpeur est déjà au contact de la cible.

[[sec:G40]]
== G40 Révocation de la compensation de rayon d'outil
(((G40 Révocation de la compensation de rayon)))

* 'G40' - révoque la compensation de rayon d'outil. Le mouvement suivant, de
sortie de compensation, doit être une droite au moins aussi longue que le
diamètre de l'outil. Ce n'est pas une erreur de désactiver la compensation
quand elle est déjà inactive.

.Exemple avec G40
----
; la position courante est X1 après la fin du mvt avec compensation
G40 (révoque la compensation)
G0 X1.6 (mouvement linéaire aussi long que le diamètre d'outil)
M2 (fin de programme)
----

* Voir les sections <<sec:G0,G0>> et <<sec:M2-M30,M2>>
pour plus d'informations.

C'est une erreur si:

* Un mouvement en arc avec G2 ou G3 suit un G40.
* Le mouvement suivant la révocation de compensation est inférieur au
diamètre de l'outil.

[[sec:G41-G42]]
== G41, G42 Compensation de rayon d'outil
(((G41 Compensation d'outil)))
(((G42 Compensation d'outil)))

----
G41 <D-> (compensation à gauche du profil)
G42 <D-> (compensation à droite du profil)
----

* 'D' - Numéro d'outil

Le mot D est facultatif. En son absence ou si il est à zéro, le rayon de l'outil
courant est utilisé. Si le mot D est présent, il devrait normalement correspondre
au numéro de l'outil monté dans la broche, bien que cela ne soit pas
indispensable, il doit par contre correspondre à un numéro d'outil valide.

Pour activer la compensation d'outil à gauche du profil,
programmer 'G41'. G41 applique la compensation d'outil à gauche de la
ligne programmée vu de l'extrémité positive de l'axe perpendiculaire au plan.

Pour activer la compensation d'outil à droite du profil,
programmer 'G42'. G42 applique la correction d'outil à droite de la
ligne programmée vu de l'extrémité positive de l'axe perpendiculaire au plan.

Le mouvement d'entrée doit être au moins aussi long que le rayon de l'outil.
Le mouvement d'entrée peut être effectué en vitesse rapide.

La compensation d'outil ne peut être effectuée que si le plan XY ou
le plan XZ est actif.

Les commandes définies par l'utilisateur, M100 à M199, sont autorisées
lorsque la compensation d'outil est activée.

Le comportement de la machine, quand la compensation d'outil est activée,
est décrit dans la section <<sec:Compensation-rayon-d-outil,
sur la compensation d'outil>>.

C'est une erreur si:

* Le nombre D ne correspond, ni à zéro, ni à un numéro d'outil valide.
* Le plan YZ est le plan de travail actif.
* La compensation d'outil est activée alors qu'elle est déjà active.

[[sec:G41_1-G42_1]]
== G41.1, G42.1 Compensation dynamique d'outil
(((G41.1 Compensation dynamique)))
(((G42.1 Compensation dynamique)))

----
G41.1 D- <L-> (à gauche du profil)
G42.1 D- <L-> (à droite du profil)
----

* Le mot D spécifie le diamètre de l'outil.
* Le mot L spécifie l'orientation de l'outil, est à 0 par défaut si
non spécifié.

Pour activer la compensation dynamique d'outil à gauche du profil,
programmer 'G41.1 D- L-'.

Pour activer la compensation dynamique d'outil à droite du profil,
programmer 'G42.1 D- L-'.

C'est une erreur si:

* Le plan YZ est le plan de travail actif.
* La valeur de L n'est pas comprise entre 0 et 9 inclus.
* Le nombre L est utilisée alors que le plan XZ n'est pas le plan actif.
* La compensation d'outil est activée alors qu'elle est déjà active.

Plus d'informations sur <<sec:Orientations-des-outils-de-tour, l'orientation des
outils>>, sur <<fig:Outil-Positions-1-2-3-4, les outils de tour en 1-2-3-4>> et
<<fig:Outil-Positions-5-6-7-8, les outils de tour en 5-6-7-8>>.

[[sec:G43]]
== G43 Activation de la compensation de longueur d'outil
(((G43 Activation de la compensation de longueur d'outil)))

* 'H' - Numéro d'outil
* 'G43' - Utilise l'outil courant chargé par le dernier Tn M6. G43 modifie les
mouvements ultérieurs en décalant les coordonnées de Z et/ou de X, de la
longueur de l'outil. G43 ne provoque aucun mouvement. L'effet de la
compensation ne se produira qu'au cours du prochain mouvement des axes compensés,
de sorte que le point final de ce mouvement sera la position compensée.
* 'G43 H-' - Utilise l'offset de l'outil correspondant fourni par la table
d'outils. Ce n'est pas une erreur d'avoir la valeur de H à zéro, le numéro de
l'outil courant sera utilisé.

.Exemple de ligne avec G43 H-
----
G43 H1 (ajuste les offsets d'outil avec les valeurs de l'outil 1 fournies par
la table d'outils)
----

C'est une erreur si:

* La valeur de H n'est pas un entier, il est négatif, ou il ne correspond, ni
à zéro, ni à un numéro d'outil valide.

[[sec:G43_1]]
== G43.1 Compensation dynamique de longueur d'outil
(((G43.1 Compensation dynamique de longueur d'outil)))

----
G43.1 axes
----

* 'G43.1 axes' - Modifie les mouvements ultérieurs en décalant les coordonnées
de Z et/ou de X, selon les offsets stockés dans la table d'outils. G43.1 ne
provoque aucun mouvement. L'effet de la compensation ne se produira qu'au cours
du prochain mouvement des axes compensés de sorte que le point final de ce
mouvement sera la position compensée.

.Exemple avec G43.1
----
G90 (passe en mode absolu)
T1 M6 G43 (charge l'outil N°1 et son offset de longueur, Z est à la position
machine 0 et la visu affiche Z1.500)
G43.1 Z0.250 (décale l'outil courant de 0.250, la visu affiche maintenant
Z1.250)
M2 (fin de programme)
----
* Voir les sections <<sec:G90-G91,G90>> & <<sec:T-Choix-Outil,T>> et
<<sec:M2-M30,M2>> pour plus d'informations.

////
Pour utiliser la compensation dynamique de longueur d'outil depuis un
programme, utiliser 'G43.1 I- K-', où 'I-' donne la compensation de
longueur d'outil en X (pour les tours) et 'K-' donne la compensation
de longueur en Z (pour les tours et les fraiseuses).
////

C'est une erreur si:

* Une commande de mouvement est sur la même ligne que 'G43.1'

[[sec:G49-Revocation-Longueur-Outil]]
== G49 Révocation de la compensation de longueur d'outil
(((G49 Révocation de compensation de longueur d'outil)))

Pour révoquer la compensation de longueur d'outil, programmer 'G49'.

Ce n'est pas une erreur de programmer une compensation qui est déjà
utilisée. Ce n'est pas non plus une erreur de révoquer une compensation de
longueur d'outil alors qu'aucune n'est couramment utilisée.

[[sec:G53-Mouvement-Coordonnees-Absolues]]
== G53 Mouvement en coordonnées absolues
(((G53 Mouvement en coordonnées absolues)))

----
G53 axes
----

Pour un déplacement exprimé en coordonnées système, programmer 
'G53' sur la même ligne qu'un mouvement linéaire. 'G53' n'est pas modal, il doit
donc être programmé sur chaque ligne où il doit être actif. 'G0' ou 'G1' ne
doivent pas se trouver sur la même ligne si un d'eux est déjà actif.
Par exemple:

.Exemple avec G53
----
G53 G0 X0 Y0 Z0 (mouvement linéaire rapide des axes à leur positions d'origine)
G53 X2 (mouvement linéaire rapide à la coordonnée absolue X=2)
----

C'est une erreur si:

* 'G53' est utilisé sans que G0 ou G1 ne soit actif.
* 'G53' est utilisé alors que la compensation d'outil est active.

Étudier le <<cha:Systemes-de-coordonnees, chapitre sur les systèmes de
coordonnées>> et de leurs décalages, pour bien maîtriser ces concepts.

[[sec:G54-a-G59_3]]
== G54 à G59.3 Choix du système de coordonnées

* 'G54' - Système de coordonnées pièce 1
* 'G55' - Système de coordonnées pièce 2
* 'G56' - Système de coordonnées pièce 3
* 'G57' - Système de coordonnées pièce 4
* 'G58' - Système de coordonnées pièce 5
* 'G59' - Système de coordonnées pièce 6
* 'G59.1' - Système de coordonnées pièce 7
* 'G59.2' - Système de coordonnées pièce 8
* 'G59.3' - Système de coordonnées pièce 9

Le code 'G54' est apparié avec le système de coordonnées pièce N°1,
pour le choisir programmer 'G54' et ainsi de suite pour les autres systèmes.

Les systèmes de coordonnées stockent les valeurs de chacun des axes dans les
variables indiquées dans le tableau ci-dessous.

.Paramètres des systèmes de coordonnées pièce[[sec:Coordonnees-Piece]]

[width="80%", options="header", cols="<,11*^"]
|============================================================
|Choix |CS|X   |Y   |Z   |A   |B   |C   |U   |V   |W   |R
|G54   |1 |5221|5222|5223|5224|5225|5226|5227|5228|5229|5230
|G55   |2 |5241|5242|5243|5244|5245|5246|5247|5248|5249|5250
|G56   |3 |5261|5262|5263|5264|5265|5266|5267|5268|5269|5270
|G57   |4 |5281|5282|5283|5284|5285|5286|5287|5288|5289|5290
|G58   |5 |5301|5302|5303|5304|5305|5306|5307|5308|5309|5310
|G59   |6 |5321|5322|5323|5324|5325|5326|5327|5328|5329|5330
|G59.1 |7 |5341|5342|5343|5344|5345|5346|5347|5348|5349|5350
|G59.2 |8 |5361|5362|5363|5364|5365|5366|5367|5368|5369|5370
|G59.3 |9 |5381|5382|5383|5384|5385|5386|5387|5388|5389|5390
|============================================================


C'est une erreur si:

* Un de ces G-codes est utilisé alors que la compensation d'outil est active.

Voir la section <<cha:Systemes-de-coordonnees, sur les systèmes de coordonnée>>
pour une vue complète.

[[sec:G61-G61_1]]
== G61, G61.1 Contrôle de trajectoire exacte
(((G61 Trajectoire exacte)))
(((G61.1 Arrêt exact)))
(((Trajectoire contrôlée)))

* 'G61' - Met la machine en mode de trajectoire exacte. G61 suivra exactement
la trajectoire programmée même si cela doit aboutir à un arrêt complet
momentané du mobile.
* 'G61.1' - Met la machine en mode arrêts exacts.

[[sec:G64]]
== G64 Contrôle de trajectoire continue avec tolérance
(((Contrôle de trajectoire continue avec tolérance)))

----
G64 <P- <Q->>
----

* 'P-' - Déviation maximale tolérée par rapport à la trajectoire programmée.
* 'Q-' - Tolérance <<cha:Concepts-pour-utilisateur,naïve cam>>.
* 'G64' - Recherche de la meilleure vitesse possible.
* 'G64 P-' - Mélange entre meilleure vitesse et tolérance de déviation.
* 'G64 P- Q-' - Est le moyen d'affiner encore pour obtenir le meilleur
compromis entre vitesse et précision de la trajectoire. La vitesse sera
réduite si nécessaire pour maintenir la trajectoire, même si ça doit aboutir
à un arrêt complet momentané. Le 'détecteur naïve cam' est activé. Quand il
y a une série de mouvements linéaires XYZ en vitesse travail, avec une
même vitesse de déplacement, inférieure à 'Q-', ils sont regroupés en
un seul segment linéaire, ainsi la vitesse s'en trouve améliorée puisqu'il
n'y a plus de décélération/arrêt/accélération aux points de jonction des
segments. Sur les mouvements G2/G3 dans le plan 'G17' (XY) lorsque le
maximum d'écart entre un arc et une ligne droite est inférieur à
la déviation maximale 'P-', la tolérance de l'arc est divisée en deux lignes
(depuis le début de l'arc jusqu'au milieu et du milieu jusqu'à la fin). Ces
deux lignes sont ensuite soumises à l'algorithme 'naïve cam'. Ainsi, les cas
ligne-arc, arc-arc et arc-ligne et le cas ligne-ligne, bénéficient de
l'algorithme 'naïve cam', ce qui améliore les performances en simplifiant
les trajectoires. Il est permis de programmer ce mode même si il est déjà actif.

.Exemple de ligne de programme avec G64
----
G64 P0.015 (fixe la déviation d'usinage à 0.015 maximum de la trajectoire
programmée)
----

Il est de bonne pratique de spécifier un type de contrôle de trajectoire
dans le préambule de chaque programme G-code.

[[sec:G73-Percage-avec-brise-copeaux]]
== G73 Cycle de perçage avec brise copeaux
(((G73 Cycle de perçage avec brise copeaux)))

----
G73 axes R- Q- <L->
----

* 'R-' - Position du plan de retrait en Z
* 'Q-' - Incrément 'delta' parallèle à l'axe Z
* 'L-' - Répétition

Le cycle 'G73' est destiné au perçage profond ou au fraisage avec brise-copeaux.
Les retraits, au cours de ce cycle, fragmentent les copeaux longs (fréquents
lors de l'usinage de l'aluminium). Ce cycle utilise la valeur 'Q-' qui
représente un incrément 'delta' parallèle à l'axe Z. Le cycle se décompose de la
manière suivante:

. Un mouvement préliminaire. Comme décrit dans <<sec:Mouvement-Preliminaire, cet
 exposé sur le mouvement préliminaire>>
. Un mouvement de l'axe Z seul, en vitesse travail, sur la position la moins
profonde entre, l'incrément 'delta' ou la position de Z programmée.
. Une petite remontée en vitesse rapide.
. Répétition des étapes 2 et 3 jusqu'à ce que la position programmée de Z
soit atteinte à l'étape 2.
. Un mouvement de l'axe Z en vitesse rapide jusqu'au plan de retrait.

C'est une erreur si:

* La valeur de Q est négative ou égale à zéro.
* Le nombre R n'est pas spécifié.

[[sec:G76-Filetage]]
== G76 Cycle de filetage préprogrammé
(((G76 Cycle de filetage multi-passe)))

----
G76 P- Z- I- J- R- K- Q- H- E- L-
----

image::images/g76-threads_fr.png[]

* 'Ligne pilote' - La ligne pilote est une ligne imaginaire, parallèle à
    l'axe de la broche (Z), située en sécurité à l'extérieur du matériau à
    fileter. La ligne pilote va du point initial en Z jusqu'à la fin du
    filetage donnée par la valeur de 'Z' dans la commande.

* 'P-' - Le pas du filet en distance de déplacement par tour.

* 'Z-' - La position finale du filetage. A la fin du cycle, l'outil sera
    à cette position 'Z'.

[NOTE]
En mode diamètre G7, les valeurs 'I', 'J' et 'K' sont des mesures de diamètre.
En mode rayon G8, les valeurs 'I', 'J' et 'K' sont des mesures de rayon.

* 'I-' - La crête du filet est une distance entre la ligne pilote et la
    surface de la pièce. Une valeur négative de 'I',
    indique un filetage externe et une valeur positive, indique un
    filetage interne. C'est généralement à ce diamètre nominal que le
    matériau est cylindré avant de commencer le cycle 'G76'.

* 'J-' - Une valeur positive, spécifie la profondeur de la passe initiale.
     La première passe sera à 'J' au delà de la crête du filet 'I'.

* 'K-' - Une valeur positive, spécifie la profondeur finale du filet.
    La dernière passe du filetage sera à 'K' au delà de la crête du filet 'I'.

Paramètres facultatifs:

* 'R-' - La profondeur de dégressivité. 'R1.0' spécifie une profondeur
    de passe constante pour les passes successives du filetage.
    'R2.0' spécifie une surface constante.
    Les valeurs comprises entre 1.0 et 2.0 spécifient
    une profondeur décroissante mais une surface croissante.
    Enfin, les valeurs supérieures à 2.0 sélectionnent une surface décroissante.

[WARNING]
Les valeurs inutilement hautes de dégressivité, produiront un nombre inutilement
important de passes. (dégressivité = plongée par paliers)

* 'Q-' - L'angle de pénétration oblique. C'est l'angle (en degrés)
    décrivant de combien, les passes successives doivent être décalées
    le long de l'axe Z. C'est utilisé pour faire enlever plus de matériau
    d'un côté de l'outil que de l'autre.
    Une valeur positive de 'Q' fait couper d'avantage le bord de l'outil.
    Typiquement, les valeurs sont 29, 29.5 ou 30 degrés.

* 'H-' - Le nombre de passes de finition. Les passes de finition sont
    des passes additionnelles en fond de filet.
    Pour ne pas faire de passe de finition, programmer 'H0'.

Les entrées et sorties de filetage peuvent être programmées coniques
    avec les valeurs de 'E' et 'L'.

* 'E-' - Spécifie la longueur des parties coniques le long de l'axe Z.
    L'angle du cône ira de la profondeur de la dernière passe à la
    crête du filet 'I'. 'E2.0' donnera un cône d'entrée et de sortie
    d'une longueur de 2.0 unités dans le sens du filetage. Pour
    un cône à 45 degrés, programmer 'E' identique à 'K'.

* 'L-' - Spécifie quelles extrémités du filetage doivent être coniques.
    Programmer 'L0' pour aucune (par défaut), 'L1' pour une
    entrée conique, 'L2' pour une sortie conique, ou 'L3' pour l'entrée et
    la sortie coniques.

L'outil fera une brève pause pour la synchronisation
avec l'impulsion d'index avant chaque passe de filetage. Une gorge de
dégagement sera requise à l'entrée, à moins que le début du filetage
ne soit après l'extrémité de la pièce ou qu'un cône d'entrée soit utilisé.

À moins d'utiliser un cône de sortie, le mouvement de sortie (retour
rapide sur X initial) n'est pas synchronisé sur la vitesse de broche.
Avec une broche lente, la sortie pourrait se faire sur une petite
fraction de tour. Si la vitesse de broche est augmentée après qu'un
certain nombre de passes soient déjà faites, la sortie va prendre
une plus grande fraction de tour, il en résultera un usinage 'très
brutal' pendant ce nouveau mouvement de sortie. Ceci peut être évité en
prévoyant une gorge de sortie, ou en ne changeant pas la vitesse de
broche pendant le filetage.

La position finale de l'outil sera à la fin de la 'ligne pilote'.
Un mouvement de sécurité peut être nécessaire avec un filetage interne,
pour sortir l'outil de la pièce.

C'est une erreur si:

* Le plan de travail actif n'est pas ZX.
* D'autres mots d'axes que X ou Y, sont spécifiés.
* La dégressivité 'R' est inférieure à 1.0.
* Tous les mots requis ne sont pas spécifiés.
* 'P', 'J', 'K' ou 'H' est négatif.
* 'E-' est supérieur à la moitié de la longueur de la ligne pilote.

.Connections de HAL
Les pins 'motion.spindle-at-speed' et l'index 'encoder.n.phase-Z' doivent être
connectées dans le fichier HAL pour que G76 soit opérationnel.
Voir le Manuel de l'intégrateur pour plus d'informations sur les mouvements
synchronisés avec la broche.

.Informations techniques
Le cycle préprogrammé G76 est basé sur le mouvement avec broche synchronisée G33,
voir les <<g33-tech-info, informations technique relatives à G33>>.


Un programme de filetage, 'g76.ngc' montre l'utilisation d'un cycle de
filetage G76, il peut être visualisé et exécuté sur n'importe quelle machine
utilisant la configuration 'sim/lathe.ini'.

.Exemple de G-Code avec G76
----
G0 Z-0.5 X0.2
G76 P0.05 Z-1 I-0.075 J0.008 K0.045 Q29.5 L2 E0.045
----

Sur l'image ci-dessous, l'outil est à la position finale après que le cycle
G76 soit terminé. On voit que le parcours d'entrée de l'outil sur la droite,
spécifié par Q29.5 et le parcours de sortie conique à gauche comme
spécifié par L2 E0.045. Les lignes blanches sont les mouvements de coupe.

.Parcours d'outil de l'exemple[[fig:G76-cycle-de-filetage]]

image::images/g76-01.png[]

[[sec:G81-a-G89]]
== Les cycles de perçage G81 à G89
(((Cycles de perçage G81-G89)))
(((G81-G89, Cycles de perçage)))

Les cycles de perçage de 'G81' à 'G89' et la révocation de ces cycle 'G80',
sont décrits dans cette section. Des exemples sont donnés plus bas avec
les descriptions.

Tous les cycles de perçage sont effectués dans le respect du plan
de travail courant. N'importe lequel des six plans de travail peut être
choisi. Dans cette section, la plupart des descriptions supposeront que
le plan de travail XY est le plan courant. Le comportement reste
analogue pour les autres plans de travail et les mots corrects doivent
être utilisés. Par exemple, dans le plan G17.1, l'action de retrait
s'effectue parallèlement à l'axe W et les positions ou incréments sont
donnés avec U et W. Dans ce cas, substituer U, V, W avec X, Y, Z dans les
instructions suivantes.

Les mots d'axes rotatifs ne sont pas autorisés dans les cycles de perçage.
Quand le plan actif est X, Y, Z, les mots d'axes U, V, W ne sont pas autorisés.
De même, si le plan actif est U, V, W, les mots d'axes X, Y, Z ne sont
pas autorisés.

=== Mots communs

Tous les cycles de perçage utilisent les groupes X, Y, Z ou U, V, W selon
le plan sélectionné, ainsi que le mot 'R'. La position de R- (signifiant
retrait) est perpendiculaire au plan de travail courant (axe Z pour le plan XY,
axe X pour le plan YZ, axe Y pour le plan XZ, etc.). Quelques cycles de
perçage utilisent des arguments supplémentaires.

=== Mots 'sticky'

Dans les cycles de perçage, un nombre est qualifié de 'sticky' (persistante,
collant) si, quand le même cycle est répété sur plusieurs lignes de code en
colonne, le nombre doit être indiqué la première fois, mais il
devient facultatif pour le reste des lignes suivantes. Les nombres
'sticky' conservent leur valeur tant qu'ils ne sont pas explicitement
programmés avec une nouvelle valeur. La valeur de R est toujours 'sticky'.

En mode de déplacements incrémentaux (G91), les valeurs X, Y, est R
sont traitées comme des incréments depuis la position courante, Z est
un incrément depuis la position de l'axe Z avant le mouvement
impliquant l'axe Z. En mode de déplacements absolus, les valeurs de X,
Y, R, et Z sont des positions absolues dans le système de coordonnées courant.

=== Répétition de cycle

Le mot L est facultatif et représente le nombre de répétitions.
L=0 n'est pas permis. Si les fonctionnalités de répétition sont utilisées,
elles le sont normalement en mode relatif, de sorte que la même séquence de
mouvements se répète à plusieurs emplacements régulièrement espacés le long
d'une ligne droite. Quand L>1 en mode relatif et XY comme plan courant,
les positions X et Y sont déterminées en ajoutant les valeurs X et Y de
la commande à celles de la position courante, pour le premier trajet ou
ensuite, à celles de la position finale du précédent trajet, pour les
répétitions. Ainsi, si vous programmez `L10`, vous obtiendrez 10 cycles.
Le premier cycle sera la distance X, Y depuis la position d'origine.
Les positions de R- et Z- ne changent pas durant toutes les
répétitions. En mode absolu, L>1 signifie `faire le même cycle à la même
place plusieurs fois`, omis, le mot L est équivalent à L=1. La valeur de L
n'est pas 'sticky'.


=== Mode de retrait

La hauteur du mouvement de retrait à la fin de chaque répétition
(appelée 'plan de retrait' dans les descriptions suivantes) est
déterminée par le mode de retrait: retrait sur la position initiale de
Z, si elle est au dessus de la valeur de R et que le mode de retrait
est 'G98', OLD_Z, sinon, à la position de R. Voir la section
<<sec:G98-G99-Set, sur les options du plan de retrait>>.

=== Erreurs des cycles de perçage

Il y a une erreur si:

* Tous les mots X, Y et Z sont manquants durant un cycle de perçage.
* Des mots d'axes de différents groupes (XYZ) (UVW) sont utilisés.
* Un nombre P est requis mais un nombre P négatif est utilisé.
* Un nombre L est utilisé mais n'est pas un entier positif.
* Un mouvement d'axe rotatif est utilisé durant un cycle de perçage.
* Une vitesse inverse du temps est activée durant un cycle de perçage.
* La compensation d'outil est activée durant un cycle de perçage.

Quand le plan XY est actif, la valeur de Z est 'sticky', et c'est une
erreur si:

* La valeur de Z est manquante alors qu'un même cycle de perçage n'a
   pas encore été activé.
* La valeur de R est inférieure à celle de Z.

Si un autre plan est actif, les conditions d'erreur sont analogues à
celles du plan XY décrites ci-dessus.

[[sec:Mouvement-Preliminaire]]
=== Mouvement préliminaire et Intermédiaire

Le mouvement préliminaire est un ensemble de mouvements commun à tous les
cycles de perçage.

Tout au début de l'exécution d'un cycle de perçage, si la position
actuelle de Z est en dessous de la position de retrait R, l'axe Z va
à la position R. Ceci n'arrive qu'une fois, sans tenir compte de la
valeur de L.

En plus, au début du premier cycle et à chaque répétition, un ou deux
des mouvements suivants sont faits:

. Un déplacement en ligne droite, parallèle au plan XY, vers le position
   programmée.
. Un déplacement en ligne droite, de l'axe Z seul vers la position de
   retrait R, si il n'est pas déjà à cette position R.

Si un autre plan est actif, le mouvement préliminaire et intermédiaire
est analogue.

=== Pourquoi utiliser les cycles de perçage?

Il y a au moins deux raisons pour utiliser les cycles de perçage. La
première est l'économie de code et la seconde la sécurité offerte par le
mouvement préliminaire qui permet de ne pas s'occuper du point de départ
du cycle.

[[sec:G80-Revocation-modaux]]
== G80 Révocation des codes modaux

(((G80 Révocation des codes modaux)))

* 'G80' - Révoque, tant qu'il est actif, tous les codes de mouvements modaux du
groupe 1 auquel il appartient. Il est révoqué lui même par tout g-code du même
groupe.

C'est une erreur si:

* Des mots d'axes sont programmés quand G80 est actif.

.Exemple 1 avec G80:
----
G90 G81 X1 Y1 Z1.5 R2.8 (cycle de perçage en mode de déplacement absolu)
G80 (révoque G81)
G0 X0 Y0 Z0 (active les mouvements en vitesse rapide et déplace le
mobile en X0, Y0 et Z0)
----

L'exemple 1 produit les mêmes déplacements et le même état final de la machine
que l'exemple suivant:

.Exemple avec G0:
----
G90 G81 X1 Y1 Z1.5 R2.8 (cycle de perçage en mode de déplacement absolu)
G0 X0 Y0 Z0 (active les mouvements en vitesse rapide et déplace le
mobile en X0, Y0 et Z0)
----

L'avantage du premier exemple est que la ligne du G80 révoque clairement le cycle
G81. Avec ce premier programme, le programmeur doit revenir en mode
mouvement avec G0, comme c'est fait sur la ligne suivante, ou tout autre
mot G de mouvement.


Si un cycle de perçage n'est pas révoqué avec G80 ou un autre mot G
de mouvement, le cycle de perçage attend de se répéter en utilisant
la prochaine ligne de code contenant un ou plusieurs mots d'axe. Le fichier
suivant perce (G81) un ensemble de huit trous, tel que montré sur l'image qui
suit.

.Exemple 2 avec G80:
----
N100 G90 G0 X0 Y0 Z0 (coordonnées d'origine)
N110 G1 X0 G4 P0.1
N120 G81 X1 Y0 Z0 R1 (cycle de perçage)
N130 X2
N140 X3
N150 X4
N160 Y1 Z0.5
N170 X3
N180 X2
N190 X1
N200 G80 (révocation du cycle G81)
N210 G0 X0 (mouvement en vitesse rapide)
N220 Y0
N230 Z0
N240 M2 (fin du programme)
----

[NOTE]
Noter que la position de Z change après les quatre premiers trous.
C'est également un des rares cas dans lesquels les numéros de lignes sont
présents, permettant d'envoyer le lecteur sur une ligne de code spécifique.

image::images/G81mult.png[]

L'utilisation du G80 de la ligne N200 est facultative puisqu'il y a un G0
sur la ligne suivante qui révoque le cycle G81. Mais utiliser G80,
comme l'exemple 2 le montre, donne une meilleure lisibilité au programme. Sans
ce G80, il ne serait pas aussi évident que tous les blocs compris entre N120 et
N200 appartiennent au cycle de perçage.

[[sec:G81-Cycle-de-percage]]
== G81 Cycle de perçage
(((G81 Cycle de perçage)))

----
G81 (X- Y- Z- ) ou (U- V- W- ) R- L-
----

Le cycle 'G81' est destiné au perçage.

. Un mouvement préliminaire, comme décrit <<sec:Mouvement-Preliminaire,
sur cette page>>.
. Un déplacement de l'axe Z seul à la vitesse programmée, vers la
   position Z programmée.
 . Retrait de l'axe Z en vitesse rapide jusqu'au plan de retrait R.

.Exemple 1: G81 en position absolue[[sec:G81-exemple1]]

Supposons que la position courante soit, X1, Y2, Z3 dans
le plan XY, la ligne de code suivante est interprétée:
----
G90 G81 G98 X4 Y5 Z1.5 R2.8
----

Le mode de déplacements absolus est appelé '(G90)', le plan de retrait
est positionné sur OLD_Z '(G98)', l'appel du cycle de perçage 'G81' va
lancer ce cycle une fois. La position X deviendra celle demandée,
X4. La position de Y deviendra celle demandée, Y5. La position de Z
deviendra celle demandée, Z1.5. La valeur de R fixe le plan de retrait
de Z à 2.8. La valeur de OLD_Z est 3. Les mouvements suivants vont se
produire.

image::images/G81ex1.png[]

* Un mouvement en vitesse rapide, parallèle au plan XY vers X4, Y5, Z3
* Un mouvement en vitesse rapide, parallèle à l'axe Z vers X4, Y5, Z2.8
* Un mouvement en vitesse travail, parallèle à l'axe Z vers X4, Y5, Z1.5
* Un mouvement en vitesse rapide, parallèle à l'axe Z vers X4, Y5, Z3

'Exemple 2:' Supposons que la position courante soit, X1, Y2, Z3 dans
le plan XY, la ligne de codes suivante est interprétée:
----
G91 G81 G98 X4 Y5 Z-0.6 R1.8 L3
----

Le mode de déplacements incrémentaux est appelé '(G91)', le plan de
retrait est positionné sur OLD_Z '(G98)', l'appel du cycle de perçage
'G81' demande 3 répétitions du cycle. La valeur demandée de X est 4,
la
valeur demandée de Y est 5, la valeur demandée de Z est -0.6 et le
retrait R est à 1.8. La position initiale de X sera 5 (1+4), la
position initiale de Y sera 7 (2+5), le plan de retrait sera positionné
sur 4.8 (1.8+3) et Z positionné sur 4.2 (4.8-0.6). OLD_Z est à 3.

Le premier mouvement en vitesse rapide le long de l'axe Z vers X1, Y2,
Z4.8), puisque OLD_Z est inférieur au plan de retrait.

La première répétition produira 3 mouvements.

. Un déplacement en vitesse rapide, parallèle au plan XY vers X5, Y7, Z4.8
. Un déplacement en vitesse travail, parallèle à l'axe Z vers X5, Y7, Z4.2
. Un déplacement en vitesse rapide, parallèle à l'axe Z vers X5, Y7, Z4.8

La deuxième répétition produira 3 mouvements. La position de X est
augmentée de 4 et passe à 9, la position de Y est augmentée de 5 et
passe à 12.

. Un déplacement en vitesse rapide, parallèle au plan XY vers X9, Y12, Z4.8
. Un déplacement en vitesse travail, parallèle à l'axe Z vers X9, Y12, Z4.2
. Un déplacement en vitesse rapide, parallèle à l'axe Z vers X9, Y12, Z4.8

La troisième répétition produira 3 mouvements. La position de X est
augmentée de 4 et passe à 13, la position de Y est augmentée de 5 et
passe à 17.

. Un déplacement en vitesse rapide, parallèle au plan XY vers X13, Y17, Z4.8
. Un déplacement en vitesse travail, parallèle à l'axe Z vers X13, Y17, Z4.2
. Un déplacement en vitesse rapide, parallèle à l'axe Z vers X13, Y17, Z4.8

image::images/G81ex2.png[]

'Exemple 3:' G81 en position relative

Supposons maintenant que le premier g81 de la ligne de
code soit exécuté, mais de (0, 0, 0) plutôt que de (1, 2, 3).
G90 G81 G98 X4 Y5 Z1.5 R2.8 Depuis OLD_Z est inférieur à la valeur de R,
il n'ajoute rien au mouvement, mais puisque la valeur initiale de Z est
inférieure à la valeur spécifiée dans R, un premier mouvement de Z sera
effectué durant le mouvement préliminaire.

image::images/G81.png[]

'Exemple 4:' G81 en absolu avec R > Z

Il s'agit de la trajectoire pour le second bloc de code de G81.
----
G91 G81 G98 X4 Y5 Z-0.6 R1.8 L3
----

Cette trajectoire commence en (0, 0, 0), l'interpréteur ajoute les
valeurs initiales Z0 et R 1.8 et déplace le mobile en vitesse rapide
vers cet emplacement. Après ce premier déplacement initial de Z, la
répétition fonctionne de manière identique à celle de l'exemple 3 avec
le mouvement final de Z à 0.6 en dessous de la valeur de R.

image::images/G81a.png[]

'Exemple 5:' G81 en relatif avec R > Z
----
G90 G98 G81 X4 Y5 Z-0.6 R1.8
----

Puisque ce tracé commence en (X0, Y0, Z0), l'interpréteur ajoute R1.8 au Z0
initial et déplace le mobile en vitesse rapide à cet emplacement, comme dans
'l'exemple 4'. Après ce mouvement initial à une hauteur Z0.6, le
mouvement en vitesse rapide se terminera en X4 Y5.
Alors la hauteur Z sera à 0.6 en dessous de la valeur de R. La fonction de
répétition fera encore déplacer Z au même emplacement.

[[sec:G82-Cycle-de-percage]]
== G82 Cycle de perçage avec temporisation
(((G82 Cycle de perçage avec tempo)))

----
G82 (X- Y- Z- ) ou (U- V- W- ) R- L- P-
----

Le cycle 'G82' est destiné au perçage.
Les mouvements du cycle G82 ressemblent à ceux de G81 avec une
temporisation supplémentaire en fin de mouvement Z. La longueur de
cette temporisation, exprimée en secondes, est spécifiée par un mot P#
sur la ligne du G82.

. Un mouvement préliminaire. Comme décrit <<sec:Mouvement-Preliminaire, 
sur cette page>>. 
. Un déplacement de l'axe Z seul en vitesse programmée, vers la position Z programmée.
. Une temporisation de 'P' secondes.
. Retrait de l'axe Z en vitesse rapide jusqu'au plan de retrait 'R'.
----
G90 G82 G98 X4 Y5 Z1.5 R2.8 P2
----

Sera équivalent à l'exemple 3 ci-dessus mais avec une temporisation de
2 secondes en fond de trou.


[[sec:G83-Percage-avec-debourrage]]
== G83 Cycle de perçage avec débourrage
(((G83 Cycle de perçage avec débourrage)))

----
G83 (X- Y- Z-) or (U- V- W-) R- L- Q-
----

Le cycle 'G83' est destiné au perçage profond ou au fraisage avec
brise-copeaux. Les retraits, au cours de ce cycle, dégagent les copeaux du
trou et fragmentent les copeaux longs (qui sont fréquents lors du perçage dans
l'aluminium). Ce cycle utilise la valeur 'Q' qui représente un incrément
'delta' le long de l'axe Z.

donnera:

. Un mouvement préliminaire, comme décrit <<sec:Mouvement-Preliminaire, sur
cette page>>.
. Un mouvement de l'axe Z seul, en vitesse travail, sur la position la
  moins profonde entre, un incrément delta, ou la position de Z programmée.
. Un mouvement en vitesse rapide au plan de retrait.
. Une plongée en vitesse rapide dans le même trou, presque jusqu'au fond.
. Répétition des étapes 2, 3 et 4 jusqu'à ce que la position programmée
   de Z soit atteinte à l'étape 2.
. Un mouvement de l'axe Z en vitesse rapide vers le plan de retrait.

C'est une erreur si:

* La valeur de Q est négative ou égale à zéro.

[[sec:G84-Taraudage-a-droite]]
== G84 Cycle de taraudage à droite
(((G84 Cycle de taraudage)))

Ce code n'est pas encore implémenté dans LinuxCNC. Il est accepté mais son
comportement n'est pas défini. Voir le <<sec:G33_1-Taraudage-rigide, taraudage
rigide>>.

[[sec:G85-Alesage-retrait-travail]]
== G85 Cycle d'alésage, sans temporisation, retrait en vitesse travail
(((G85 Cycle d'alésage)))

----
G85 (X- Y- Z-) or (U- V- W-) R- L-
----

Le cycle 'G85' est destiné à l'alésage, mais peut être utilisé pour
le perçage ou le fraisage.

. Un mouvement préliminaire, comme décrit <<sec:Mouvement-Preliminaire, sur
cette page>>. 
. Un déplacement de l'axe Z seul en vitesse travail, vers la position Z programmée.
. Retrait de l'axe Z en vitesse travail vers le plan de retrait.

[[sec:G86-Alesage-retrait-rapide]]
== G86 Cycle d'alésage, arrêt de broche, retrait en vitesse rapide
(((G86 Cycle d'alésage)))

----
G86 (X- Y- Z-) or (U- V- W-) R- L- P-
----

Le cycle 'G86' est destiné à l'alésage. Ce cycle utilise la valeur P pour
une temporisation en secondes.

. Un mouvement préliminaire, comme décrit sur <<sec:Mouvement-Preliminaire, cette
page>>.
. Un déplacement de l'axe Z seul en vitesse travail, vers la position Z programmée.
. Une temporisation de P secondes.
. L'arrêt de rotation de la broche.
. Retrait de l'axe Z en vitesse rapide vers le plan de retrait.
. Reprise de la rotation de la broche dans la même direction que
   précédemment.

La broche doit tourner avant le lancement de ce cycle. C'est une
erreur si:

- La broche ne tourne pas avant que ce cycle ne soit exécuté.

[[sec:G87-Back-Boring]]
== G87 Alésage inverse
(((G87 Alésage inverse)))

Ce code n'est pas encore implémenté dans LinuxCNC. Il est accepté mais son
comportement n'est pas défini.

[[sec:G88-Alesage-Retrait-Manuel-Out]]
== G88 Alésage, arrêt de broche, retrait en manuel
(((G88 Cycle d'alésage)))

Ce code n'est pas encore implémenté dans LinuxCNC. Il est accepté mais son
comportement n'est pas défini.

[[sec:G89-Alesage-Tempo]]
== G89 Cycle d'alésage, temporisation, retrait en vitesse travail
(((G89 Cycle d'alésage avec tempo)))

----
G89 (X- Y- Z-) or (U- V- W-) R- L- P-
----

Le cycle 'G89' est destiné à l'alésage. Il utilise la valeur de P
pour une temporisation en secondes.

. Un mouvement préliminaire, comme décrit <<sec:Mouvement-Preliminaire, sur
cette page>>.
. Un déplacement de l'axe Z seul en vitesse travail, vers la position Z programmée.
. Temporisation de P secondes.
. Retrait de l'axe Z en vitesse travail vers le plan de retrait.

=== Pourquoi utiliser les cycles de perçage ?

Il y a au moins deux raisons, la première est l'économie de code. Un
simple trou demande plusieurs lignes de code pour être exécuté.

Nous avons montré plus haut, comment les cycles
de perçage peuvent être utilisés pour produire 8 trous avec dix
lignes de code. Le programme ci-dessous permet de produire le même jeu
de 8 trous en utilisant cinq lignes pour le cycle de perçage. Il ne
suit pas exactement le même parcours et ne perce pas dans le même ordre
que l'exemple précédent, mais le programme a été écrit de manière
économique, une bonne pratique qui devrait être courante avec les
cycles de perçage.

'Exemple 5:' perçage de huit trous, réécrit.
----
G90 G0 X0 Y0 Z0 (coordonnées d'origine)
G1 F10 X0 G4 P0.1
G91 G81 X1 Y0 Z-1 R1 L4 (cycle de perçage)
G90 G0 X0 Y1
Z0
G91 G81 X1 Y0 Z-.5 R1 L4 (cycle de perçage)
G80 (révocation du cycle G81)
M2 (fin de programme)
----

image::images/eight.png[]

'Exemple 6:' Douze trous en carré

Cet exemple montre l'utilisation du mot L pour répéter une série
incrémentale de cycles de perçage pour des blocs de code successifs
dans le même mode mouvements G81. Ici, nous produisons 12 trous au
moyen de cinq lignes de code dans le mouvement modal.
----
G90 G0 X0 Y0 Z0 (coordonnées d'origine)
G1 F50 X0 G4 P0.1
G91 G81 X1 Y0 Z-0.5 R1 L4 (cycle de perçage)
X0 Y1 R0 L3 (répétition)
X-1 Y0 L3 (répétition)
X0 Y-1 L2 (répétition)
G80 (révocation du cycle G81)
G90 G0 X0 (retour vers l'origine en vitesse rapide)
Y0
Z0
M2 (fin de programme)
----

image::images/twelve.png[]

La deuxième raison d'utiliser les cycles de perçages, c'est qu'il
produisent un mouvement préliminaire et retournent à une position
prévisible et contrôlable, quel que soit le point de départ du cycle.

[[sec:G90-G91]]
== G90, G91: Modes de déplacement
(((G90 Mode de déplacement absolu)))
(((G91 Mode de déplacement relatif)))

* 'G90' est le mode de déplacement absolu, les valeurs d'axes
'X, Y, Z, A, B, C, U, V, W' représentent les positions dans le système de
coordonnées courant. Les exceptions à cette règle sont décrites dans
la section <<sec:G81-a-G89, sur les cycles de perçage>>.
* 'G91' est le mode de déplacement relatif, en mode relatif, les
valeurs d'axes représentent un incrément depuis la position courante.

.Exemple avec G90
----
G90 (passe en mode de déplacement absolu)
G0 X2.5 (déplacement linéaire en vitesse rapide à la coordonnée X=2.5 en
incluant tous les offsets en cours)
----

.Exemple avec G91
----
G91 (passe en mode de déplacement relatif)
G0 X2.5 (déplacement linéaire en vitesse rapide, à +2.5 en X de la position
courante)
----

* Voir <<sec:G0,G0>> pour plus d'information.

[[sec:G90_1-G91_1]]
== G90.1, G91.1: Mode de déplacement en arc (I, J et K)

* 'G90.1' - Mode de déplacement absolu pour les offsets I, J et K. Quand
G90.1 est actif, I et J doivent être tous les deux spécifiés avec G2/G3 pour
le plan XY ou J et K pour le plan XZ, sinon c'est une erreur.

* 'G91.1' - Mode de déplacement relatif pour les offsets I, J et K. G91.1
replace I, J et K à leur fonctionnement normal.

[[sec:G92]]
== G92 Décalage d'origine des systèmes de coordonnées
(((G92 Décalages d'origine des systèmes de coordonnées)))

----
G92 axes
----

Voir ce chapitre <<cha:Systemes-de-coordonnees, pour une vision générale>>
des systèmes de coordonnées.

G92 fixera de nouvelles valeurs de coordonnées au point actuel (sans
faire de mouvement). Les mots d'axes contiennent les valeurs souhaitées. Au
moins un mot d'axe est obligatoire, les autres sont facultatifs. Si il
n'y a pas de mot d'axe pour un axe donné, les coordonnées de cet axe
resteront inchangées.

Quand 'G92' est exécuté, les origines de tous les systèmes de
coordonnées sont déplacées. Elles seront déplacées de sorte que les valeurs du
point contrôlé courant, dans le système de coordonnées courant, deviendront
celles spécifiées dans la ligne du G92. Les origines de tous les systèmes de
coordonnées sont décalées de la même distance.

Par exemple, supposons que le point courant soit à X=4 et qu'aucun
décalage G92 ne soit actif. La ligne 'G92 X7' est programmée, toutes les
origines seront décalées de -3 en X, ce qui fera que le point courant
deviendra X=7. Ce -3 est enregistré dans le paramètre 5211.

Être en mode de déplacement relatif est sans effet sur l'action de 'G92'.

Des décalages G92 peuvent déjà être actifs quand 'G92' est appelé. Si
c'est le cas, ils seront remplacés par le nouveau décalage, de sorte que le
point courant devienne la valeur spécifiée.

C'est une erreur si:

* Tous les mots d'axes sont omis.

LinuxCNC conserve les décalages G92 et les réutilise au prochain démarrage
du logiciel. Pour éviter cela, programmer un 'G92.1' qui les effacera, ou
un G92.2 qui supprimera les valeurs enregistrées.

Voir le chapitre sur les <<cha:Systemes-de-coordonnees,systèmes de
coordonnées>>.

Voir la section sur les <<sec:G92-Decalages,décalages G92>>.

Voir la section sur les <<sec:parametres,paramètres>>.

[[sec:G92_1-G92_2]]
== G92.1, G92.2 Remise à zéro des décalages des systèmes de coordonnées

* 'G92.1' - Positionne les décalages d'axes à 0 et passe les paramètres
5211 à 5219 à zéro.
* 'G92.2' - Positionne les décalages d'axes à 0, laisse les valeurs des
paramètres inchangées, elles ne seront pas utilisées.

[[sec:G92_3]]
== G92.3 Restauration des décalages d'axe

* 'G92.3' - Positionne les décalages d'axes aux valeurs enregistrées dans
les paramètres 5211 à 5219.

Il est possible de positionner les décalages d'axes dans un programme puis de
ré-utiliser les mêmes dans un autre programme. Pour cela, programmer 'G92' dans
le premier programme, ce qui positionnera les paramètres 5211 à
5219. Ne pas utiliser G92.1 dans la suite du premier programme. Les
valeurs des paramètres seront enregistrées lors de la sortie du premier
programme et rétablies au chargement du second programme. Utiliser
'G92.3' vers le début du deuxième programme, ce qui restaurera les
décalages d'axes enregistrés par le premier.


[[sec:G93-G94-G95-Modes]]
== G93, G94, G95: Choix des modes de vitesse
(((G93, G94, G95: Choix des modes de vitesse)))

* 'G93' - Passe en mode inverse du temps. Dans le mode vitesse inverse du
temps, le mot 'F' signifie que le mouvement doit être terminé en '[1/F]'
minutes. Par exemple, si la valeur de 'F' est '2.0', les mouvements
doivent être terminés en '1/2' minute.
+
Quand le mode vitesse inverse du temps est actif, le mot 'F' doit
apparaître sur chaque ligne contenant un mouvement 'G1', 'G2', ou 'G3'. Les
mots F qui sont sur des lignes sans G1, G2, ou G3 sont ignorés. Être en
mode vitesse inverse du temps est sans effet sur les mouvements G0
(vitesse rapide).

* 'G94' - Passe en mode unités par minute. Dans le mode vitesse en unités
par minute, le mot 'F' indique le déplacement du point contrôlé en millimètres
par minute, en pouces par minute, ou en degrés par minute, selon l'unité
utilisée.

* 'G95' - Passe en mode unités par tour. Dans le mode vitesse en unités
par tour, le mot 'F' donne le déplacement du point contrôlé à effectuer sur
l'axe Z, en millimètres par tour de broche ou en pouces, selon l'unité utilisée.

C'est une erreur si:

* Le mode vitesse inverse du temps est actif et qu'une ligne avec G1,
   G2, ou G3 (explicitement ou implicitement) n'a pas de mot F.
* Une nouvelle vitesse n'a pas été spécifiée après un passage en G94 ou G95.

[[sec:G96-G97-Broche]]
== G96, G97: Modes de contrôle de la broche
(((G96, G97: Vitesse de coupe constante, Vitesse de coupe en tr/mn)))

----
G96 <D-> S- (vitesse de coupe constante)
G97         (mode tr/mn)
----

* 'D-' - Vitesse de broche maximale en tours par minute.
* 'S-' - Vitesse de coupe constante.
* 'G96 D- S-' - Passe à une vitesse de coupe constante de 'S' pieds par minute,
si G20 est actif, ou 'S' mètres par minute, si G21 est actif. D- est facultatif.
+
Lorsque 'G96' est utilisé, s'assurer que 'X0' dans le système de coordonnées
en cours (y compris les compensations d'outils) est bien le centre de
rotation, sinon LinuxCNC ne donnera pas la vitesse de broche désirée.
'G96' n'est pas affecté par les mode rayon ou diamètre.

* 'G97' - Vitesse de coupe en tr/mn.

.Exemple avec G96
----
G96 D2500 S250 (passe à une vitesse de coupe constante de 250 m/mn maximum pour
une vitesse de broche maximale de 2500tr/mn).
----

C'est une erreur si:

* S n'est pas spécifié avec G96.
* Une vitesse est spécifiée en mode G96 et la broche ne tourne pas.

[[sec:G98-G99-Set]]
== G98, G99: Options du plan de retrait
(((G98, G99 Retrait à la position initiale, Retrait sur R)))

Quand la broche se rétracte pendant les cycles de perçage, il
existe deux options pour indiquer comment elle doit se rétracter:

 . 'G98' Retrait perpendiculaire au plan de travail courant jusqu'à
   la position qui était celle de cet axe juste avant le début du cycle de
   perçage. (à moins que cette position ne soit inférieure à celle indiquée
   par le mot R, auquel cas, c'est cette dernière qui serait utilisée).

image::images/G81g98d.png[]


 . 'G99' Retrait perpendiculaire au plan de travail courant jusqu'à la position
   indiquée par le mot 'R'.

image::images/G81ret.png[]

Ne pas oublier que la signification du mot R change selon que le mode de
déplacement est absolu ou relatif.

Le plan de retrait initial (G98) est annulé chaque fois que le mode de
mouvement est abandonné, que ce soit explicitement avec G80 ou implicitement
(tout code de mouvement qui n'est pas un cycle).
Basculer d'un mode de cycle à un autre, par exemple entre G81 et G83
n'annule pas le plan de retrait initial. Il est permis de basculer entre
G98 et G99 durant une série de cycles de perçage.

// vim: set syntax=asciidoc:

<|MERGE_RESOLUTION|>--- conflicted
+++ resolved
@@ -56,15 +56,10 @@
 |<<sec:G1,G1>> | Interpolation linéaire en vitesse travail
 |<<sec:G2-G3,G2/G3>>  | Interpolation circulaire sens horaire/anti-horaire
 |<<sec:G4-Tempo,G4>>           | Temporisation
-<<<<<<< HEAD
-|<<sec:G5_1-B-spline,G5.1>>    | B-Spline quadratique
-|<<sec:G5_2-G5_3-NURBs,G5.2 G5.3>>    | NURBs Block '(expérimental)'
-=======
 |<<sec:G5-Cubic-Spline,G5>>         |Spline cubique
 |<<sec:G5_1-Quadratic-Spline,G5.1>> |B-Spline quadratique
 |<<sec:G5_2-G5_3-NURBS,G5.2>>       |NURBS, ajout point de contrôle
 |<<sec:G5_2-G5_3-NURBS,G5.3>>       |NURBS, exécute
->>>>>>> ea8e59ac
 |<<sec:G7-Mode-diametre,G7>>   | Mode diamètre (sur les tours)
 |<<sec:G8-Mode-rayon,G8>>| Mode rayon (sur les tours)
 |<<sec:G10-L1,G10 L1>>   | Ajuste les valeurs de l'outil en table d'outils
@@ -519,13 +514,8 @@
 * 'P' - offset incrémental en X, du point de départ au second point de contrôle
 * 'Q' - offset incrémental en Y, du point de départ au second point de contrôle
 
-<<<<<<< HEAD
-* 'I' - offset en X
-* 'J' - offset en Y
-=======
 G5 crée une B-spline cubique dans le plan XY avec les axes X et Y seuls.
 P et Q doivent être tous les deux spécifiés pour chaque commande G5.
->>>>>>> ea8e59ac
 
 Pour la première d'une série de commandes G5, I et J doivent être tous les deux
 spécifiés. Pour les commandes G5 suivantes de la série, soit I et J sont
@@ -601,43 +591,6 @@
 WARNING: G5.2, G5.3 sont expérimentaux, il n'ont pas encore été testés
 totalement.
 
-<<<<<<< HEAD
-G5.2 is for opening the data block defining a NURBs and G5.3 for
-closing the data block. In the lines between these two codes the curve
-control points are defined with both their related "weights" (P) and
-their parameter (L) which determines the order of the curve (k) and
-subsequently its degree (k-1).
-
-Using this curve definition the knots of the NURBs curve are not
-defined by the user they are calculated by the inside algorithm, in the
-same way as it happens in a great number of graphic applications, where
-the curve shape can be modified only acting on either control points or
-weights.
-
-Sample NURBs Code
-----
-    G0 X0 Y0
-    F10 
-    G5.2 X0 Y1 P1 L3
-         X2 Y2 P1
-         X2 Y0 P1
-         X0 Y0 P2
-    G5.3
-    / The rapid moves show the same path without the NURBs Block
-    G0 X0 Y1
-       X2 Y2
-       X2 Y0
-       X0 Y0
-    M2
-----
-
-.Sample NURBs Output
-
-image::images/nurbs01.png[]
-
-http://wiki.linuxcnc.org/cgi-bin/wiki.pl?NURBS[D'autres informations sont
-disponible ici, sur le wiki].
-=======
 G5.2 est pour ouvrir un bloc de données définissant un NURBS et G5.3 pour
 fermer le bloc de données. Dans les lignes entre ces deux codes, les points de
 contrôle de la courbe sont définis avec deux éléments, leur 'poids' relatif (P)
@@ -675,7 +628,6 @@
 D'autres informations sur NURBS sont disponibles ici:
 
 http://wiki.linuxcnc.org/cgi-bin/wiki.pl?NURBS[http://wiki.linuxcnc.org/cgi-bin/wiki.pl?NURBS]
->>>>>>> ea8e59ac
 
 [[sec:G7-Mode-diametre]]
 == G7 Mode diamètre sur les tours
