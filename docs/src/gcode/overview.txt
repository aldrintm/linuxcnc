--- conflicted
+++ resolved
@@ -1200,61 +1200,7 @@
 easier to use G93 inverse time feed mode to achieve the desired
 material removal rate.
 
-<<<<<<< HEAD
-[appendix]
-= Numbered Parameters persistence
-[[var_file_format]]
-
-The values of parameters in the persistent range are retained over
-time, even if the machining center is powered down.  EMC2 uses a
-parameter file to ensure persistence. It is managed by the
-Interpreter. The Interpreter reads the file when it starts up, and
-writes the file when it exits.
-
-The format of a parameter file is shown in Table
-<<cap:Parameter-File-Format,Parameter File Format>>. 
-
-The Interpreter expects the file to have two colums. It skips any
-lines which do not contain exactly two numeric values. The first
-column is expected to contain an integer value (the parameter's
-number). The second column contains a floating point number (this
-parameter's last value). The value is represented as a
-double-precision floating point number inside the Interpreter, but a
-decimal point is not required in the file.
-
-Parameters in the user-defined range (31-5000) may be added to this
-file. Such parameters will be read by the Interpreter and written to
-the file as it exits.
-
-Missing Parameters in the persistent range will be initialized to zero
-and written with their current values on the next save operation.
-
-The parameter numbers must be arranged in ascending order. An
-`Parameter file out of order` error  will be signalled if they are  not in
-ascending order. 
-
-The original file is saved as a backup file when the new file
-is written. 
-
-.Parameter File Format[[cap:Parameter-File-Format]]
-
-[width="90%", options="header"]
-|========================================
-|Parameter Number | Parameter Value 
-|5161 | 0.0 
-|5162 | 0.0 
-|========================================
-
-
-
-
-
-
-
-
-
-
-=======
+
 == Common Error Messages
 
 * 'G code out of range' - A G code greater than G99 was used, the scope of G
@@ -1269,4 +1215,57 @@
    on the same line.
 * 'File ended with no percent sign or program end' - Every G code file must
    end in a M2 or M30 or be wrapped with the percent sign %.
->>>>>>> 0daa4473
+
+[appendix]
+= Numbered Parameters persistence
+[[var_file_format]]
+
+The values of parameters in the persistent range are retained over
+time, even if the machining center is powered down.  EMC2 uses a
+parameter file to ensure persistence. It is managed by the
+Interpreter. The Interpreter reads the file when it starts up, and
+writes the file when it exits.
+
+The format of a parameter file is shown in Table
+<<cap:Parameter-File-Format,Parameter File Format>>. 
+
+The Interpreter expects the file to have two colums. It skips any
+lines which do not contain exactly two numeric values. The first
+column is expected to contain an integer value (the parameter's
+number). The second column contains a floating point number (this
+parameter's last value). The value is represented as a
+double-precision floating point number inside the Interpreter, but a
+decimal point is not required in the file.
+
+Parameters in the user-defined range (31-5000) may be added to this
+file. Such parameters will be read by the Interpreter and written to
+the file as it exits.
+
+Missing Parameters in the persistent range will be initialized to zero
+and written with their current values on the next save operation.
+
+The parameter numbers must be arranged in ascending order. An
+`Parameter file out of order` error  will be signalled if they are  not in
+ascending order. 
+
+The original file is saved as a backup file when the new file
+is written. 
+
+.Parameter File Format[[cap:Parameter-File-Format]]
+
+[width="90%", options="header"]
+|========================================
+|Parameter Number | Parameter Value 
+|5161 | 0.0 
+|5162 | 0.0 
+|========================================
+
+
+
+
+
+
+
+
+
+
