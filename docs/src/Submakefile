--- conflicted
+++ resolved
@@ -625,11 +625,7 @@
 
 $(DOC_DIR)/html/index_%.html: $(DOC_SRCDIR)/index_%.tmpl ../VERSION $(DOC_SRCDIR)/index.foot
 	cat $(filter-out ../VERSION, $^) | \
-<<<<<<< HEAD
 		sed "s/@VERSION@/`cat ../VERSION`/" > $@	
-=======
-	sed "s/@VERSION@/`cat ../VERSION`/" > $@	
->>>>>>> 3db7c4c6
 
 $(DOC_DIR)/html/index.html: $(DOC_SRCDIR)/index.tmpl objects/index.incl $(DOC_SRCDIR)/index.foot ../VERSION $(DOC_SRCDIR)/Submakefile
 	(cat $(DOC_SRCDIR)/index.tmpl objects/index.incl $(DOC_SRCDIR)/index.foot) | sed "s/@VERSION@/`cat ../VERSION`/" > $@	
@@ -709,14 +705,11 @@
 	HTML_LATEX_CACHE=objects/image-cache $(DOC_SRCDIR)/html-latex-images $@ || \
 				(X=$$?; rm $@; exit $$X)
 
-<<<<<<< HEAD
 # rebuild source-highlight/local/lang.map if needed - note this will cause a major rebuild
 # unsure how to do this as Submakefile -mah
 $(LOC_LANG_MAP): $(wildcard $(LOC_HL_DIR)/*.lang) $(LANG_MAP)
 	(cd $(LOC_HL_DIR); make all)
 
-=======
->>>>>>> 3db7c4c6
 $(patsubst %.txt,$(DOC_SRCDIR)/%.html,$(DOC_SRCS_EN_SMALL)): $(DOC_SRCDIR)/%.html: $(DOC_SRCDIR)/%.txt objects/xref_en.links
 	asciidoc -f $(DOC_SRCDIR)/xhtml11.conf \
 		 -f $(DOC_SRCDIR)/asciidoc-dont-replace-arrows.conf \
@@ -728,11 +721,7 @@
 		 -a stylesheet=$(shell pwd)/$(DOC_SRCDIR)/linuxcnc.css \
 		 -d book -a toc -a numbered -b xhtml11 $< || (X=$$?; rm $@; exit $$X)
 
-<<<<<<< HEAD
 $(patsubst %.txt,$(DOC_SRCDIR)/%.html,$(DOC_SRCS_FR_SMALL)): $(DOC_SRCDIR)/%.html: $(DOC_SRCDIR)/%.txt objects/xref_fr.links $(LOC_LANG_MAP)
-=======
-$(patsubst %.txt,$(DOC_SRCDIR)/%.html,$(DOC_SRCS_FR_SMALL)): $(DOC_SRCDIR)/%.html: $(DOC_SRCDIR)/%.txt objects/xref_fr.links
->>>>>>> 3db7c4c6
 	asciidoc -f $(DOC_SRCDIR)/xhtml11.conf \
 		 -f $(DOC_SRCDIR)/asciidoc-dont-replace-arrows.conf \
 		 -f $(LOC_HL_DIR)/emc-langs-source-highlight.conf \
