# vim: sts=4 sw=4 et
import gtk
import gobject
import cairo
import math
import gtk.glade

# This creates the custom LED widget

from hal_widgets import _HalSensitiveBase, hal_pin_changed_signal

class HAL_LED(gtk.DrawingArea, _HalSensitiveBase):
    __gtype_name__ = 'HAL_LED'
    __gsignals__ = dict([hal_pin_changed_signal])
    __gproperties__ = {
        'is_on' : ( gobject.TYPE_BOOLEAN, 'Is on', 'How to display LED in editor',
                    False, gobject.PARAM_READWRITE | gobject.PARAM_CONSTRUCT),
        'has_hal_pin' : ( gobject.TYPE_BOOLEAN, 'Create HAL pin', 'Whether to create a HAL pin',
                    True, gobject.PARAM_READWRITE | gobject.PARAM_CONSTRUCT),
        'led_shape' : ( gobject.TYPE_INT, 'Shape', '0: round 1:oval 2:square',
                    0, 2, 0, gobject.PARAM_READWRITE | gobject.PARAM_CONSTRUCT),
        'led_size'  : ( gobject.TYPE_INT, 'Size', 'size of LED',
                    5, 30, 10, gobject.PARAM_READWRITE | gobject.PARAM_CONSTRUCT),
        'led_blink_rate' : ( gobject.TYPE_INT, 'Blink rate',  'Led blink rate (ms)',
<<<<<<< HEAD
                    100, 1000, 500, gobject.PARAM_READWRITE),
        'blink_when_off' : ( gobject.TYPE_BOOLEAN, 'Blink when off', 'Choose to blink while in on state (No) or off state (Yes)',
                    False, gobject.PARAM_READWRITE | gobject.PARAM_CONSTRUCT),
=======
                    0, 1000, 500, gobject.PARAM_READWRITE),
>>>>>>> da5bc622
        'pick_color_on'  : ( gtk.gdk.Color.__gtype__, 'Pick on color',  "",
                    gobject.PARAM_READWRITE),
        'pick_color_off' : ( gtk.gdk.Color.__gtype__, 'Pick off color', "",
                        gobject.PARAM_READWRITE),
        'pick_color_blink' : ( gtk.gdk.Color.__gtype__, 'Pick blink color', "",
                        gobject.PARAM_READWRITE),
        'on_color'  : ( gobject.TYPE_STRING, 'LED On color', 'Use any valid Gdk color',
                        "green", gobject.PARAM_READWRITE | gobject.PARAM_CONSTRUCT),
        'off_color' : ( gobject.TYPE_STRING, 'LED OFF color', 'Use any valid Gdk color or "dark"',
                        "red", gobject.PARAM_READWRITE | gobject.PARAM_CONSTRUCT),
        'blink_color' : ( gobject.TYPE_STRING, 'LED blink color', 'Use any valid Gdk color or "dark"',
                        "black", gobject.PARAM_READWRITE | gobject.PARAM_CONSTRUCT)
    }
    __gproperties = __gproperties__

    def post_create(self, obj, reason):
                print "\nhola\n"

    def __init__(self):
        super(HAL_LED, self).__init__()
        self._dia = 10
        self._blink_active = False
        self._blink_state = False
        self._blink_invert = False
        self._blink_magic = 0
        self.set_size_request(25, 25)
        self.connect("expose-event", self.expose)

<<<<<<< HEAD
        self.led_blink_rate = None
        self.pick_color_on = self.pick_color_off = self.pick_color_blink = None
        self.on_color = 'green'
        self.off_color = 'red'
        self.blink_color = 'black'
=======
        self.led_blink_rate = 0
        self.pick_color_on = self.pick_color_off = None
        self.on_color = 'red'
        self.off_color = 'dark'
>>>>>>> da5bc622
        self.has_hal_pin = True

        self.set_color('on', self.on_color)
        self.set_color('off', self.off_color)
        self.set_color('blink', self.blink_color)

    # This method draws our widget
    # depending on self.state, self.blink_active, self.blink_state and the sensitive state of the parent
    # sets the fill as the on or off colour.
    def expose(self, widget, event):
        cr = widget.window.cairo_create()
        sensitive = self.flags() & gtk.PARENT_SENSITIVE
        if not sensitive: alpha = .3
        else: alpha = 1
        cr.set_line_width(3)
        cr.set_source_rgba(0, 0, 0, alpha)

        if self.is_on:
            if self._blink_active == False:
                color = self._on_color
            elif self._blink_invert == True:
                color = self._on_color
            elif self._blink_state == False:
                color = self._blink_color
            else:
                color = self._on_color

        elif self._blink_active == False:
            color = self._off_color
        elif self._blink_invert == False:
            color = self._off_color
        elif self._blink_state == True:
            color = self._blink_color
        else:
            color = self._off_color

        # square led
        if self.led_shape == 2:
            self.set_size_request(self._dia*2+5, self._dia*2+5)
            w = self.allocation.width
            h = self.allocation.height
            cr.translate(w/2, h/2)
            cr.rectangle(-self._dia, -self._dia, self._dia*2,self._dia*2)
        # oval led
        elif self.led_shape == 1:
            self.set_size_request(self._dia*2+5, self._dia*2)
            w = self.allocation.width
            h = self.allocation.height
            cr.translate(w/2, h/2)
            cr.scale( 1, 0.7);
            cr.arc(0, 0, self._dia, 0, 2*math.pi)
        # round led
        else:            
            self.set_size_request(self._dia*2+5, self._dia*2+5)           
            w = self.allocation.width
            h = self.allocation.height
            cr.translate(w/2, h/2)
            lg2 = cairo.RadialGradient(0, 0, self._dia-2, 0, 0, self._dia+1)
            lg2.add_color_stop_rgba(0.0, 0., 0., 0., 0.)
            lg2.add_color_stop_rgba(.99, 0., 0., 0., 1.)
            lg2.add_color_stop_rgba(1.0, 0., 0., 0., 0.)
            cr.arc(0, 0, self._dia, 0, 2*math.pi)
            cr.mask(lg2)

        cr.stroke_preserve()        
        cr.set_source_rgba(color.red/65535., color.green/65535., color.blue/65535., alpha)
        cr.fill()    
        return False
      
    # This sets the LED on or off color
    # and then redraws it
    # Usage: ledname.set_active(True) 
    def set_active(self, data):
        self.is_on = data
        self.queue_draw()

    def set_sensitive(self, data ):
        self.set_active(data)

    #FIXME the gobject timers are never explicly destroyed
    def set_blink_rate(self,rate):
        if rate == 0:
            self._blink_active = False
        else:
            if rate < 100:rate = 100
            self._blink_active = True
            self._blink_magic += 1
            self._blink_timer = gobject.timeout_add(rate, self.blink, self._blink_magic)

    def blink(self, magic=None):
        if not self._blink_active:
            return False
        if magic is not None and self._blink_magic != magic:
            return False
        if self._blink_state == True:
            self._blink_state = False
        else: self._blink_state = True
        self.queue_draw()
        return True # keep running this event

    # This allows setting of the on and off colour
    # red,green and blue are float numbers beteen 0 and 1
    # if color = None uses colorname. only a few names supported
    # Usage: ledname.set_color("off",[r,g,b],"colorname")
    def set_color(self, state, color):
        if isinstance(color, gtk.gdk.Color):
            pass
        elif color != 'dark':
            color = gtk.gdk.Color(color)
        else:
            r = 0.4 * self._on_color.red
            g = 0.4 * self._on_color.green
            b = 0.4 * self._on_color.blue
            color = gtk.gdk.Color(int(r), int(g), int(b))
        if state == "off":
            self._off_color = color
        elif state == "on":
            self._on_color = color
        elif state == "blink":
            self._blink_color = color

        if state == 'on' and getattr(self, 'off_color') == 'dark':
            self.set_color('off', 'dark')

    # This alows setting the diameter of the LED
    # Usage: ledname.set_dia(10)
    def set_dia(self, dia):
        self._dia = dia
        self.queue_draw()

    # This sets the shape round oval or square
    def set_shape(self, shape):
        self.led_shape = shape
        self.queue_draw()

    def do_get_property(self, property):
        name = property.name.replace('-', '_')
        if name == 'led_size':
            return self._dia
        elif name in self.__gproperties.keys():
            return getattr(self, name)
        else:
            raise AttributeError('unknown property %s' % property.name)

    def do_set_property(self, property, value):
        name = property.name.replace('-', '_')
        if name in ['on_color', 'off_color','blink_color']:
            mode = name.split('_')[0]
            if getattr(self, 'pick_color_%s' % mode, None):
                return False
            try:
                self.set_color(mode, value)
            except:
                print "Invalid %s color value: %s" % (mode, value)
                return False
        elif name in ['pick_color_on', 'pick_color_off','pick_color_blink']:
            mode = name.split('_')[-1]
            if not value:
                return False
            self.set_color(mode, value)
        elif name == 'led_blink_rate':
            self.set_blink_rate(value)
        elif name == 'blink_when_off':
            self._blink_invert = value
        if name == 'led_size':
            self._dia = value
        elif name in self.__gproperties.keys():
            setattr(self, name, value)
        else:
            raise AttributeError('unknown property %s' % property.name)
        self.queue_draw()
        return True

    def _hal_init(self):
        if self.has_hal_pin:
            _HalSensitiveBase._hal_init(self)
        self.set_color('on',  self.pick_color_on or self.on_color)
        self.set_color('off', self.pick_color_off or self.off_color)
<<<<<<< HEAD
        self.set_color('blink', self.pick_color_blink or self.blink_color)
        if self.led_blink_rate:
=======
        if self.led_blink_rate>100:
>>>>>>> da5bc622
            self.set_blink_rate(self.led_blink_rate)<|MERGE_RESOLUTION|>--- conflicted
+++ resolved
@@ -22,13 +22,9 @@
         'led_size'  : ( gobject.TYPE_INT, 'Size', 'size of LED',
                     5, 30, 10, gobject.PARAM_READWRITE | gobject.PARAM_CONSTRUCT),
         'led_blink_rate' : ( gobject.TYPE_INT, 'Blink rate',  'Led blink rate (ms)',
-<<<<<<< HEAD
-                    100, 1000, 500, gobject.PARAM_READWRITE),
+                    0, 1000, 0, gobject.PARAM_READWRITE),
         'blink_when_off' : ( gobject.TYPE_BOOLEAN, 'Blink when off', 'Choose to blink while in on state (No) or off state (Yes)',
                     False, gobject.PARAM_READWRITE | gobject.PARAM_CONSTRUCT),
-=======
-                    0, 1000, 500, gobject.PARAM_READWRITE),
->>>>>>> da5bc622
         'pick_color_on'  : ( gtk.gdk.Color.__gtype__, 'Pick on color',  "",
                     gobject.PARAM_READWRITE),
         'pick_color_off' : ( gtk.gdk.Color.__gtype__, 'Pick off color', "",
@@ -57,18 +53,11 @@
         self.set_size_request(25, 25)
         self.connect("expose-event", self.expose)
 
-<<<<<<< HEAD
-        self.led_blink_rate = None
+        self.led_blink_rate = 0
         self.pick_color_on = self.pick_color_off = self.pick_color_blink = None
         self.on_color = 'green'
         self.off_color = 'red'
         self.blink_color = 'black'
-=======
-        self.led_blink_rate = 0
-        self.pick_color_on = self.pick_color_off = None
-        self.on_color = 'red'
-        self.off_color = 'dark'
->>>>>>> da5bc622
         self.has_hal_pin = True
 
         self.set_color('on', self.on_color)
@@ -247,10 +236,6 @@
             _HalSensitiveBase._hal_init(self)
         self.set_color('on',  self.pick_color_on or self.on_color)
         self.set_color('off', self.pick_color_off or self.off_color)
-<<<<<<< HEAD
         self.set_color('blink', self.pick_color_blink or self.blink_color)
-        if self.led_blink_rate:
-=======
         if self.led_blink_rate>100:
->>>>>>> da5bc622
             self.set_blink_rate(self.led_blink_rate)