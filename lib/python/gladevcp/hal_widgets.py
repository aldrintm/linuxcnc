--- conflicted
+++ resolved
@@ -110,11 +110,7 @@
 
 class _HalSpeedControlBase(_HalWidgetBase):
     def _hal_init(self):
-<<<<<<< HEAD
-        self.hal_pin = self.hal.newpin(self.hal_name, hal.HAL_FLOAT, hal.HAL_OUT)
-=======
         self.hal_pin = self.hal.newpin(self.hal_name + '.value', hal.HAL_FLOAT, hal.HAL_OUT)
->>>>>>> 0535e070
         self.connect("value-changed", self.hal_update)
 
     def hal_update(self, *a):
