; loadtool: with options for G43 and H

o<loadtool> sub
(not_a_subfile)
   #<toolno> = #1
  #<use_g43> = #2
#<h_for_g43> = #3
  #<verbose> = #4

o<l0>      if [#<toolno> EQ 0]
             ;Uncomment next 4 lines to require a nonzero toolno
             ;(print, loadtool: EXIT: toolno required not 0)
             ;(debug, loadtool: EXIT: toolno required not 0)
             ;(AXIS,notify, loadtool: EXIT: toolno required not 0)
             ;m2 (quit)
             (print, loadtool: Warning: toolno is 0)
             (debug, loadtool: Warning: toolno is 0)
o<l0>      endif

<<<<<<< HEAD
           T#<toolno> M6 G43
=======
o<l1>      if [#<use_g43> NE 0]
o<l11>       if [#<h_for_g43> EQ 0]
o<l12>         if [#<verbose> NE 0]
                 (debug, loadtool:G43 noH)
o<l12>         endif
               T#<toolno> M6 G43
o<l11>       else
o<l13>         if [#<verbose> NE 0]
                 (debug, loadtool:G43 H#<h_for_g43>)
o<l13>         endif
               T#<toolno> M6 G43 H#<h_for_g43>
o<l11>       endif
o<l1>      else
o<l14>         if [#<verbose> NE 0]
                 (debug, loadtool:no G43)
o<l14>         endif
               T#<toolno> M6
o<l1>      endif
>>>>>>> f086107a

o<loadtool> endsub
;G43 without an H word uses the currently loaded tool from the last Tn M6.
;G43 Hn uses the offset for tool n.
;Note
;    G43 H0 is a little special. Its behavior is different on random tool
;    changer machines and nonrandom tool changer machines
;
;       On nonrandom tool changer machines, G43 H0 applies the TLO of the
;       tool currently in the spindle, or a TLO of 0 if no tool is in the spindle.
;
;       On random tool changer machines, G43 H0 applies the TLO of the tool T0
;       defined in the tool table file (or causes an error if T0 is not defined
;       in the tool table).<|MERGE_RESOLUTION|>--- conflicted
+++ resolved
@@ -17,9 +17,6 @@
              (debug, loadtool: Warning: toolno is 0)
 o<l0>      endif
 
-<<<<<<< HEAD
-           T#<toolno> M6 G43
-=======
 o<l1>      if [#<use_g43> NE 0]
 o<l11>       if [#<h_for_g43> EQ 0]
 o<l12>         if [#<verbose> NE 0]
@@ -38,7 +35,6 @@
 o<l14>         endif
                T#<toolno> M6
 o<l1>      endif
->>>>>>> f086107a
 
 o<loadtool> endsub
 ;G43 without an H word uses the currently loaded tool from the last Tn M6.
