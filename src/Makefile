--- conflicted
+++ resolved
@@ -1127,15 +1127,9 @@
 		-I MODULE_AUTHOR+,MODULE_DESCRIPTION+,MODULE_LICENSE+ \
 		-R . ../tcl ../scripts ../share/axis/tcl
 	rm -f TAGS
-<<<<<<< HEAD
-	find . -type f -name '*.[ch]' |xargs etags --language=c --append
-	find . -type f -name '*.cc' |xargs etags --language=c++ --append
-	find . -type f -name '*.hh' |xargs etags --language=c++ --append
-=======
 	find . -type f -name '*.[ch]' -printf '%P\0' |xargs -0 etags -l c --append
 	find . -type f -name '*.cc' -printf '%P\0' |xargs -0 etags -l c++ --append
 	find . -type f -name '*.hh' -printf '%P\0' |xargs -0 etags -l c++ --append
->>>>>>> ff6f04be
 
 .PHONY: swish
 swish:
