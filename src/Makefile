--- conflicted
+++ resolved
@@ -121,14 +121,8 @@
     ../docs/src \
     hal/simdrivers
 
-<<<<<<< HEAD
 # moved to src/rtapi/Submakefile
 # ULAPISRCS := rtapi/$(RTPREFIX)_ulapi.c
-=======
-
-
-ULAPISRCS := rtapi/$(RTPREFIX)_ulapi.c
->>>>>>> 029d0068
 
 # Each item in INCLUDES is transformed into a -I directive later on
 # The top directory is always included
@@ -362,14 +356,10 @@
     rtapi/rtapi_common.h \
     rtapi/rtapi_ctype.h \
     rtapi/rtapi_errno.h \
-<<<<<<< HEAD
     rtapi/rtapi_string.h \
     rtapi/rtapi_pci.h \
     rtapi/$(THREADS_SOURCE).h \
     redis/redis/deps/hiredis/hiredis.h
-=======
-    rtapi/rtapi_string.h
->>>>>>> 029d0068
 
 # need to do ths separately because the subdirectory is required
 # ../include/string.h would wreak havoc because it's the 
@@ -996,12 +986,7 @@
 EXTRA_CFLAGS += -fPIC -Os
 RTOBJS := $(sort $(foreach mod,$(obj-m),$(call TORTOBJS,$(mod))))
 
-<<<<<<< HEAD
 RTDEPS := $(sort $(patsubst objects/%.o,depends/%.d, $(RTOBJS)))
-=======
-RTDEPS := $(sort $(RTOBJS:.o=.d))
->>>>>>> 029d0068
-
 IS_POWERPC = test `uname -m` = ppc -o `uname -m` = ppc64
 modules: $(patsubst %.o,../rtlib/%.so,$(obj-m))
 ../rtlib/%.so:
@@ -1016,18 +1001,12 @@
 	$(ECHO) Compiling realtime $<
 	@rm -f $@
 	@mkdir -p $(dir $@)
-<<<<<<< HEAD
-	$(Q)$(CC) -c $(OPT) $(DEBUG) $(EXTRA_CFLAGS) $(RT_CFLAGS)  $< -o $@
-=======
-	$(Q)$(CC) -c $(OPT) $(DEBUG) -DSIM -DSIMULATOR -DRTAPI $(EXTRA_CFLAGS) \
+	$(Q)$(CC) -c $(OPT) $(DEBUG) $(RT_CFLAGS) $(EXTRA_CFLAGS) \
 		-MP -MD -MF "${@:.o=.d}" -MT "$@" \
 		$< -o $@
-endif
->>>>>>> 029d0068
 
 endif # end BUILD_SYS=user-dso
 
-<<<<<<< HEAD
 # # ------ not used anymore -------------
 # ifeq ($(BUILD_SYS),normal)
 # modules: $(patsubst %,../rtlib/%,$(obj-m))
@@ -1039,16 +1018,6 @@
 # 	$(ECHO) Depending $<
 # 	$(Q)$(call DEP,$(CC),$@ $(patsubst depends/%.d,objects/%.o,$@),$@,$(EXTRA_CFLAGS) $<)
 
-=======
-# Rules to make .o (object) files
-$(sort $(RTOBJS)) : objects/rt%.o : %.c
-	$(ECHO) Compiling realtime $<
-	@rm -f $@
-	@mkdir -p $(dir $@)
-	$(Q)$(CC) -c -DRTAPI -nostdinc -isystem $(shell $(CC) -print-file-name=include) -I$(KERNELDIR)/include $(EXTRA_CFLAGS) \
-		-MP -MD -MF "${@:.o=.d}" -MT "$@" \
-		$< -o $@
->>>>>>> 029d0068
 
 # # Rules to make .o (object) files
 # $(sort $(RTOBJS)) : objects/rt%.o : %.c
