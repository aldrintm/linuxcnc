/********************************************************************
* Description: emccanon.cc
*   Canonical definitions for 3-axis NC application
*
*   Derived from a work by Fred Proctor & Will Shackleford
*
* Author:
* License: GPL Version 2
* System: Linux
*    
* Copyright (c) 2004 All rights reserved.
********************************************************************/
/*

  Notes:

  Units
  -----
  Values are stored internally as mm and degree units, e.g, program
  offsets, end point, tool length offset.  These are "internal
  units". "External units" are the units used by the EMC motion planner.
  All lengths and units output by the interpreter are converted to
  internal units here, using FROM_PROG_LEN,ANG, and then
  TO_EXT_LEN(),ANG are called to convert these to external units.

  Tool Length Offsets
  -------------------
  The interpreter does not subtract off tool length offsets. It calls
  USE_TOOL_LENGTH_OFFSETS(length), which we record here and apply to
  all appropriate values subsequently.
  */

#include "config.h"
#include <stdio.h>
#include <stdarg.h>
#include <math.h>
#include <string.h>		// strncpy()
#include <ctype.h>		// isspace()
#include "emc.hh"		// EMC NML
#include "emc_nml.hh"
#include "canon.hh"		// these decls
#include "interpl.hh"		// interp_list
#include "emcglb.h"		// TRAJ_MAX_VELOCITY

/*
  Origin offsets, length units, and active plane are all maintained
  here in this file. Controller runs in absolute mode, and does not
  have plane select concept.

  programOrigin is stored in mm always, and converted when set or read.
  When it's applied to positions, convert positions to mm units first
  and then add programOrigin.

  Units are then converted from mm to external units, as reported by
  the GET_EXTERNAL_LENGTH_UNITS() function.
  */

static CanonConfig_t canon;

static int debug_velacc = 0;
static const double tiny = 1e-7;

#ifndef MIN
#define MIN(a,b) ((a)<(b)?(a):(b))
#endif

#ifndef MIN3
#define MIN3(a,b,c) (MIN(MIN((a),(b)),(c)))
#endif

#ifndef MAX
#define MAX(a,b) ((a)>(b)?(a):(b))
#endif

#ifndef MAX3
#define MAX3(a,b,c) (MAX(MAX((a),(b)),(c)))
#endif

#ifndef MAX4
#define MAX4(a,b,c,d) (MAX(MAX((a),(b)),MAX((c),(d))))
#endif

#ifndef MAX9
#define MAX9(a,b,c,d,e,f,g,h,i) (MAX3((MAX3(a,b,c)),(MAX3(d,e,f)),(MAX3(g,h,i))))
#endif

/* macros for converting internal (mm/deg) units to external units */
#define TO_EXT_LEN(mm) ((mm) * GET_EXTERNAL_LENGTH_UNITS())
#define TO_EXT_ANG(deg) ((deg) * GET_EXTERNAL_ANGLE_UNITS())

/* macros for converting external units to internal (mm/deg) units */
#define FROM_EXT_LEN(ext) ((ext) / GET_EXTERNAL_LENGTH_UNITS())
#define FROM_EXT_ANG(ext) ((ext) / GET_EXTERNAL_ANGLE_UNITS())

/* macros for converting internal (mm/deg) units to program units */
#define TO_PROG_LEN(mm) ((mm) / (canon.lengthUnits == CANON_UNITS_INCHES ? 25.4 : canon.lengthUnits == CANON_UNITS_CM ? 10.0 : 1.0))
#define TO_PROG_ANG(deg) (deg)

/* macros for converting program units to internal (mm/deg) units */
#define FROM_PROG_LEN(prog) ((prog) * (canon.lengthUnits == CANON_UNITS_INCHES ? 25.4 : canon.lengthUnits == CANON_UNITS_CM ? 10.0 : 1.0))
#define FROM_PROG_ANG(prog) (prog)

/* Certain axes are periodic.  Hardcode this for now */
#define IS_PERIODIC(axisnum) \
    ((axisnum) == 3 || (axisnum) == 4 || (axisnum) == 5)

// this doesn't quite work yet: disable
#undef IS_PERIODIC
#define IS_PERIODIC(axisnum) (0)

#define AXIS_PERIOD(axisnum) (IS_PERIODIC(axisnum) ? 360 : 0)

static PM_QUATERNION quat(1, 0, 0, 0);

static void flush_segments(void);

/*
  These decls were from the old 3-axis canon.hh, and refer functions
  defined here that are used for convenience but no longer have decls
  in the 6-axis canon.hh. So, we declare them here now.
*/
extern void CANON_ERROR(const char *fmt, ...);

<<<<<<< HEAD
static double offset_x(double x) {
    return x + canon.programOrigin.x + canon.toolOffset.x;
}

static double offset_y(double y) {
    return y + canon.programOrigin.y;
}

static double offset_z(double z) {
    return z + canon.programOrigin.z + canon.toolOffset.z;
}

static double offset_a(double a) {
    return a + canon.programOrigin.a;
}

static double offset_b(double b) {
    return b + canon.programOrigin.b;
}

static double offset_c(double c) {
    return c + canon.programOrigin.c;
}

static double offset_u(double u) {
    return u + canon.programOrigin.u;
}

static double offset_v(double v) {
    return v + canon.programOrigin.v;
}

static double offset_w(double w) {
    return w + canon.programOrigin.w + canon.toolOffset.w;
}

static double unoffset_x(double x) {
    return x - canon.programOrigin.x - canon.toolOffset.x;
}

static double unoffset_y(double y) {
    return y - canon.programOrigin.y ;
}

static double unoffset_z(double z) {
    return z - canon.programOrigin.z  - canon.toolOffset.z;
}

static double unoffset_a(double a) {
    return a - canon.programOrigin.a ;
}

static double unoffset_b(double b) {
    return b - canon.programOrigin.b ;
}

static double unoffset_c(double c) {
    return c - canon.programOrigin.c ;
}

static double unoffset_u(double u) {
    return u - canon.programOrigin.u ;
}

static double unoffset_v(double v) {
    return v - canon.programOrigin.v ;
}

static double unoffset_w(double w) {
    return w - canon.programOrigin.w  - canon.toolOffset.w;
=======
/*
  Origin offsets, length units, and active plane are all maintained
  here in this file. Controller runs in absolute mode, and does not
  have plane select concept.

  programOrigin is stored in mm always, and converted when set or read.
  When it's applied to positions, convert positions to mm units first
  and then add programOrigin.

  Units are then converted from mm to external units, as reported by
  the GET_EXTERNAL_LENGTH_UNITS() function.
  */
static CANON_POSITION programOrigin(0.0, 0.0, 0.0, 
                                    0.0, 0.0, 0.0,
                                    0.0, 0.0, 0.0);
static CANON_UNITS lengthUnits = CANON_UNITS_MM;
static CANON_PLANE activePlane = CANON_PLANE_XY;

static int feed_mode = 0;
static int synched = 0;

/* Tool length offset is saved here */
static EmcPose currentToolOffset;

static double offset_x(double x) {
    return x + programOrigin.x + currentToolOffset.tran.x;
}

static double offset_y(double y) {
    return y + programOrigin.y + currentToolOffset.tran.y;
}

static double offset_z(double z) {
    return z + programOrigin.z + currentToolOffset.tran.z;
}

static double offset_a(double a) {
    return a + programOrigin.a + currentToolOffset.a;
}

static double offset_b(double b) {
    return b + programOrigin.b + currentToolOffset.b;
}

static double offset_c(double c) {
    return c + programOrigin.c + currentToolOffset.c;
}

static double offset_u(double u) {
    return u + programOrigin.u + currentToolOffset.u;
}

static double offset_v(double v) {
    return v + programOrigin.v + currentToolOffset.v;
}

static double offset_w(double w) {
    return w + programOrigin.w + currentToolOffset.w;
}

static double unoffset_x(double x) {
    return x - programOrigin.x - currentToolOffset.tran.x;
}

static double unoffset_y(double y) {
    return y - programOrigin.y - currentToolOffset.tran.y;
}

static double unoffset_z(double z) {
    return z - programOrigin.z - currentToolOffset.tran.z;
}

static double unoffset_a(double a) {
    return a - programOrigin.a - currentToolOffset.a;
}

static double unoffset_b(double b) {
    return b - programOrigin.b - currentToolOffset.b;
}

static double unoffset_c(double c) {
    return c - programOrigin.c - currentToolOffset.c;
}

static double unoffset_u(double u) {
    return u - programOrigin.u - currentToolOffset.u;
}

static double unoffset_v(double v) {
    return v - programOrigin.v - currentToolOffset.v;
}

static double unoffset_w(double w) {
    return w - programOrigin.w - currentToolOffset.w;
>>>>>>> d9469bf9
}

#ifndef D2R
#define D2R(r) ((r)*M_PI/180.0)
#endif

static void rotate(double &x, double &y, double theta) {
    double xx, yy;
    double t = D2R(theta);
    xx = x, yy = y;
    x = xx * cos(t) - yy * sin(t); 
    y = xx * sin(t) + yy * cos(t);
}

static void rotate_and_offset_pos(double &x, double &y, double &z, double &a, double &b, double &c, double &u, double &v, double &w) {
    rotate(x, y, canon.xy_rotation);
    x = offset_x(x);
    y = offset_y(y);
    z = offset_z(z);
    a = offset_a(a);
    b = offset_b(b);
    c = offset_c(c);
    u = offset_u(u);
    v = offset_v(v);
    w = offset_w(w);
}

static CANON_POSITION unoffset_and_unrotate_pos(const CANON_POSITION pos) {
    CANON_POSITION res;
    res.x = unoffset_x(pos.x);
    res.y = unoffset_y(pos.y);
    rotate(res.x, res.y, -canon.xy_rotation);
    res.z = unoffset_z(pos.z);
    res.a = unoffset_a(pos.a);
    res.b = unoffset_b(pos.b);
    res.c = unoffset_c(pos.c);
    res.u = unoffset_u(pos.u);
    res.v = unoffset_v(pos.v);
    res.w = unoffset_w(pos.w);
    return res;
}

static CANON_POSITION unoffset_and_unrotate_pos(const EmcPose pos) {
    CANON_POSITION res;
    res.x = unoffset_x(pos.tran.x);
    res.y = unoffset_y(pos.tran.y);
    rotate(res.x, res.y, -canon.xy_rotation);
    res.z = unoffset_z(pos.tran.z);
    res.a = unoffset_a(pos.a);
    res.b = unoffset_b(pos.b);
    res.c = unoffset_c(pos.c);
    res.u = unoffset_u(pos.u);
    res.v = unoffset_v(pos.v);
    res.w = unoffset_w(pos.w);
    return res;
}

static void from_prog(double &x, double &y, double &z, double &a, double &b, double &c, double &u, double &v, double &w) {
    x = FROM_PROG_LEN(x);
    y = FROM_PROG_LEN(y);
    z = FROM_PROG_LEN(z);
    a = FROM_PROG_ANG(a);
    b = FROM_PROG_ANG(b);
    c = FROM_PROG_ANG(c);
    u = FROM_PROG_LEN(u);
    v = FROM_PROG_LEN(v);
    w = FROM_PROG_LEN(w);
}

#if 0 // not yet used; uncomment if you want it
static void to_ext(double &x, double &y, double &z, double &a, double &b, double &c, double &u, double &v, double &w) {
    x = TO_EXT_LEN(x);
    y = TO_EXT_LEN(y);
    z = TO_EXT_LEN(z);
    a = TO_EXT_ANG(a);
    b = TO_EXT_ANG(b);
    c = TO_EXT_ANG(c);
    u = TO_EXT_LEN(u);
    v = TO_EXT_LEN(v);
    w = TO_EXT_LEN(w);
}
#endif

static EmcPose to_ext_pose(double x, double y, double z, double a, double b, double c, double u, double v, double w) {
    EmcPose result;
    result.tran.x = TO_EXT_LEN(x);
    result.tran.y = TO_EXT_LEN(y);
    result.tran.z = TO_EXT_LEN(z);
    result.a = TO_EXT_ANG(a);
    result.b = TO_EXT_ANG(b);
    result.c = TO_EXT_ANG(c);
    result.u = TO_EXT_LEN(u);
    result.v = TO_EXT_LEN(v);
    result.w = TO_EXT_LEN(w);
    return result;
}

static void to_prog(CANON_POSITION &e) {
    e.x = TO_PROG_LEN(e.x);
    e.y = TO_PROG_LEN(e.y);
    e.z = TO_PROG_LEN(e.z);
    e.a = TO_PROG_ANG(e.a);
    e.b = TO_PROG_ANG(e.b);
    e.c = TO_PROG_ANG(e.c);
    e.u = TO_PROG_LEN(e.u);
    e.v = TO_PROG_LEN(e.v);
    e.w = TO_PROG_LEN(e.w);
}

static int axis_valid(int n) {
    return emcStatus->motion.traj.axis_mask & (1<<n);
}

static void canonUpdateEndPoint(double x, double y, double z, 
                                double a, double b, double c,
                                double u, double v, double w)
{
    canon.endPoint.x = x;
    canon.endPoint.y = y;
    canon.endPoint.z = z;

    canon.endPoint.a = a;
    canon.endPoint.b = b;
    canon.endPoint.c = c;

    canon.endPoint.u = u;
    canon.endPoint.v = v;
    canon.endPoint.w = w;
}

/* External call to update the canon end point.
   Called by emctask during skipping of lines (run-from-line) */
void CANON_UPDATE_END_POINT(double x, double y, double z, 
			    double a, double b, double c, 
			    double u, double v, double w)
{
    canonUpdateEndPoint(FROM_PROG_LEN(x),FROM_PROG_LEN(y),FROM_PROG_LEN(z),
    			FROM_PROG_ANG(a),FROM_PROG_ANG(b),FROM_PROG_ANG(c),
			FROM_PROG_LEN(u),FROM_PROG_LEN(v),FROM_PROG_LEN(w));
}

static double toExtVel(double vel) {
    if (canon.cartesian_move && !canon.angular_move) {
	return TO_EXT_LEN(vel);
    } else if (!canon.cartesian_move && canon.angular_move) {
	return TO_EXT_ANG(vel);
    } else if (canon.cartesian_move && canon.angular_move) {
	return TO_EXT_LEN(vel);
    } else { //seems this case was forgotten, neither linear, neither angular move (we are only sending vel)
	return TO_EXT_LEN(vel);
    }	
}

static double toExtAcc(double acc) { return toExtVel(acc); }

static void send_origin_msg(void) {
    flush_segments();

    /* append it to interp list so it gets updated at the right time, not at
       read-ahead time */
    EMC_TRAJ_SET_ORIGIN set_origin_msg;

    set_origin_msg.origin.tran.x = TO_EXT_LEN(canon.programOrigin.x);
    set_origin_msg.origin.tran.y = TO_EXT_LEN(canon.programOrigin.y);
    set_origin_msg.origin.tran.z = TO_EXT_LEN(canon.programOrigin.z);

    set_origin_msg.origin.a = TO_EXT_ANG(canon.programOrigin.a);
    set_origin_msg.origin.b = TO_EXT_ANG(canon.programOrigin.b);
    set_origin_msg.origin.c = TO_EXT_ANG(canon.programOrigin.c);

    set_origin_msg.origin.u = TO_EXT_LEN(canon.programOrigin.u);
    set_origin_msg.origin.v = TO_EXT_LEN(canon.programOrigin.v);
    set_origin_msg.origin.w = TO_EXT_LEN(canon.programOrigin.w);

    if(canon.css_maximum) {
	EMC_SPINDLE_SPEED emc_spindle_speed_msg;
<<<<<<< HEAD
	emc_spindle_speed_msg.speed = canon.css_maximum;
	emc_spindle_speed_msg.factor = canon.css_numerator;
	emc_spindle_speed_msg.xoffset = TO_EXT_LEN(canon.programOrigin.x + canon.toolOffset.x);
=======
	emc_spindle_speed_msg.speed = css_maximum;
	emc_spindle_speed_msg.factor = css_numerator;
	emc_spindle_speed_msg.xoffset = TO_EXT_LEN(programOrigin.x + currentToolOffset.tran.x);
>>>>>>> d9469bf9
	interp_list.append(emc_spindle_speed_msg);
    }
    interp_list.append(set_origin_msg);
}

/* Representation */

void SET_XY_ROTATION(double t) {
    EMC_TRAJ_SET_ROTATION sr;
    sr.rotation = t;
    interp_list.append(sr);

    canon.xy_rotation = t;
}

void SET_ORIGIN_OFFSETS(double x, double y, double z,
                        double a, double b, double c,
                        double u, double v, double w)
{
    /* convert to mm units */
    x = FROM_PROG_LEN(x);
    y = FROM_PROG_LEN(y);
    z = FROM_PROG_LEN(z);
    a = FROM_PROG_ANG(a);
    b = FROM_PROG_ANG(b);
    c = FROM_PROG_ANG(c);
    u = FROM_PROG_LEN(u);
    v = FROM_PROG_LEN(v);
    w = FROM_PROG_LEN(w);

    canon.programOrigin.x = x;
    canon.programOrigin.y = y;
    canon.programOrigin.z = z;
    
    canon.programOrigin.a = a;
    canon.programOrigin.b = b;
    canon.programOrigin.c = c;

    canon.programOrigin.u = u;
    canon.programOrigin.v = v;
    canon.programOrigin.w = w;

    send_origin_msg();
}


void USE_LENGTH_UNITS(CANON_UNITS in_unit)
{
    canon.lengthUnits = in_unit;

    emcStatus->task.programUnits = in_unit;
}

/* Free Space Motion */
void SET_TRAVERSE_RATE(double rate)
{
    // nothing need be done here
}

void SET_FEED_MODE(int mode) {
    flush_segments();
    canon.feed_mode = mode;
    if(canon.feed_mode == 0) STOP_SPEED_FEED_SYNCH();
}

void SET_FEED_RATE(double rate)
{

    if(canon.feed_mode) {
	START_SPEED_FEED_SYNCH(rate, 1);
	canon.linearFeedRate = rate;
    } else {
	/* convert from /min to /sec */
	rate /= 60.0;


	/* convert to traj units (mm & deg) if needed */
	double newLinearFeedRate = FROM_PROG_LEN(rate),
	       newAngularFeedRate = FROM_PROG_ANG(rate);

	if(newLinearFeedRate != canon.linearFeedRate
		|| newAngularFeedRate != canon.angularFeedRate)
	    flush_segments();

	canon.linearFeedRate = newLinearFeedRate;
	canon.angularFeedRate = newAngularFeedRate;
    }
}

void SET_FEED_REFERENCE(CANON_FEED_REFERENCE reference)
{
    // nothing need be done here
}

double getStraightAcceleration(double x, double y, double z,
                               double a, double b, double c,
                               double u, double v, double w)
{
    double dx, dy, dz, du, dv, dw, da, db, dc;
    double tx, ty, tz, tu, tv, tw, ta, tb, tc, tmax;
    double acc, dtot;

    acc = 0.0; // if a move to nowhere

    // Compute absolute travel distance for each axis:
    dx = fabs(x - canon.endPoint.x);
    dy = fabs(y - canon.endPoint.y);
    dz = fabs(z - canon.endPoint.z);
    da = fabs(a - canon.endPoint.a);
    db = fabs(b - canon.endPoint.b);
    dc = fabs(c - canon.endPoint.c);
    du = fabs(u - canon.endPoint.u);
    dv = fabs(v - canon.endPoint.v);
    dw = fabs(w - canon.endPoint.w);

    if(!axis_valid(0) || dx < tiny) dx = 0.0;
    if(!axis_valid(1) || dy < tiny) dy = 0.0;
    if(!axis_valid(2) || dz < tiny) dz = 0.0;
    if(!axis_valid(3) || da < tiny) da = 0.0;
    if(!axis_valid(4) || db < tiny) db = 0.0;
    if(!axis_valid(5) || dc < tiny) dc = 0.0;
    if(!axis_valid(6) || du < tiny) du = 0.0;
    if(!axis_valid(7) || dv < tiny) dv = 0.0;
    if(!axis_valid(8) || dw < tiny) dw = 0.0;

    if(debug_velacc) 
        printf("getStraightAcceleration dx %g dy %g dz %g da %g db %g dc %g du %g dv %g dw %g ", 
               dx, dy, dz, da, db, dc, du, dv, dw);

    // Figure out what kind of move we're making.  This is used to determine
    // the units of vel/acc.
    if (dx <= 0.0 && dy <= 0.0 && dz <= 0.0 &&
        du <= 0.0 && dv <= 0.0 && dw <= 0.0) {
	canon.cartesian_move = 0;
    } else {
	canon.cartesian_move = 1;
    }
    if (da <= 0.0 && db <= 0.0 && dc <= 0.0) {
	canon.angular_move = 0;
    } else {
	canon.angular_move = 1;
    }

    // Pure linear move:
    if (canon.cartesian_move && !canon.angular_move) {
	tx = dx? (dx / FROM_EXT_LEN(emcAxisGetMaxAcceleration(0))): 0.0;
	ty = dy? (dy / FROM_EXT_LEN(emcAxisGetMaxAcceleration(1))): 0.0;
	tz = dz? (dz / FROM_EXT_LEN(emcAxisGetMaxAcceleration(2))): 0.0;
	tu = du? (du / FROM_EXT_LEN(emcAxisGetMaxAcceleration(6))): 0.0;
	tv = dv? (dv / FROM_EXT_LEN(emcAxisGetMaxAcceleration(7))): 0.0;
	tw = dw? (dw / FROM_EXT_LEN(emcAxisGetMaxAcceleration(8))): 0.0;
        tmax = MAX3(tx, ty ,tz);
        tmax = MAX4(tu, tv, tw, tmax);

        if(dx || dy || dz)
            dtot = sqrt(dx * dx + dy * dy + dz * dz);
        else
            dtot = sqrt(du * du + dv * dv + dw * dw);
        
	if (tmax > 0.0) {
	    acc = dtot / tmax;
	}
    }
    // Pure angular move:
    else if (!canon.cartesian_move && canon.angular_move) {
	ta = da? (da / FROM_EXT_ANG(emcAxisGetMaxAcceleration(3))): 0.0;
	tb = db? (db / FROM_EXT_ANG(emcAxisGetMaxAcceleration(4))): 0.0;
	tc = dc? (dc / FROM_EXT_ANG(emcAxisGetMaxAcceleration(5))): 0.0;
        tmax = MAX3(ta, tb, tc);

	dtot = sqrt(da * da + db * db + dc * dc);
	if (tmax > 0.0) {
	    acc = dtot / tmax;
	}
    }
    // Combination angular and linear move:
    else if (canon.cartesian_move && canon.angular_move) {
	tx = dx? (dx / FROM_EXT_LEN(emcAxisGetMaxAcceleration(0))): 0.0;
	ty = dy? (dy / FROM_EXT_LEN(emcAxisGetMaxAcceleration(1))): 0.0;
	tz = dz? (dz / FROM_EXT_LEN(emcAxisGetMaxAcceleration(2))): 0.0;
	ta = da? (da / FROM_EXT_ANG(emcAxisGetMaxAcceleration(3))): 0.0;
	tb = db? (db / FROM_EXT_ANG(emcAxisGetMaxAcceleration(4))): 0.0;
	tc = dc? (dc / FROM_EXT_ANG(emcAxisGetMaxAcceleration(5))): 0.0;
	tu = du? (du / FROM_EXT_LEN(emcAxisGetMaxAcceleration(6))): 0.0;
	tv = dv? (dv / FROM_EXT_LEN(emcAxisGetMaxAcceleration(7))): 0.0;
	tw = dw? (dw / FROM_EXT_LEN(emcAxisGetMaxAcceleration(8))): 0.0;
        tmax = MAX9(tx, ty, tz,
                    ta, tb, tc,
                    tu, tv, tw);

/*  According to NIST IR6556 Section 2.1.2.5 Paragraph A
    a combnation move is handled like a linear move, except
    that the angular axes are allowed sufficient time to
    complete their motion coordinated with the motion of
    the linear axes.
*/
        if(dx || dy || dz)
            dtot = sqrt(dx * dx + dy * dy + dz * dz);
        else
            dtot = sqrt(du * du + dv * dv + dw * dw);

	if (tmax > 0.0) {
	    acc = dtot / tmax;
	}
    }
    if(debug_velacc) 
        printf("cartesian %d ang %d acc %g\n", canon.cartesian_move, canon.angular_move, acc);
    return acc;
}

double getStraightVelocity(double x, double y, double z,
			   double a, double b, double c,
                           double u, double v, double w)
{
    double dx, dy, dz, da, db, dc, du, dv, dw;
    double tx, ty, tz, ta, tb, tc, tu, tv, tw, tmax;
    double vel, dtot;

/* If we get a move to nowhere (!canon.cartesian_move && !canon.angular_move)
   we might as well go there at the canon.linearFeedRate...
*/
    vel = canon.linearFeedRate;

    // Compute absolute travel distance for each axis:
    dx = fabs(x - canon.endPoint.x);
    dy = fabs(y - canon.endPoint.y);
    dz = fabs(z - canon.endPoint.z);
    da = fabs(a - canon.endPoint.a);
    db = fabs(b - canon.endPoint.b);
    dc = fabs(c - canon.endPoint.c);
    du = fabs(u - canon.endPoint.u);
    dv = fabs(v - canon.endPoint.v);
    dw = fabs(w - canon.endPoint.w);

    if(!axis_valid(0) || dx < tiny) dx = 0.0;
    if(!axis_valid(1) || dy < tiny) dy = 0.0;
    if(!axis_valid(2) || dz < tiny) dz = 0.0;
    if(!axis_valid(3) || da < tiny) da = 0.0;
    if(!axis_valid(4) || db < tiny) db = 0.0;
    if(!axis_valid(5) || dc < tiny) dc = 0.0;
    if(!axis_valid(6) || du < tiny) du = 0.0;
    if(!axis_valid(7) || dv < tiny) dv = 0.0;
    if(!axis_valid(8) || dw < tiny) dw = 0.0;

    if(debug_velacc) 
        printf("getStraightVelocity dx %g dy %g dz %g da %g db %g dc %g du %g dv %g dw %g ", 
               dx, dy, dz, da, db, dc, du, dv, dw);

    // Figure out what kind of move we're making:
    if (dx <= 0.0 && dy <= 0.0 && dz <= 0.0 &&
        du <= 0.0 && dv <= 0.0 && dw <= 0.0) {
	canon.cartesian_move = 0;
    } else {
	canon.cartesian_move = 1;
    }
    if (da <= 0.0 && db <= 0.0 && dc <= 0.0) {
	canon.angular_move = 0;
    } else {
	canon.angular_move = 1;
    }

    // Pure linear move:
    if (canon.cartesian_move && !canon.angular_move) {
	tx = dx? fabs(dx / FROM_EXT_LEN(emcAxisGetMaxVelocity(0))): 0.0;
	ty = dy? fabs(dy / FROM_EXT_LEN(emcAxisGetMaxVelocity(1))): 0.0;
	tz = dz? fabs(dz / FROM_EXT_LEN(emcAxisGetMaxVelocity(2))): 0.0;
	tu = du? fabs(du / FROM_EXT_LEN(emcAxisGetMaxVelocity(6))): 0.0;
	tv = dv? fabs(dv / FROM_EXT_LEN(emcAxisGetMaxVelocity(7))): 0.0;
	tw = dw? fabs(dw / FROM_EXT_LEN(emcAxisGetMaxVelocity(8))): 0.0;
        tmax = MAX3(tx, ty ,tz);
        tmax = MAX4(tu, tv, tw, tmax);

        if(dx || dy || dz)
            dtot = sqrt(dx * dx + dy * dy + dz * dz);
        else
            dtot = sqrt(du * du + dv * dv + dw * dw);

	if (tmax <= 0.0) {
	    vel = canon.linearFeedRate;
	} else {
	    vel = dtot / tmax;
	}
    }
    // Pure angular move:
    else if (!canon.cartesian_move && canon.angular_move) {
	ta = da? fabs(da / FROM_EXT_ANG(emcAxisGetMaxVelocity(3))): 0.0;
	tb = db? fabs(db / FROM_EXT_ANG(emcAxisGetMaxVelocity(4))): 0.0;
	tc = dc? fabs(dc / FROM_EXT_ANG(emcAxisGetMaxVelocity(5))): 0.0;
        tmax = MAX3(ta, tb, tc);

	dtot = sqrt(da * da + db * db + dc * dc);
	if (tmax <= 0.0) {
	    vel = canon.angularFeedRate;
	} else {
	    vel = dtot / tmax;
	}
    }
    // Combination angular and linear move:
    else if (canon.cartesian_move && canon.angular_move) {
	tx = dx? fabs(dx / FROM_EXT_LEN(emcAxisGetMaxVelocity(0))): 0.0;
	ty = dy? fabs(dy / FROM_EXT_LEN(emcAxisGetMaxVelocity(1))): 0.0;
	tz = dz? fabs(dz / FROM_EXT_LEN(emcAxisGetMaxVelocity(2))): 0.0;
	ta = da? fabs(da / FROM_EXT_ANG(emcAxisGetMaxVelocity(3))): 0.0;
	tb = db? fabs(db / FROM_EXT_ANG(emcAxisGetMaxVelocity(4))): 0.0;
	tc = dc? fabs(dc / FROM_EXT_ANG(emcAxisGetMaxVelocity(5))): 0.0;
	tu = du? fabs(du / FROM_EXT_LEN(emcAxisGetMaxVelocity(6))): 0.0;
	tv = dv? fabs(dv / FROM_EXT_LEN(emcAxisGetMaxVelocity(7))): 0.0;
	tw = dw? fabs(dw / FROM_EXT_LEN(emcAxisGetMaxVelocity(8))): 0.0;
        tmax = MAX9(tx, ty, tz,
                    ta, tb, tc,
                    tu, tv, tw);

/*  According to NIST IR6556 Section 2.1.2.5 Paragraph A
    a combnation move is handled like a linear move, except
    that the angular axes are allowed sufficient time to
    complete their motion coordinated with the motion of
    the linear axes.
*/
        if(dx || dy || dz)
            dtot = sqrt(dx * dx + dy * dy + dz * dz);
        else
            dtot = sqrt(du * du + dv * dv + dw * dw);

	if (tmax <= 0.0) {
	    vel = canon.linearFeedRate;
	} else {
	    vel = dtot / tmax;
	}
    }
    if(debug_velacc) 
        printf("cartesian %d ang %d vel %g\n", canon.cartesian_move, canon.angular_move, vel);
    return vel;
}

#include <vector>
struct pt { double x, y, z, a, b, c, u, v, w; int line_no;};

static std::vector<struct pt>& chained_points(void) {
    static std::vector<struct pt> points;
    return points;
}

static void flush_segments(void) {
    if(chained_points().empty()) return;

    struct pt &pos = chained_points().back();

    double x = pos.x, y = pos.y, z = pos.z;
    double a = pos.a, b = pos.b, c = pos.c;
    double u = pos.u, v = pos.v, w = pos.w;
    
    int line_no = pos.line_no;

#ifdef SHOW_JOINED_SEGMENTS
    for(unsigned int i=0; i != chained_points().size(); i++) { printf("."); }
    printf("\n");
#endif

    double ini_maxvel = getStraightVelocity(x, y, z, a, b, c, u, v, w),
           vel = ini_maxvel;

    if (canon.cartesian_move && !canon.angular_move) {
	if (vel > canon.linearFeedRate) {
	    vel = canon.linearFeedRate;
	}
    } else if (!canon.cartesian_move && canon.angular_move) {
	if (vel > canon.angularFeedRate) {
	    vel = canon.angularFeedRate;
	}
    } else if (canon.cartesian_move && canon.angular_move) {
	if (vel > canon.linearFeedRate) {
	    vel = canon.linearFeedRate;
	}
    }


    EMC_TRAJ_LINEAR_MOVE linearMoveMsg;
    linearMoveMsg.feed_mode = canon.feed_mode;

    // now x, y, z, and b are in absolute mm or degree units
    linearMoveMsg.end.tran.x = TO_EXT_LEN(x);
    linearMoveMsg.end.tran.y = TO_EXT_LEN(y);
    linearMoveMsg.end.tran.z = TO_EXT_LEN(z);

    linearMoveMsg.end.u = TO_EXT_LEN(u);
    linearMoveMsg.end.v = TO_EXT_LEN(v);
    linearMoveMsg.end.w = TO_EXT_LEN(w);

    // fill in the orientation
    linearMoveMsg.end.a = TO_EXT_ANG(a);
    linearMoveMsg.end.b = TO_EXT_ANG(b);
    linearMoveMsg.end.c = TO_EXT_ANG(c);

    linearMoveMsg.vel = toExtVel(vel);
    linearMoveMsg.ini_maxvel = toExtVel(ini_maxvel);
    double acc = getStraightAcceleration(x, y, z, a, b, c, u, v, w);
    linearMoveMsg.acc = toExtAcc(acc);

    linearMoveMsg.type = EMC_MOTION_TYPE_FEED;
    if ((vel && acc) || canon.synched) {
        interp_list.set_line_number(line_no);
        interp_list.append(linearMoveMsg);
    }
    canonUpdateEndPoint(x, y, z, a, b, c, u, v, w);

    chained_points().clear();
}

static void get_last_pos(double &lx, double &ly, double &lz) {
    if(chained_points().empty()) {
        lx = canon.endPoint.x;
        ly = canon.endPoint.y;
        lz = canon.endPoint.z;
    } else {
        struct pt &pos = chained_points().back();
        lx = pos.x;
        ly = pos.y;
        lz = pos.z;
    }
}

static bool
linkable(double x, double y, double z, 
         double a, double b, double c, 
         double u, double v, double w) {
    struct pt &pos = chained_points().back();
    if(canon.motionMode != CANON_CONTINUOUS || canon.naivecamTolerance == 0)
        return false;

    if(chained_points().size() > 100) return false;

    if(a != pos.a) return false;
    if(b != pos.b) return false;
    if(c != pos.c) return false;
    if(u != pos.u) return false;
    if(v != pos.v) return false;
    if(w != pos.w) return false;

    if(x==canon.endPoint.x && y==canon.endPoint.y && z==canon.endPoint.z) return false;
    
    for(std::vector<struct pt>::iterator it = chained_points().begin();
            it != chained_points().end(); it++) {
        PM_CARTESIAN M(x-canon.endPoint.x, y-canon.endPoint.y, z-canon.endPoint.z),
                     B(canon.endPoint.x, canon.endPoint.y, canon.endPoint.z),
                     P(it->x, it->y, it->z);
        double t0 = dot(M, P-B) / dot(M, M);
        if(t0 < 0) t0 = 0;
        if(t0 > 1) t0 = 1;

        double D = mag(P - (B + t0 * M));
        if(D > canon.naivecamTolerance) return false;
    }
    return true;
}

static void
see_segment(int line_number,
	    double x, double y, double z, 
            double a, double b, double c,
            double u, double v, double w) {
    bool changed_abc = (a != canon.endPoint.a)
        || (b != canon.endPoint.b)
        || (c != canon.endPoint.c);

    bool changed_uvw = (u != canon.endPoint.u)
        || (v != canon.endPoint.v)
        || (w != canon.endPoint.w);

    if(!chained_points().empty() && !linkable(x, y, z, a, b, c, u, v, w)) {
        flush_segments();
    }
    pt pos = {x, y, z, a, b, c, u, v, w, line_number};
    chained_points().push_back(pos);
    if(changed_abc || changed_uvw) {
        flush_segments();
    }
}

void FINISH() {
    flush_segments();
}

void STRAIGHT_TRAVERSE(int line_number,
                       double x, double y, double z,
		       double a, double b, double c,
                       double u, double v, double w)
{
    double vel, acc;

    flush_segments();

    EMC_TRAJ_LINEAR_MOVE linearMoveMsg;

    linearMoveMsg.feed_mode = 0;
    linearMoveMsg.type = EMC_MOTION_TYPE_TRAVERSE;

    from_prog(x,y,z,a,b,c,u,v,w);
    rotate_and_offset_pos(x,y,z,a,b,c,u,v,w);

    vel = getStraightVelocity(x, y, z, a, b, c, u, v, w);
    acc = getStraightAcceleration(x, y, z, a, b, c, u, v, w);

    linearMoveMsg.end = to_ext_pose(x,y,z,a,b,c,u,v,w);
    linearMoveMsg.vel = linearMoveMsg.ini_maxvel = toExtVel(vel);
    linearMoveMsg.acc = toExtAcc(acc);

    int old_feed_mode = canon.feed_mode;
    if(canon.feed_mode)
	STOP_SPEED_FEED_SYNCH();

    if(vel && acc)  {
        interp_list.set_line_number(line_number);
        interp_list.append(linearMoveMsg);
    }

    if(old_feed_mode)
	START_SPEED_FEED_SYNCH(canon.linearFeedRate, 1);

    canonUpdateEndPoint(x, y, z, a, b, c, u, v, w);
}

void STRAIGHT_FEED(int line_number,
                   double x, double y, double z, 
                   double a, double b, double c,
                   double u, double v, double w)
{
    EMC_TRAJ_LINEAR_MOVE linearMoveMsg;
    linearMoveMsg.feed_mode = canon.feed_mode;

    from_prog(x,y,z,a,b,c,u,v,w);
    rotate_and_offset_pos(x,y,z,a,b,c,u,v,w);
    see_segment(line_number, x, y, z, a, b, c, u, v, w);
}


void RIGID_TAP(int line_number, double x, double y, double z)
{
    double ini_maxvel, vel, acc;
    EMC_TRAJ_RIGID_TAP rigidTapMsg;
    double unused=0;

    from_prog(x,y,z,unused,unused,unused,unused,unused,unused);
    rotate_and_offset_pos(x,y,z,unused,unused,unused,unused,unused,unused);

    vel = getStraightVelocity(x, y, z, 
                              canon.endPoint.a, canon.endPoint.b, canon.endPoint.c, 
                              canon.endPoint.u, canon.endPoint.v, canon.endPoint.w);
    ini_maxvel = vel;
    
    acc = getStraightAcceleration(x, y, z, 
                                  canon.endPoint.a, canon.endPoint.b, canon.endPoint.c,
                                  canon.endPoint.u, canon.endPoint.v, canon.endPoint.w);
    
    rigidTapMsg.pos = to_ext_pose(x,y,z,
                                 canon.endPoint.a, canon.endPoint.b, canon.endPoint.c,
                                 canon.endPoint.u, canon.endPoint.v, canon.endPoint.w);

    rigidTapMsg.vel = toExtVel(vel);
    rigidTapMsg.ini_maxvel = toExtVel(ini_maxvel);
    rigidTapMsg.acc = toExtAcc(acc);

    flush_segments();

    if(vel && acc)  {
        interp_list.set_line_number(line_number);
        interp_list.append(rigidTapMsg);
    }

    // don't move the endpoint because after this move, we are back where we started
}


/*
  STRAIGHT_PROBE is exactly the same as STRAIGHT_FEED, except that it
  uses a probe message instead of a linear move message.
*/

void STRAIGHT_PROBE(int line_number,
                    double x, double y, double z, 
                    double a, double b, double c,
                    double u, double v, double w,
                    unsigned char probe_type)
{
    double ini_maxvel, vel, acc;
    EMC_TRAJ_PROBE probeMsg;

    from_prog(x,y,z,a,b,c,u,v,w);
    rotate_and_offset_pos(x,y,z,a,b,c,u,v,w);

    flush_segments();

    ini_maxvel = vel = getStraightVelocity(x, y, z, a, b, c, u, v, w);

    if (canon.cartesian_move && !canon.angular_move) {
	if (vel > canon.linearFeedRate) {
	    vel = canon.linearFeedRate;
	}
    } else if (!canon.cartesian_move && canon.angular_move) {
	if (vel > canon.angularFeedRate) {
	    vel = canon.angularFeedRate;
	}
    } else if (canon.cartesian_move && canon.angular_move) {
	if (vel > canon.linearFeedRate) {
	    vel = canon.linearFeedRate;
	}
    }

    acc = getStraightAcceleration(x, y, z, a, b, c, u, v, w);

    probeMsg.vel = toExtVel(vel);
    probeMsg.ini_maxvel = toExtVel(ini_maxvel);
    probeMsg.acc = toExtAcc(acc);

    probeMsg.type = EMC_MOTION_TYPE_PROBING;
    probeMsg.probe_type = probe_type;

    probeMsg.pos = to_ext_pose(x,y,z,a,b,c,u,v,w);

    if(vel && acc)  {
        interp_list.set_line_number(line_number);
        interp_list.append(probeMsg);
    }
    canonUpdateEndPoint(x, y, z, a, b, c, u, v, w);
}

/* Machining Attributes */

void SET_MOTION_CONTROL_MODE(CANON_MOTION_MODE mode, double tolerance)
{
    EMC_TRAJ_SET_TERM_COND setTermCondMsg;

    flush_segments();

    canon.motionMode = mode;
    canon.motionTolerance =  FROM_PROG_LEN(tolerance);

    switch (mode) {
    case CANON_CONTINUOUS:
        setTermCondMsg.cond = EMC_TRAJ_TERM_COND_BLEND;
        setTermCondMsg.tolerance = TO_EXT_LEN(canon.motionTolerance);
        break;

    default:
        setTermCondMsg.cond = EMC_TRAJ_TERM_COND_STOP;
        break;
    }

    interp_list.append(setTermCondMsg);
}

void SET_NAIVECAM_TOLERANCE(double tolerance)
{
    canon.naivecamTolerance =  FROM_PROG_LEN(tolerance);
}

void SELECT_PLANE(CANON_PLANE in_plane)
{
    canon.activePlane = in_plane;
}

void SET_CUTTER_RADIUS_COMPENSATION(double radius)
{
    // nothing need be done here
}

void START_CUTTER_RADIUS_COMPENSATION(int side)
{
    // nothing need be done here
}

void STOP_CUTTER_RADIUS_COMPENSATION()
{
    // nothing need be done here
}



void START_SPEED_FEED_SYNCH(double feed_per_revolution, bool velocity_mode)
{
    flush_segments();
    EMC_TRAJ_SET_SPINDLESYNC spindlesyncMsg;
    spindlesyncMsg.feed_per_revolution = TO_EXT_LEN(FROM_PROG_LEN(feed_per_revolution));
    spindlesyncMsg.velocity_mode = velocity_mode;
    interp_list.append(spindlesyncMsg);
    canon.synched = 1;
}

void STOP_SPEED_FEED_SYNCH()
{
    flush_segments();
    EMC_TRAJ_SET_SPINDLESYNC spindlesyncMsg;
    spindlesyncMsg.feed_per_revolution = 0.0;
    spindlesyncMsg.velocity_mode = false;
    interp_list.append(spindlesyncMsg);
    canon.synched = 0;
}

/* Machining Functions */

static double chord_deviation(double sx, double sy, double ex, double ey, double cx, double cy, int rotation, double &mx, double &my) {
    double th1 = atan2(sy-cy, sx-cx),
           th2 = atan2(ey-cy, ex-cx),
           r = hypot(sy-cy, sx-cx),
           dth = th2 - th1;

    if(rotation < 0) {
        if(dth >= -1e-5) th2 -= 2*M_PI;
        // in the edge case where atan2 gives you -pi and pi, a second iteration is needed
        // to get these in the right order
        dth = th2 - th1;
        if(dth >= -1e-5) th2 -= 2*M_PI;
    } else {
        if(dth <= 1e-5) th2 += 2*M_PI;
        dth = th2 - th1;
        if(dth <= 1e-5) th2 += 2*M_PI;
    }

    double included = fabs(th2 - th1);
    double mid = (th2 + th1) / 2;
    mx = cx + r * cos(mid);
    my = cy + r * sin(mid);
    double dev = r * (1 - cos(included/2));
    return dev;
}

/* Spline and NURBS additional functions; */

static double max(double a, double b) {
    if(a < b) return b;
    return a;
}
static void unit(double *x, double *y) {
    double h = hypot(*x, *y);
    if(h != 0) { *x/=h; *y/=h; }
}

static void
arc(double x0, double y0, double x1, double y1, double dx, double dy) {
    double small = 0.000001;
    double x = x1-x0, y=y1-y0;
    double den = 2 * (y*dx - x*dy);
    double r = -(x*x+y*y)/den;
    double i = dy*r, j = -dx*r;
    double cx = x1+i, cy=y1+j;
    if (fabs(den) > small) {
        ARC_FEED(interp_list.get_line_number(), x1, y1, cx, cy, r<0 ? 1 : -1,
               TO_PROG_LEN(canon.endPoint.z - canon.programOrigin.z), TO_PROG_ANG(canon.endPoint.a),
               TO_PROG_ANG(canon.endPoint.b), TO_PROG_ANG(canon.endPoint.c),
               TO_PROG_ANG(canon.endPoint.u),TO_PROG_ANG(canon.endPoint.v), 
               TO_PROG_ANG(canon.endPoint.w));
    } else { 
        STRAIGHT_FEED(interp_list.get_line_number(), x1,y1, 
               TO_PROG_LEN(canon.endPoint.z), TO_PROG_ANG(canon.endPoint.a),
               TO_PROG_ANG(canon.endPoint.b), TO_PROG_ANG(canon.endPoint.c),
               TO_PROG_ANG(canon.endPoint.u),TO_PROG_ANG(canon.endPoint.v), 
               TO_PROG_ANG(canon.endPoint.w));
    }
}

static int
biarc(double p0x, double p0y, double tsx, double tsy,
      double p4x, double p4y, double tex, double tey, double r=1.0) {
    unit(&tsx, &tsy);
    unit(&tex, &tey);

    double vx = p0x - p4x, vy = p0y - p4y;
    double c = vx*vx + vy*vy;
    double b = 2 * (vx * (r*tsx + tex) + vy * (r*tsy + tey));
    double a = 2 * r * (tsx * tex + tsy * tey - 1);

    double discr = b*b - 4*a*c;
    if(discr < 0) return 0;

    double disq = sqrt(discr);
    double beta1 = (-b-disq) / 2 / a;
    double beta2 = (-b+disq) / 2 / a;

    if(beta1 > 0 && beta2 > 0)
      return 0;
    double beta = max(beta1, beta2);
    double alpha = beta * r;
    double ab = alpha + beta;
    double p1x = p0x + alpha * tsx, p1y = p0y + alpha * tsy,
         p3x = p4x - beta * tex, p3y = p4y - beta * tey,
         p2x = (p1x*beta + p3x*alpha) / ab,
         p2y = (p1y*beta + p3y*alpha) / ab;
    double tmx = p3x-p2x, tmy = p3y-p2y;
    unit(&tmx, &tmy);

    arc(p0x, p0y, p2x, p2y, tsx, tsy);
    arc(p2x, p2y, p4x, p4y, tmx, tmy);
    return 1;
}


/* Canon calls */

void NURBS_FEED(std::vector<CONTROL_POINT> nurbs_control_points, unsigned int k) {
    double u = 0.0;
    unsigned int n = nurbs_control_points.size() - 1;
    double umax = n - k + 2;
    unsigned int div = nurbs_control_points.size()*4;
    double dxs,dys,dx1,dy1,dx2,dy2,dxe,dye,alpha1,alpha2, alphaM;
    std::vector<unsigned int> knot_vector = knot_vector_creator(n, k);	
    PLANE_POINT P0, P1, P2;

    P0 = nurbs_point(u,k,nurbs_control_points,knot_vector);
    P1 = nurbs_point(u+umax/div,k,nurbs_control_points,knot_vector);


    dxs = nurbs_control_points[1].X-nurbs_control_points[0].X;
    dys = nurbs_control_points[1].Y-nurbs_control_points[0].Y;
    unit(&dxs,&dys);
    u = u + umax/div;
    while (u+umax/div <= umax) {
        P2= nurbs_point(u+umax/div,k,nurbs_control_points,knot_vector);
        dx1 = P1.X-P0.X;
	dy1 = P1.Y-P0.Y;
        dx2 = P2.X-P1.X;
        dy2 = P2.Y-P1.Y;
        alpha1 = alpha_finder(dx1,dy1);
        alpha2 = alpha_finder(dx2,dy2);
	if (alpha2 > alpha1 + M_PI)
            alphaM = (alpha1+alpha2)/2 + M_PI;
        else
            alphaM = (alpha1+alpha2)/2;
        dxe = cos(alphaM);
        dye = sin(alphaM);
 	unit(&dxe,&dye);
        biarc(P0.X,P0.Y,dxs,dys,P1.X,P1.Y,dxe,dye);
        //printf("___________________________________________\n");
        //printf("X %8.4f Y %8.4f\n", P0.X, P0.Y); 
        dxs = dxe;
        dys = dye;
        P0 = P1;
        P1 = P2;   
        //printf("u = %f\n", u);
        u = u + umax/div;      
    }
    P1.X = nurbs_control_points[n].X;
    P1.Y = nurbs_control_points[n].Y;	   
    dxe = nurbs_control_points[n].X - nurbs_control_points[n-1].X;
    dye = nurbs_control_points[n].Y - nurbs_control_points[n-1].Y;
    unit(&dxe,&dye);
    biarc(P0.X,P0.Y,dxs,dys,P1.X,P1.Y,dxe,dye);
    //printf("parameters: n = %d, umax = %f, div= %d, u = %f, k = %d\n",n,umax,div,u,k);
    knot_vector.clear();
}

void SPLINE_FEED(double x1, double y1, double x2, double y2) {
    flush_segments();

    double x0 = TO_PROG_LEN(canon.endPoint.x);
    double y0 = TO_PROG_LEN(canon.endPoint.y);
    double xx0 = 2*(x1-x0), xx1 = 2*(x2-x1),
           yy0 = 2*(y1-y0), yy1 = 2*(y2-y1),
         ox = x0, oy = y0, odx = xx0, ody = yy0;

#define N 2
    for(int i=1; i<=N; i++) {
      double t = i * 1. / N;
      double u = 1. / N;
      double t0 = (1-t)*(1-t);
      double t1 = 2*t*(1-t);
      double t2 = t*t;
      double q0 = (1-t);
      double q1 = t;

perturb:
      double x = x0*t0 + x1*t1 + x2*t2;
      double y = y0*t0 + y1*t1 + y2*t2;
      double dx = xx0*q0 + xx1*q1;
      double dy = yy0*q0 + yy1*q1;
      if(!biarc(ox, oy, odx, ody, x, y, dx, dy)) {
          t = t - u; u /= -2; goto perturb;
      }
      ox = x; oy = y; odx = dx; ody = dy;
    }
}

void SPLINE_FEED(double x1, double y1, double x2, double y2, double x3, double y3) {
    flush_segments();

    double x0 = TO_PROG_LEN(canon.endPoint.x);
    double y0 = TO_PROG_LEN(canon.endPoint.y);
    double xx0 = 3*(x1-x0), xx1 = 3*(x2-x1), xx2 = 3*(x3-x2),
           yy0 = 3*(y1-y0), yy1 = 3*(y2-y1), yy2 = 3*(y3-y2),
         ox = x0, oy = y0, odx = xx0, ody = yy0;

//#define N 4
    for(int i=1; i<=N; i++) {
      double t = i * 1. / N;
      double u = 1. / N;
      double t3 = t*t*t;
      double t2 = 3*t*t*(1-t);
      double t1 = 3*t*(1-t)*(1-t);
      double t0 = (1-t)*(1-t)*(1-t);
      double q0 = (1-t)*(1-t);
      double q1 = 2*t*(1-t);
      double q2 = t*t;

perturb:
      double x = x0*t0 + x1*t1 + x2*t2 + x3*t3;
      double y = y0*t0 + y1*t1 + y2*t2 + y3*t3;
      double dx = xx0*q0 + xx1*q1 + xx2*q2;
      double dy = yy0*q0 + yy1*q1 + yy2*q2;
      if(!biarc(ox, oy, odx, ody, x, y, dx, dy)) {
          t = t - u; u /= -2; goto perturb;
      }
      ox = x; oy = y; odx = dx; ody = dy;
    }
}


void ARC_FEED(int line_number,
              double first_end, double second_end,
	      double first_axis, double second_axis, int rotation,
	      double axis_end_point, 
              double a, double b, double c,
              double u, double v, double w)
{
    EmcPose end;
    PM_CARTESIAN center, normal;
    EMC_TRAJ_CIRCULAR_MOVE circularMoveMsg;
    EMC_TRAJ_LINEAR_MOVE linearMoveMsg;
    double v1, v2,  a1, a2, vel, ini_maxvel, circ_maxvel, axial_maxvel=0.0, circ_acc, axial_acc, acc=0.0;
    double radius, angle, theta1, theta2, helical_length, axis_len;
    double tcircle, taxial, tmax, thelix, ta, tb, tc, da, db, dc;
    double tu, tv, tw, du, dv, dw;
    double mx, my;
    double axis_max_acc[EMCMOT_MAX_AXIS], axis_max_vel[EMCMOT_MAX_AXIS];
    double lx, ly, lz;
    double unused=0;
    int i;
    
    for (i = 0; i < 3; i++) {
        axis_max_acc[i] = FROM_EXT_LEN(emcAxisGetMaxAcceleration(i));
        axis_max_vel[i] = FROM_EXT_LEN(emcAxisGetMaxVelocity(i));
    }
    for (i = 3; i < 6; i++) {
        axis_max_acc[i] = FROM_EXT_ANG(emcAxisGetMaxAcceleration(i));
        axis_max_vel[i] = FROM_EXT_ANG(emcAxisGetMaxVelocity(i));
    }
    for (i = 6; i < 9; i++) {
        axis_max_acc[i] = FROM_EXT_LEN(emcAxisGetMaxAcceleration(i));
        axis_max_vel[i] = FROM_EXT_LEN(emcAxisGetMaxVelocity(i));
    }

    get_last_pos(lx, ly, lz);

    // XXX rotation?
    if( (canon.activePlane == CANON_PLANE_XY)
            && canon.motionMode == CANON_CONTINUOUS
            && chord_deviation(lx, ly,
                offset_x(FROM_PROG_LEN(first_end)), offset_y(FROM_PROG_LEN(second_end)),
                offset_x(FROM_PROG_LEN(first_axis)), offset_y(FROM_PROG_LEN(second_axis)),
                rotation, mx, my) < canon.naivecamTolerance) {
        double x=FROM_PROG_LEN(first_end), y=FROM_PROG_LEN(second_end), z=FROM_PROG_LEN(axis_end_point);
        rotate_and_offset_pos(x, y, z, a, b, c, u, v, w);
        see_segment(line_number, mx, my,
                (lz + z)/2, 
                (canon.endPoint.a + a)/2, 
                (canon.endPoint.b + b)/2, 
                (canon.endPoint.c + c)/2, 
                (canon.endPoint.u + u)/2, 
                (canon.endPoint.v + v)/2, 
                (canon.endPoint.w + w)/2);
        see_segment(line_number, x, y, z, a, b, c, u, v, w);
        return;
    }
    //ini_maxvel = max vel defined by various ini constraints
    //circ_maxvel = max vel defined by ini constraints in the circle plane (XY, YZ or XZ)
    //axial_maxvel = max vel defined by ini constraints in the axial direction (Z, X or Y)

    linearMoveMsg.feed_mode = canon.feed_mode;
    circularMoveMsg.feed_mode = canon.feed_mode;
    flush_segments();

    a = FROM_PROG_ANG(a);
    b = FROM_PROG_ANG(b);
    c = FROM_PROG_ANG(c);
    u = FROM_PROG_LEN(u);
    v = FROM_PROG_LEN(v);
    w = FROM_PROG_LEN(w);

    rotate_and_offset_pos(unused, unused, unused, a, b, c, u, v, w);

    da = fabs(canon.endPoint.a - a);
    db = fabs(canon.endPoint.b - b);
    dc = fabs(canon.endPoint.c - c);

    du = fabs(canon.endPoint.u - u);
    dv = fabs(canon.endPoint.v - v);
    dw = fabs(canon.endPoint.w - w);

    /* Since there's no default case here,
       we need to initialise vel to something safe! */
    vel = ini_maxvel = canon.linearFeedRate;

    // convert to absolute mm units
    first_axis = FROM_PROG_LEN(first_axis);
    second_axis = FROM_PROG_LEN(second_axis);
    first_end = FROM_PROG_LEN(first_end);
    second_end = FROM_PROG_LEN(second_end);
    axis_end_point = FROM_PROG_LEN(axis_end_point);

    /* associate x with x, etc., offset by program origin, and set normals */
    switch (canon.activePlane) {
    default: // to eliminate "uninitalized" warnings
    case CANON_PLANE_XY:

	// offset and align args properly
	end.tran.x = first_end;
	end.tran.y = second_end;
	end.tran.z = axis_end_point;
        rotate_and_offset_pos(end.tran.x, end.tran.y, end.tran.z, unused, unused, unused, unused, unused, unused);
	center.x = first_axis;
	center.y = second_axis;
	center.z = end.tran.z;
        rotate_and_offset_pos(center.x, center.y, center.z, unused, unused, unused, unused, unused, unused);
	normal.x = 0.0;
	normal.y = 0.0;
	normal.z = 1.0;

        theta1 = atan2(canon.endPoint.y - center.y, canon.endPoint.x - center.x);
        theta2 = atan2(end.tran.y - center.y, end.tran.x - center.x);
        radius = hypot(canon.endPoint.x - center.x, canon.endPoint.y - center.y);
        axis_len = fabs(end.tran.z - canon.endPoint.z);

	v1 = axis_max_vel[0];
	v2 = axis_max_vel[1];
	a1 = axis_max_acc[0];
	a2 = axis_max_acc[1];
        circ_maxvel = ini_maxvel = MIN(v1, v2);
        circ_acc = acc = MIN(a1, a2);
        if(axis_valid(2) && axis_len > 0.001) {
            axial_maxvel = v1 = axis_max_vel[2];
            axial_acc = a1 = axis_max_acc[2];
            ini_maxvel = MIN(ini_maxvel, v1);
            acc = MIN(acc, a1);
        }
	break;

    case CANON_PLANE_YZ:

	// offset and align args properly
	end.tran.y = first_end;
	end.tran.z = second_end;
	end.tran.x = axis_end_point;
        rotate_and_offset_pos(end.tran.x, end.tran.y, end.tran.z, unused, unused, unused, unused, unused, unused);

        center.y = first_axis;
        center.z = second_axis;
	center.x = end.tran.x;
        rotate_and_offset_pos(center.x, center.y, center.z, unused, unused, unused, unused, unused, unused);
	normal.y = 0.0;
	normal.z = 0.0;
	normal.x = 1.0;
        rotate(normal.x, normal.y, canon.xy_rotation);

        theta1 = atan2(canon.endPoint.z - center.z, canon.endPoint.y - center.y);
        theta2 = atan2(end.tran.z - center.z, end.tran.y - center.y);
        radius = hypot(canon.endPoint.y - center.y, canon.endPoint.z - center.z);
        axis_len = fabs(end.tran.x - canon.endPoint.x);

	v1 = axis_max_vel[1];
	v2 = axis_max_vel[2];
	a1 = axis_max_acc[1];
	a2 = axis_max_acc[2];
        circ_maxvel = ini_maxvel = MIN(v1, v2);
        circ_acc = acc = MIN(a1, a2);
        if(axis_valid(0) && axis_len > 0.001) {
            axial_maxvel = v1 = axis_max_vel[0];
            axial_acc = a1 = axis_max_acc[0];
            ini_maxvel = MIN(ini_maxvel, v1);
            acc = MIN(acc, a1);
        }

	break;

    case CANON_PLANE_XZ:

	// offset and align args properly
	end.tran.z = first_end;
	end.tran.x = second_end;
	end.tran.y = axis_end_point;
        rotate_and_offset_pos(end.tran.x, end.tran.y, end.tran.z, unused, unused, unused, unused, unused, unused);

	center.z = first_axis;
	center.x = second_axis;
	center.y = end.tran.y;
        rotate_and_offset_pos(center.x, center.y, center.z, unused, unused, unused, unused, unused, unused);
	normal.z = 0.0;
	normal.x = 0.0;
	normal.y = 1.0;
        rotate(normal.x, normal.y, canon.xy_rotation);

        theta1 = atan2(canon.endPoint.x - center.x, canon.endPoint.z - center.z);
        theta2 = atan2(end.tran.x - center.x, end.tran.z - center.z);
        radius = hypot(canon.endPoint.x - center.x, canon.endPoint.z - center.z);
        axis_len = fabs(end.tran.y - canon.endPoint.y);

	v1 = axis_max_vel[0];
	v2 = axis_max_vel[2];
	a1 = axis_max_acc[0];
	a2 = axis_max_acc[2];
	circ_maxvel = ini_maxvel = MIN(v1, v2);
        circ_acc = acc = MIN(a1, a2);
        if(axis_valid(1) && axis_len > 0.001) {
            axial_maxvel = v1 = axis_max_vel[1];
            axial_acc = a1 = axis_max_acc[1];
            ini_maxvel = MIN(ini_maxvel, v1);
            acc = MIN(acc, a1);
        }
	break;
    }

    if(rotation < 0) {
        if(theta2 >= theta1) theta2 -= M_PI * 2.0;
    } else {
        if(theta2 <= theta1) theta2 += M_PI * 2.0;
    }
    angle = theta2 - theta1;
    helical_length = hypot(angle * radius, axis_len);

// COMPUTE VELOCITIES
    ta = (axis_valid(3) && da)? fabs(da / axis_max_vel[3]):0.0;
    tb = (axis_valid(4) && db)? fabs(db / axis_max_vel[4]):0.0;
    tc = (axis_valid(5) && dc)? fabs(dc / axis_max_vel[5]):0.0;
                           
    tu = (axis_valid(6) && du)? (du / axis_max_vel[6]): 0.0;
    tv = (axis_valid(7) && dv)? (dv / axis_max_vel[7]): 0.0;
    tw = (axis_valid(8) && dw)? (dw / axis_max_vel[8]): 0.0;

    //we have accel, check what the max_vel is that doesn't violate the centripetal accel=accel
    v1 = sqrt(circ_acc * radius);
    circ_maxvel = MIN(v1, circ_maxvel);

    // find out how long the arc takes at ini_maxvel
    tcircle = fabs(angle * radius / circ_maxvel);

    if(axial_maxvel) {
        taxial = fabs(axis_len / axial_maxvel);
        tmax = MAX(taxial, tcircle);
    } else
        tmax = tcircle;

    tmax = MAX4(tmax, ta, tb, tc);
    tmax = MAX4(tmax, tu, tv, tw);

    if (tmax <= 0.0) {
        vel = canon.linearFeedRate;
    } else {
        ini_maxvel = helical_length / tmax; //compute the new maxvel based on all previous constraints
        vel = MIN(vel, ini_maxvel); //the programmed vel is either feedrate or machine_maxvel if lower
    }

    // for arcs we always user linear move since there is no
    // arc possible with only ABC motion

    canon.cartesian_move = 1;

// COMPUTE ACCELS

    // the next calcs are not really times.  the units are time^2, but
    // the division at the end gives the right units for accel.  if you
    // try to think of these in terms of any real-world value (time to
    // do what?), you're probably doomed.  think of them as a parametric
    // expression of the acceleration in the various directions.

    thelix = (helical_length / acc);
    ta = (axis_valid(3) && da)? (da / axis_max_acc[3]): 0.0;
    tb = (axis_valid(4) && db)? (db / axis_max_acc[4]): 0.0;
    tc = (axis_valid(5) && dc)? (dc / axis_max_acc[5]): 0.0;

    tu = (axis_valid(6) && du)? (du / axis_max_acc[6]): 0.0;
    tv = (axis_valid(7) && dv)? (dv / axis_max_acc[7]): 0.0;
    tw = (axis_valid(8) && dw)? (dw / axis_max_acc[8]): 0.0;

    tmax = MAX4(thelix, ta, tb, tc);
    tmax = MAX4(tmax, tu, tv, tw);

    if (tmax > 0.0) {
        acc = helical_length / tmax;
    }

    /* 
       mapping of rotation to turns:

       rotation turns 
       -------- ----- 
              0 none (linear move) 
              1 0 
              2 1 
             -1 -1 
             -2 -2 */

    if (rotation == 0) {
	// linear move

	linearMoveMsg.end.tran.x = TO_EXT_LEN(end.tran.x);
	linearMoveMsg.end.tran.y = TO_EXT_LEN(end.tran.y);
	linearMoveMsg.end.tran.z = TO_EXT_LEN(end.tran.z);

	// fill in the orientation
	linearMoveMsg.end.a = TO_EXT_ANG(a);
	linearMoveMsg.end.b = TO_EXT_ANG(b);
	linearMoveMsg.end.c = TO_EXT_ANG(c);
                                                                     
        linearMoveMsg.end.u = TO_EXT_LEN(u);
	linearMoveMsg.end.v = TO_EXT_LEN(v);
	linearMoveMsg.end.w = TO_EXT_LEN(w);

        linearMoveMsg.type = EMC_MOTION_TYPE_ARC;
        linearMoveMsg.vel = toExtVel(vel);
        linearMoveMsg.ini_maxvel = toExtVel(ini_maxvel);
        linearMoveMsg.acc = toExtAcc(acc);
        if(vel && acc){
            interp_list.set_line_number(line_number);
            interp_list.append(linearMoveMsg);
	}
    } else {
	circularMoveMsg.end.tran.x = TO_EXT_LEN(end.tran.x);
	circularMoveMsg.end.tran.y = TO_EXT_LEN(end.tran.y);
	circularMoveMsg.end.tran.z = TO_EXT_LEN(end.tran.z);

	circularMoveMsg.center.x = TO_EXT_LEN(center.x);
	circularMoveMsg.center.y = TO_EXT_LEN(center.y);
	circularMoveMsg.center.z = TO_EXT_LEN(center.z);

	circularMoveMsg.normal = normal;

        if (rotation > 0)
            circularMoveMsg.turn = rotation - 1;
        else
            // reverse turn
            circularMoveMsg.turn = rotation;

	// fill in the orientation
	circularMoveMsg.end.a = TO_EXT_ANG(a);
        circularMoveMsg.end.b = TO_EXT_ANG(b);
        circularMoveMsg.end.c = TO_EXT_ANG(c);
                                                                       
	circularMoveMsg.end.u = TO_EXT_LEN(u);
	circularMoveMsg.end.v = TO_EXT_LEN(v);
	circularMoveMsg.end.w = TO_EXT_LEN(w);

        circularMoveMsg.type = EMC_MOTION_TYPE_ARC;

        // These are suboptimal but safe values.  The actual maximums
        // are hard to calculate but may be somewhat larger than
        // these.  Imagine an arc with very large radius going from
        // 0,0,0 to 1,1,1 on a machine with maxvel=1 and maxaccel=1 on
        // all axes.  The actual maximums will be near sqrt(3) but
        // we'll be using 1 instead.
        circularMoveMsg.vel = toExtVel(vel);
        circularMoveMsg.ini_maxvel = toExtVel(ini_maxvel);
        circularMoveMsg.acc = toExtAcc(acc);
        if(vel && acc) {
            interp_list.set_line_number(line_number);
            interp_list.append(circularMoveMsg);
	}
    }
    // update the end point
    canonUpdateEndPoint(end.tran.x, end.tran.y, end.tran.z, a, b, c, u, v, w);
}


void DWELL(double seconds)
{
    EMC_TRAJ_DELAY delayMsg;

    flush_segments();

    delayMsg.delay = seconds;

    interp_list.append(delayMsg);
}

/* Spindle Functions */
void SPINDLE_RETRACT_TRAVERSE()
{
    /*! \todo FIXME-- unimplemented */
}

void SET_SPINDLE_MODE(double css_max) {
    canon.css_maximum = css_max;
}

void START_SPINDLE_CLOCKWISE()
{
    EMC_SPINDLE_ON emc_spindle_on_msg;

    flush_segments();

    if(canon.css_maximum) {
	if(canon.lengthUnits == CANON_UNITS_INCHES) 
	    canon.css_numerator = 12 / (2 * M_PI) * canon.spindleSpeed * TO_EXT_LEN(25.4);
	else
<<<<<<< HEAD
	    canon.css_numerator = 1000 / (2 * M_PI) * canon.spindleSpeed * TO_EXT_LEN(1);
	emc_spindle_on_msg.speed = canon.css_maximum;
	emc_spindle_on_msg.factor = canon.css_numerator;
	emc_spindle_on_msg.xoffset = TO_EXT_LEN(canon.programOrigin.x + canon.toolOffset.x);
=======
	    css_numerator = 1000 / (2 * M_PI) * spindleSpeed * TO_EXT_LEN(1);
	emc_spindle_on_msg.speed = css_maximum;
	emc_spindle_on_msg.factor = css_numerator;
	emc_spindle_on_msg.xoffset = TO_EXT_LEN(programOrigin.x + currentToolOffset.tran.x);
>>>>>>> d9469bf9
    } else {
	emc_spindle_on_msg.speed = canon.spindleSpeed;
	canon.css_numerator = 0;
    }
    interp_list.append(emc_spindle_on_msg);
}

void START_SPINDLE_COUNTERCLOCKWISE()
{
    EMC_SPINDLE_ON emc_spindle_on_msg;

    flush_segments();

    if(canon.css_maximum) {
	if(canon.lengthUnits == CANON_UNITS_INCHES) 
	    canon.css_numerator = -12 / (2 * M_PI) * canon.spindleSpeed;
	else
<<<<<<< HEAD
	    canon.css_numerator = -1000 / (2 * M_PI) * canon.spindleSpeed;
	emc_spindle_on_msg.speed = canon.css_maximum;
	emc_spindle_on_msg.factor = canon.css_numerator;
	emc_spindle_on_msg.xoffset = TO_EXT_LEN(canon.programOrigin.x + canon.toolOffset.x);
=======
	    css_numerator = -1000 / (2 * M_PI) * spindleSpeed;
	emc_spindle_on_msg.speed = css_maximum;
	emc_spindle_on_msg.factor = css_numerator;
	emc_spindle_on_msg.xoffset = TO_EXT_LEN(programOrigin.x + currentToolOffset.tran.x);
>>>>>>> d9469bf9
    } else {
	emc_spindle_on_msg.speed = -canon.spindleSpeed;
	canon.css_numerator = 0;
    }


    interp_list.append(emc_spindle_on_msg);
}

void SET_SPINDLE_SPEED(double r)
{
    // speed is in RPMs everywhere
    canon.spindleSpeed = r;

    EMC_SPINDLE_SPEED emc_spindle_speed_msg;

    flush_segments();

    if(canon.css_maximum) {
	if(canon.lengthUnits == CANON_UNITS_INCHES) 
	    canon.css_numerator = 12 / (2 * M_PI) * canon.spindleSpeed;
	else
<<<<<<< HEAD
	    canon.css_numerator = 1000 / (2 * M_PI) * canon.spindleSpeed;
	emc_spindle_speed_msg.speed = canon.css_maximum;
	emc_spindle_speed_msg.factor = canon.css_numerator;
	emc_spindle_speed_msg.xoffset = TO_EXT_LEN(canon.programOrigin.x + canon.toolOffset.x);
=======
	    css_numerator = 1000 / (2 * M_PI) * spindleSpeed;
	emc_spindle_speed_msg.speed = css_maximum;
	emc_spindle_speed_msg.factor = css_numerator;
	emc_spindle_speed_msg.xoffset = TO_EXT_LEN(programOrigin.x + currentToolOffset.tran.x);
>>>>>>> d9469bf9
    } else {
	emc_spindle_speed_msg.speed = canon.spindleSpeed;
	canon.css_numerator = 0;
    }
    interp_list.append(emc_spindle_speed_msg);
    
}

void STOP_SPINDLE_TURNING()
{
    EMC_SPINDLE_OFF emc_spindle_off_msg;

    flush_segments();

    interp_list.append(emc_spindle_off_msg);
}

void SPINDLE_RETRACT()
{
    /*! \todo FIXME-- unimplemented */
}

void ORIENT_SPINDLE(double orientation, CANON_DIRECTION direction)
{
    /*! \todo FIXME-- unimplemented */
}

void USE_SPINDLE_FORCE(void)
{
    /*! \todo FIXME-- unimplemented */
}

void LOCK_SPINDLE_Z(void)
{
    /*! \todo FIXME-- unimplemented */
}

void USE_NO_SPINDLE_FORCE(void)
{
    /*! \todo FIXME-- unimplemented */
}

/* Tool Functions */

/* this is called with distances in external (machine) units */
void SET_TOOL_TABLE_ENTRY(int pocket, int toolno, EmcPose offset, double diameter,
                          double frontangle, double backangle, int orientation) {
    EMC_TOOL_SET_OFFSET o;
    flush_segments();
    o.pocket = pocket;
    o.toolno = toolno;
    o.offset = offset;
    o.diameter = diameter;
    o.frontangle = frontangle;
    o.backangle = backangle;
    o.orientation = orientation;
    interp_list.append(o);
}

/*
  EMC has no tool length offset. To implement it, we save it here,
  and apply it when necessary
  */
void USE_TOOL_LENGTH_OFFSET(EmcPose offset)
{
    EMC_TRAJ_SET_OFFSET set_offset_msg;

    flush_segments();

    /* convert to mm units for internal canonical use */
<<<<<<< HEAD
    canon.toolOffset.x = FROM_PROG_LEN(xoffset);
    canon.toolOffset.z = FROM_PROG_LEN(zoffset);
    canon.toolOffset.w = FROM_PROG_LEN(woffset);

    /* append it to interp list so it gets updated at the right time, not at
       read-ahead time */
    set_offset_msg.offset.tran.x = TO_EXT_LEN(canon.toolOffset.x);
    set_offset_msg.offset.tran.y = 0.0;
    set_offset_msg.offset.tran.z = TO_EXT_LEN(canon.toolOffset.z);
    set_offset_msg.offset.a = 0.0;
    set_offset_msg.offset.b = 0.0;
    set_offset_msg.offset.c = 0.0;
    set_offset_msg.offset.u = 0.0;
    set_offset_msg.offset.v = 0.0;
    set_offset_msg.offset.w = TO_EXT_LEN(canon.toolOffset.w);
=======
    currentToolOffset.tran.x = FROM_PROG_LEN(offset.tran.x);
    currentToolOffset.tran.y = FROM_PROG_LEN(offset.tran.y);
    currentToolOffset.tran.z = FROM_PROG_LEN(offset.tran.z);
    currentToolOffset.a = FROM_PROG_ANG(offset.a);
    currentToolOffset.b = FROM_PROG_ANG(offset.b);
    currentToolOffset.c = FROM_PROG_ANG(offset.c);
    currentToolOffset.u = FROM_PROG_LEN(offset.u);
    currentToolOffset.v = FROM_PROG_LEN(offset.v);
    currentToolOffset.w = FROM_PROG_LEN(offset.w);

    /* append it to interp list so it gets updated at the right time, not at
       read-ahead time */
    set_offset_msg.offset.tran.x = TO_EXT_LEN(currentToolOffset.tran.x);
    set_offset_msg.offset.tran.y = TO_EXT_LEN(currentToolOffset.tran.y);
    set_offset_msg.offset.tran.z = TO_EXT_LEN(currentToolOffset.tran.z);
    set_offset_msg.offset.a = TO_EXT_ANG(currentToolOffset.a);
    set_offset_msg.offset.b = TO_EXT_ANG(currentToolOffset.b);
    set_offset_msg.offset.c = TO_EXT_ANG(currentToolOffset.c);
    set_offset_msg.offset.u = TO_EXT_LEN(currentToolOffset.u);
    set_offset_msg.offset.v = TO_EXT_LEN(currentToolOffset.v);
    set_offset_msg.offset.w = TO_EXT_LEN(currentToolOffset.w);
>>>>>>> d9469bf9

    if(canon.css_maximum) {
	EMC_SPINDLE_SPEED emc_spindle_speed_msg;
<<<<<<< HEAD
	emc_spindle_speed_msg.speed = canon.css_maximum;
	emc_spindle_speed_msg.factor = canon.css_numerator;
	emc_spindle_speed_msg.xoffset = TO_EXT_LEN(canon.programOrigin.x + canon.toolOffset.x);
=======
	emc_spindle_speed_msg.speed = css_maximum;
	emc_spindle_speed_msg.factor = css_numerator;
	emc_spindle_speed_msg.xoffset = TO_EXT_LEN(programOrigin.x + currentToolOffset.tran.x);
>>>>>>> d9469bf9
	interp_list.append(emc_spindle_speed_msg);
    }
    interp_list.append(set_offset_msg);
}

/* CHANGE_TOOL results from M6, for example */
void CHANGE_TOOL(int slot)
{
    EMC_TRAJ_LINEAR_MOVE linearMoveMsg;
    linearMoveMsg.feed_mode = canon.feed_mode;
    EMC_TOOL_LOAD load_tool_msg;

    flush_segments();

    /* optional move to tool change position.  This
     * is a mess because we really want a configurable chain
     * of events to happen when a tool change is called for.
     * Since they'll probably involve motion, we can't just
     * do it in HAL.  This is basic support for making one
     * move to a particular coordinate before the tool change
     * is called.  */
    
    if (HAVE_TOOL_CHANGE_POSITION) {
        double vel, acc, x, y, z, a, b, c, u, v, w;

        x = FROM_EXT_LEN(TOOL_CHANGE_POSITION.tran.x);
        y = FROM_EXT_LEN(TOOL_CHANGE_POSITION.tran.y);
        z = FROM_EXT_LEN(TOOL_CHANGE_POSITION.tran.z);
        a = FROM_EXT_ANG(TOOL_CHANGE_POSITION.a);
        b = FROM_EXT_ANG(TOOL_CHANGE_POSITION.b);
        c = FROM_EXT_ANG(TOOL_CHANGE_POSITION.c);
        u = FROM_EXT_LEN(TOOL_CHANGE_POSITION.u);
        v = FROM_EXT_LEN(TOOL_CHANGE_POSITION.v);
        w = FROM_EXT_LEN(TOOL_CHANGE_POSITION.w);


        vel = getStraightVelocity(x, y, z, a, b, c, u, v, w);
        acc = getStraightAcceleration(x, y, z, a, b, c, u, v, w);

        linearMoveMsg.end = to_ext_pose(x, y, z, a, b, c, u, v, w);

        linearMoveMsg.vel = linearMoveMsg.ini_maxvel = toExtVel(vel);
        linearMoveMsg.acc = toExtAcc(acc);
        linearMoveMsg.type = EMC_MOTION_TYPE_TOOLCHANGE;
	linearMoveMsg.feed_mode = 0;

	int old_feed_mode = canon.feed_mode;
	if(canon.feed_mode)
	    STOP_SPEED_FEED_SYNCH();

        if(vel && acc) 
            interp_list.append(linearMoveMsg);

	if(old_feed_mode)
	    START_SPEED_FEED_SYNCH(canon.linearFeedRate, 1);

        canonUpdateEndPoint(x, y, z, a, b, c, u, v, w);
    }

    /* regardless of optional moves above, we'll always send a load tool
       message */
    interp_list.append(load_tool_msg);
}

/* SELECT_POCKET results from T1, for example */
void SELECT_POCKET(int slot)
{
    EMC_TOOL_PREPARE prep_for_tool_msg;

    prep_for_tool_msg.tool = slot;

    interp_list.append(prep_for_tool_msg);
}

/* CHANGE_TOOL_NUMBER results from M61, for example */
void CHANGE_TOOL_NUMBER(int number)
{
    EMC_TOOL_SET_NUMBER emc_tool_set_number_msg;
    
    emc_tool_set_number_msg.tool = number;

    interp_list.append(emc_tool_set_number_msg);
}


/* Misc Functions */

void CLAMP_AXIS(CANON_AXIS axis)
{
    /*! \todo FIXME-- unimplemented */
}

/*
  setString and addString initializes or adds src to dst, never exceeding
  dst's maxlen chars.
*/

static char *setString(char *dst, const char *src, int maxlen)
{
    dst[0] = 0;
    strncat(dst, src, maxlen - 1);
    dst[maxlen - 1] = 0;
    return dst;
}

static char *addString(char *dst, const char *src, int maxlen)
{
    int dstlen = strlen(dst);
    int srclen = strlen(src);
    int actlen;

    if (srclen >= maxlen - dstlen) {
	actlen = maxlen - dstlen - 1;
	dst[maxlen - 1] = 0;
    } else {
	actlen = srclen;
    }

    strncat(dst, src, actlen);

    return dst;
}

/*
  The probe file is opened with a hot-comment (PROBEOPEN <filename>),
  and the results of each probed point are written to that file.
  The file is closed with a (PROBECLOSE) comment.
*/

static FILE *probefile = NULL;

void COMMENT(char *comment)
{
    // nothing need be done here, but you can play tricks with hot comments

    char msg[LINELEN];
    char probefilename[LINELEN];
    char *ptr;

    // set RPY orientation for subsequent moves
    if (!strncmp(comment, "RPY", strlen("RPY"))) {
	PM_RPY rpy;
	// it's RPY <R> <P> <Y>
	if (3 !=
	    sscanf(comment, "%*s %lf %lf %lf", &rpy.r, &rpy.p, &rpy.y)) {
	    // print current orientation
	    printf("rpy = %f %f %f, quat = %f %f %f %f\n",
		   rpy.r, rpy.p, rpy.y, quat.s, quat.x, quat.y, quat.z);
	} else {
	    // set and print orientation
	    quat = rpy;
	    printf("rpy = %f %f %f, quat = %f %f %f %f\n",
		   rpy.r, rpy.p, rpy.y, quat.s, quat.x, quat.y, quat.z);
	}
	return;
    }
    // open probe output file
    if (!strncmp(comment, "PROBEOPEN", strlen("PROBEOPEN"))) {
	// position ptr to first char after PROBEOPEN
	ptr = &comment[strlen("PROBEOPEN")];
	// and step over white space to name, or NULL
	while (isspace(*ptr)) {
	    ptr++;
	}
	setString(probefilename, ptr, LINELEN);
	if (NULL == (probefile = fopen(probefilename, "wt"))) {
	    // pop up a warning message
	    setString(msg, "can't open probe file ", LINELEN);
	    addString(msg, probefilename, LINELEN);
	    MESSAGE(msg);
	    probefile = NULL;
	}
	return;
    }
    // close probe output file
    if (!strncmp(comment, "PROBECLOSE", strlen("PROBECLOSE"))) {
	if (probefile != NULL) {
	    fclose(probefile);
	    probefile = NULL;
	}
	return;
    }

    return;
}

// refers to feed rate
void DISABLE_FEED_OVERRIDE()
{
    EMC_TRAJ_SET_FO_ENABLE set_fo_enable_msg;
    flush_segments();
    
    set_fo_enable_msg.mode = 0;
    interp_list.append(set_fo_enable_msg);
}

void ENABLE_FEED_OVERRIDE()
{
    EMC_TRAJ_SET_FO_ENABLE set_fo_enable_msg;
    flush_segments();
    
    set_fo_enable_msg.mode = 1;
    interp_list.append(set_fo_enable_msg);
}

//refers to adaptive feed override (HAL input, usefull for EDM for example)
void DISABLE_ADAPTIVE_FEED()
{
    EMC_MOTION_ADAPTIVE emcmotAdaptiveMsg;
    flush_segments();

    emcmotAdaptiveMsg.status = 0;
    interp_list.append(emcmotAdaptiveMsg);
}

void ENABLE_ADAPTIVE_FEED()
{
    EMC_MOTION_ADAPTIVE emcmotAdaptiveMsg;
    flush_segments();

    emcmotAdaptiveMsg.status = 1;
    interp_list.append(emcmotAdaptiveMsg);
}

//refers to spindle speed
void DISABLE_SPEED_OVERRIDE()
{
    EMC_TRAJ_SET_SO_ENABLE set_so_enable_msg;
    flush_segments();
    
    set_so_enable_msg.mode = 0;
    interp_list.append(set_so_enable_msg);
}


void ENABLE_SPEED_OVERRIDE()
{
    EMC_TRAJ_SET_SO_ENABLE set_so_enable_msg;
    flush_segments();
    
    set_so_enable_msg.mode = 1;
    interp_list.append(set_so_enable_msg);
}

void ENABLE_FEED_HOLD()
{
    EMC_TRAJ_SET_FH_ENABLE set_feed_hold_msg;
    flush_segments();
    
    set_feed_hold_msg.mode = 1;
    interp_list.append(set_feed_hold_msg);
}

void DISABLE_FEED_HOLD()
{
    EMC_TRAJ_SET_FH_ENABLE set_feed_hold_msg;
    flush_segments();
    
    set_feed_hold_msg.mode = 0;
    interp_list.append(set_feed_hold_msg);
}

void FLOOD_OFF()
{
    EMC_COOLANT_FLOOD_OFF flood_off_msg;

    flush_segments();

    interp_list.append(flood_off_msg);
}

void FLOOD_ON()
{
    EMC_COOLANT_FLOOD_ON flood_on_msg;

    flush_segments();

    interp_list.append(flood_on_msg);
}

void MESSAGE(char *s)
{
    EMC_OPERATOR_DISPLAY operator_display_msg;

    flush_segments();

    operator_display_msg.id = 0;
    strncpy(operator_display_msg.display, s, LINELEN);
    operator_display_msg.display[LINELEN - 1] = 0;

    interp_list.append(operator_display_msg);
}

static FILE *logfile = NULL;

void LOG(char *s) {
    flush_segments();
    if(logfile) { fprintf(logfile, "%s\n", s); fflush(logfile); }
    fprintf(stderr, "LOG(%s)\n", s);

}

void LOGOPEN(char *name) {
    if(logfile) fclose(logfile);
    logfile = fopen(name, "wt");
    fprintf(stderr, "LOGOPEN(%s) -> %p\n", name, logfile);
}

void LOGCLOSE() {
    if(logfile) fclose(logfile);
    logfile = NULL;
    fprintf(stderr, "LOGCLOSE()\n");
}

void MIST_OFF()
{
    EMC_COOLANT_MIST_OFF mist_off_msg;

    flush_segments();

    interp_list.append(mist_off_msg);
}

void MIST_ON()
{
    EMC_COOLANT_MIST_ON mist_on_msg;

    flush_segments();

    interp_list.append(mist_on_msg);
}

void PALLET_SHUTTLE()
{
    /*! \todo FIXME-- unimplemented */
}

void TURN_PROBE_OFF()
{
    // don't do anything-- this is called when the probing is done
}

void TURN_PROBE_ON()
{
    EMC_TRAJ_CLEAR_PROBE_TRIPPED_FLAG clearMsg;

    interp_list.append(clearMsg);
}

void UNCLAMP_AXIS(CANON_AXIS axis)
{
    /*! \todo FIXME-- unimplemented */
}

/* Program Functions */

void PROGRAM_STOP()
{
    /* 
       implement this as a pause. A resume will cause motion to proceed. */
    EMC_TASK_PLAN_PAUSE pauseMsg;

    flush_segments();

    interp_list.append(pauseMsg);
}

void SET_BLOCK_DELETE(bool state)
{
    canon.block_delete = state; //state == ON, means we don't interpret lines starting with "/"
}

bool GET_BLOCK_DELETE()
{
    return canon.block_delete; //state == ON, means we  don't interpret lines starting with "/"
}


void SET_OPTIONAL_PROGRAM_STOP(bool state)
{
    canon.optional_program_stop = state; //state == ON, means we stop
}

bool GET_OPTIONAL_PROGRAM_STOP()
{
    return canon.optional_program_stop; //state == ON, means we stop
}

void OPTIONAL_PROGRAM_STOP()
{
    EMC_TASK_PLAN_OPTIONAL_STOP stopMsg;

    flush_segments();

    interp_list.append(stopMsg);
}

void PROGRAM_END()
{
    flush_segments();

    EMC_TASK_PLAN_END endMsg;

    interp_list.append(endMsg);
}

double GET_EXTERNAL_TOOL_LENGTH_XOFFSET()
{
<<<<<<< HEAD
    return TO_PROG_LEN(canon.toolOffset.x);
=======
    return TO_PROG_LEN(currentToolOffset.tran.x);
>>>>>>> d9469bf9
}

double GET_EXTERNAL_TOOL_LENGTH_YOFFSET()
{
    return TO_PROG_LEN(currentToolOffset.tran.y);
}

double GET_EXTERNAL_TOOL_LENGTH_ZOFFSET()
{
<<<<<<< HEAD
    return TO_PROG_LEN(canon.toolOffset.z);
=======
    return TO_PROG_LEN(currentToolOffset.tran.z);
}

double GET_EXTERNAL_TOOL_LENGTH_AOFFSET()
{
    return TO_PROG_ANG(currentToolOffset.a);
}

double GET_EXTERNAL_TOOL_LENGTH_BOFFSET()
{
    return TO_PROG_ANG(currentToolOffset.b);
}

double GET_EXTERNAL_TOOL_LENGTH_COFFSET()
{
    return TO_PROG_ANG(currentToolOffset.c);
}

double GET_EXTERNAL_TOOL_LENGTH_UOFFSET()
{
    return TO_PROG_LEN(currentToolOffset.u);
}

double GET_EXTERNAL_TOOL_LENGTH_VOFFSET()
{
    return TO_PROG_LEN(currentToolOffset.v);
}

double GET_EXTERNAL_TOOL_LENGTH_WOFFSET()
{
    return TO_PROG_LEN(currentToolOffset.w);
>>>>>>> d9469bf9
}

/*
  INIT_CANON()
  Initialize canonical local variables to defaults
  */
void INIT_CANON()
{
    double units;

    chained_points().clear();

    // initialize locals to original values
    canon.xy_rotation = 0.0;
    canon.css_maximum = 0.0;
    canon.css_numerator = 0.0;
    canon.feed_mode = 0;
    canon.synched = 0;
    canon.programOrigin.x = 0.0;
    canon.programOrigin.y = 0.0;
    canon.programOrigin.z = 0.0;
    canon.programOrigin.a = 0.0;
    canon.programOrigin.b = 0.0;
    canon.programOrigin.c = 0.0;
    canon.programOrigin.u = 0.0;
    canon.programOrigin.v = 0.0;
    canon.programOrigin.w = 0.0;
    SELECT_PLANE(CANON_PLANE_XY);
    canonUpdateEndPoint(0, 0, 0, 0, 0, 0, 0, 0, 0);
    SET_MOTION_CONTROL_MODE(CANON_CONTINUOUS, 0);
<<<<<<< HEAD
    SET_NAIVECAM_TOLERANCE(0);
    canon.toolOffset.x = 0.0;
    canon.toolOffset.z = 0.0;
    canon.toolOffset.w = 0.0;
    canon.spindleSpeed = 0.0;
//    canon.preppedTool = 0;
    canon.optional_program_stop = ON; //set enabled by default (previous EMC behaviour)
    canon.block_delete = ON; //set enabled by default (previous EMC behaviour)
    canon.cartesian_move = 0;
    canon.angular_move = 0;
    canon.linearFeedRate = 0.0;
    canon.angularFeedRate = 0.0;

=======
    spindleSpeed = 0.0;
    preppedTool = 0;
    cartesian_move = 0;
    angular_move = 0;
    currentLinearFeedRate = 0.0;
    currentAngularFeedRate = 0.0;
    ZERO_EMC_POSE(currentToolOffset);
>>>>>>> d9469bf9
    /* 
       to set the units, note that GET_EXTERNAL_LENGTH_UNITS() returns
       traj->linearUnits, which is already set from the .ini file in
       iniTraj(). This is a floating point number, in user units per mm. We
       can compare this against known values and set the symbolic values
       accordingly. If it doesn't match, we have an error. */
    units = GET_EXTERNAL_LENGTH_UNITS();
    if (fabs(units - 1.0 / 25.4) < 1.0e-3) {
	canon.lengthUnits = CANON_UNITS_INCHES;
    } else if (fabs(units - 1.0) < 1.0e-3) {
	canon.lengthUnits = CANON_UNITS_MM;
    } else {
	CANON_ERROR
	    ("non-standard length units, setting interpreter to mm");
	canon.lengthUnits = CANON_UNITS_MM;
    }
}

/* Sends error message */
void CANON_ERROR(const char *fmt, ...)
{
    va_list ap;
    EMC_OPERATOR_ERROR operator_error_msg;

    flush_segments();

    operator_error_msg.id = 0;
    if (fmt != NULL) {
	va_start(ap, fmt);
	vsprintf(operator_error_msg.error, fmt, ap);
	va_end(ap);
    } else {
	operator_error_msg.error[0] = 0;
    }

    interp_list.append(operator_error_msg);
}

/*
  GET_EXTERNAL_TOOL_TABLE(int pocket)

  Returns the tool table structure associated with pocket. Note that
  pocket can run from 0 (by definition, the spindle), to pocket CANON_POCKETS_MAX - 1.

  Tool table is always in machine units.

  */
CANON_TOOL_TABLE GET_EXTERNAL_TOOL_TABLE(int pocket)
{
    CANON_TOOL_TABLE retval;

    if (pocket < 0 || pocket >= CANON_POCKETS_MAX) {
	retval.toolno = -1;
        ZERO_EMC_POSE(retval.offset);
        retval.frontangle = 0.0;
        retval.backangle = 0.0;
	retval.diameter = 0.0;
        retval.orientation = 0;
    } else {
	retval = emcStatus->io.tool.toolTable[pocket];
    }

    return retval;
}

CANON_POSITION GET_EXTERNAL_POSITION()
{
    CANON_POSITION position;
    EmcPose pos;

    chained_points().clear();

    pos = emcStatus->motion.traj.position;

    // first update internal record of last position
    canonUpdateEndPoint(FROM_EXT_LEN(pos.tran.x), FROM_EXT_LEN(pos.tran.y), FROM_EXT_LEN(pos.tran.z),
                        FROM_EXT_ANG(pos.a), FROM_EXT_ANG(pos.b), FROM_EXT_ANG(pos.c),
                        FROM_EXT_LEN(pos.u), FROM_EXT_LEN(pos.v), FROM_EXT_LEN(pos.w));

    // now calculate position in program units, for interpreter
    position = unoffset_and_unrotate_pos(canon.endPoint);
    to_prog(position);

    return position;
}

CANON_POSITION GET_EXTERNAL_PROBE_POSITION()
{
    CANON_POSITION position;
    EmcPose pos;
    static CANON_POSITION last_probed_position;

    flush_segments();

    pos = emcStatus->motion.traj.probedPosition;

    // first update internal record of last position
    pos.tran.x = FROM_EXT_LEN(pos.tran.x);
    pos.tran.y = FROM_EXT_LEN(pos.tran.y);
    pos.tran.z = FROM_EXT_LEN(pos.tran.z);

    pos.a = FROM_EXT_ANG(pos.a);
    pos.b = FROM_EXT_ANG(pos.b);
    pos.c = FROM_EXT_ANG(pos.c);

    pos.u = FROM_EXT_LEN(pos.u);
    pos.v = FROM_EXT_LEN(pos.v);
    pos.w = FROM_EXT_LEN(pos.w);

    // now calculate position in program units, for interpreter
    position = unoffset_and_unrotate_pos(pos);
    to_prog(position);

    if (probefile != NULL) {
	if (last_probed_position != position) {
	    fprintf(probefile, "%f %f %f %f %f %f %f %f %f\n",
                    position.x, position.y, position.z,
                    position.a, position.b, position.c,
                    position.u, position.v, position.w);
	    last_probed_position = position;
	}
    }

    return position;
}

int GET_EXTERNAL_PROBE_TRIPPED_VALUE()
{
    return emcStatus->motion.traj.probe_tripped;
}

double GET_EXTERNAL_PROBE_VALUE()
{
    // only for analog non-contact probe, so force a 0
    return 0.0;
}

// feed rate wanted is in program units per minute
double GET_EXTERNAL_FEED_RATE()
{
    double feed;

    // convert from internal to program units
    // it is wrong to use emcStatus->motion.traj.velocity here, as that is the traj speed regardless of G0 / G1
    feed = TO_PROG_LEN(canon.linearFeedRate);
    // now convert from per-sec to per-minute
    feed *= 60.0;

    return feed;
}

// traverse rate wanted is in program units per minute
double GET_EXTERNAL_TRAVERSE_RATE()
{
    double traverse;

    // convert from external to program units
    traverse =
	TO_PROG_LEN(FROM_EXT_LEN(emcStatus->motion.traj.maxVelocity));

    // now convert from per-sec to per-minute
    traverse *= 60.0;

    return traverse;
}

double GET_EXTERNAL_LENGTH_UNITS(void)
{
    double u;

    u = emcStatus->motion.traj.linearUnits;

    if (u == 0) {
	CANON_ERROR("external length units are zero");
	return 1.0;
    } else {
	return u;
    }
}

double GET_EXTERNAL_ANGLE_UNITS(void)
{
    double u;

    u = emcStatus->motion.traj.angularUnits;

    if (u == 0) {
	CANON_ERROR("external angle units are zero");
	return 1.0;
    } else {
	return u;
    }
}

int GET_EXTERNAL_MIST()
{
    return emcStatus->io.coolant.mist;
}

int GET_EXTERNAL_FLOOD()
{
    return emcStatus->io.coolant.flood;
}

double GET_EXTERNAL_SPEED()
{
    // speed is in RPMs everywhere
    return emcStatus->motion.spindle.speed;
}

CANON_DIRECTION GET_EXTERNAL_SPINDLE()
{
    if (emcStatus->motion.spindle.speed == 0) {
	return CANON_STOPPED;
    }

    if (emcStatus->motion.spindle.speed >= 0.0) {
	return CANON_CLOCKWISE;
    }

    return CANON_COUNTERCLOCKWISE;
}

int GET_EXTERNAL_POCKETS_MAX()
{
    return CANON_POCKETS_MAX;
}

char _parameter_file_name[LINELEN];	/* Not static.Driver
					   writes */

void GET_EXTERNAL_PARAMETER_FILE_NAME(char *file_name,	/* string: to copy
							   file name into */
				      int max_size)
{				/* maximum number of characters to copy */
    // Paranoid checks
    if (0 == file_name)
	return;

    if (max_size < 0)
	return;

    if (strlen(_parameter_file_name) < ((size_t) max_size))
	strcpy(file_name, _parameter_file_name);
    else
	file_name[0] = 0;
}

double GET_EXTERNAL_POSITION_X(void)
{
    CANON_POSITION position;
    position = GET_EXTERNAL_POSITION();
    return position.x;
}

double GET_EXTERNAL_POSITION_Y(void)
{
    CANON_POSITION position;
    position = GET_EXTERNAL_POSITION();
    return position.y;
}

double GET_EXTERNAL_POSITION_Z(void)
{
    CANON_POSITION position;
    position = GET_EXTERNAL_POSITION();
    return position.z;
}

double GET_EXTERNAL_POSITION_A(void)
{
    CANON_POSITION position;
    position = GET_EXTERNAL_POSITION();
    return position.a;
}

double GET_EXTERNAL_POSITION_B(void)
{
    CANON_POSITION position;
    position = GET_EXTERNAL_POSITION();
    return position.b;
}

double GET_EXTERNAL_POSITION_C(void)
{
    CANON_POSITION position;
    position = GET_EXTERNAL_POSITION();
    return position.c;
}

double GET_EXTERNAL_POSITION_U(void)
{
    CANON_POSITION position;
    position = GET_EXTERNAL_POSITION();
    return position.u;
}

double GET_EXTERNAL_POSITION_V(void)
{
    CANON_POSITION position;
    position = GET_EXTERNAL_POSITION();
    return position.v;
}

double GET_EXTERNAL_POSITION_W(void)
{
    CANON_POSITION position;
    position = GET_EXTERNAL_POSITION();
    return position.w;
}

double GET_EXTERNAL_PROBE_POSITION_X(void)
{
    CANON_POSITION position;
    position = GET_EXTERNAL_PROBE_POSITION();
    return position.x;
}

double GET_EXTERNAL_PROBE_POSITION_Y(void)
{
    CANON_POSITION position;
    position = GET_EXTERNAL_PROBE_POSITION();
    return position.y;
}

double GET_EXTERNAL_PROBE_POSITION_Z(void)
{
    CANON_POSITION position;
    position = GET_EXTERNAL_PROBE_POSITION();
    return position.z;
}

double GET_EXTERNAL_PROBE_POSITION_A(void)
{
    CANON_POSITION position;
    position = GET_EXTERNAL_PROBE_POSITION();
    return position.a;
}

double GET_EXTERNAL_PROBE_POSITION_B(void)
{
    CANON_POSITION position;
    position = GET_EXTERNAL_PROBE_POSITION();
    return position.b;
}

double GET_EXTERNAL_PROBE_POSITION_C(void)
{
    CANON_POSITION position;
    position = GET_EXTERNAL_PROBE_POSITION();
    return position.c;
}

double GET_EXTERNAL_PROBE_POSITION_U(void)
{
    CANON_POSITION position;
    position = GET_EXTERNAL_PROBE_POSITION();
    return position.u;
}

double GET_EXTERNAL_PROBE_POSITION_V(void)
{
    CANON_POSITION position;
    position = GET_EXTERNAL_PROBE_POSITION();
    return position.v;
}

double GET_EXTERNAL_PROBE_POSITION_W(void)
{
    CANON_POSITION position;
    position = GET_EXTERNAL_PROBE_POSITION();
    return position.w;
}

CANON_MOTION_MODE GET_EXTERNAL_MOTION_CONTROL_MODE()
{
    return canon.motionMode;
}

double GET_EXTERNAL_MOTION_CONTROL_TOLERANCE()
{
    return TO_PROG_LEN(canon.motionTolerance);
}


CANON_UNITS GET_EXTERNAL_LENGTH_UNIT_TYPE()
{
    return canon.lengthUnits;
}

int GET_EXTERNAL_QUEUE_EMPTY(void)
{
    flush_segments();

    return emcStatus->motion.traj.queue == 0 ? 1 : 0;
}

int GET_EXTERNAL_TOOL_SLOT()
{
    return emcStatus->io.tool.toolInSpindle;
}

int GET_EXTERNAL_SELECTED_TOOL_SLOT()
{
    return emcStatus->io.tool.pocketPrepped;
}

int GET_EXTERNAL_FEED_OVERRIDE_ENABLE()
{
    return emcStatus->motion.traj.feed_override_enabled;
}

int GET_EXTERNAL_SPINDLE_OVERRIDE_ENABLE()
{
    return emcStatus->motion.traj.spindle_override_enabled;
}

int GET_EXTERNAL_ADAPTIVE_FEED_ENABLE()
{
    return emcStatus->motion.traj.adaptive_feed_enabled;
}

int GET_EXTERNAL_FEED_HOLD_ENABLE()
{
    return emcStatus->motion.traj.feed_hold_enabled;
}

int GET_EXTERNAL_AXIS_MASK() {
    return emcStatus->motion.traj.axis_mask;
}

CANON_PLANE GET_EXTERNAL_PLANE()
{
    return canon.activePlane;
}

/* returns current value of the digital input selected by index.*/
int GET_EXTERNAL_DIGITAL_INPUT(int index, int def)
{
    if ((index < 0) || (index >= EMCMOT_MAX_DIO))
	return -1;

    if (emcStatus->task.input_timeout == 1)
	return -1;

#ifdef INPUT_DEBUG
    printf("GET_EXTERNAL_DIGITAL_INPUT called\n di[%d]=%d \n timeout=%d \n",index,emcStatus->motion.synch_di[index],emcStatus->task.input_timeout);
#endif
    return (emcStatus->motion.synch_di[index] != 0) ? 1 : 0;
}

double GET_EXTERNAL_ANALOG_INPUT(int index, double def)
{
/* returns current value of the analog input selected by index.*/
//#ifdef INPUT_DEBUG
    printf("GET_EXTERNAL_ANALOG_INPUT called\n ai[%d]=%g \n timeout=%d \n",index,emcStatus->motion.analog_input[index],emcStatus->task.input_timeout);
//#endif
    if ((index < 0) || (index >= EMCMOT_MAX_AIO))
	return -1;

    if (emcStatus->task.input_timeout == 1)
	return -1;

    return emcStatus->motion.analog_input[index];
}


USER_DEFINED_FUNCTION_TYPE USER_DEFINED_FUNCTION[USER_DEFINED_FUNCTION_NUM]
    = { 0 };

int USER_DEFINED_FUNCTION_ADD(USER_DEFINED_FUNCTION_TYPE func, int num)
{
    if (num < 0 || num >= USER_DEFINED_FUNCTION_NUM) {
	return -1;
    }

    USER_DEFINED_FUNCTION[num] = func;

    return 0;
}

/*! \function SET_MOTION_OUTPUT_BIT

  sets a DIO pin
  this message goes to task, then to motion which sets the DIO 
  when the first motion starts.
  The pin gets set with value 1 at the begin of motion, and stays 1 at the end of motion
  (this behaviour can be changed if needed)
  
  warning: setting more then one for a motion segment will clear out the previous ones 
  (the TP doesn't implement a queue of these), 
  use SET_AUX_OUTPUT_BIT instead, that allows to set the value right away
*/
void SET_MOTION_OUTPUT_BIT(int index)
{
  EMC_MOTION_SET_DOUT dout_msg;

  flush_segments();

  dout_msg.index = index;
  dout_msg.start = 1;		// startvalue = 1
  dout_msg.end = 1;		// endvalue = 1, means it doesn't get reset after current motion
  dout_msg.now = 0;		// not immediate, but synched with motion (goes to the TP)

  interp_list.append(dout_msg);

  return;
}

/*! \function CLEAR_MOTION_OUTPUT_BIT

  clears a DIO pin
  this message goes to task, then to motion which clears the DIO 
  when the first motion starts.
  The pin gets set with value 0 at the begin of motion, and stays 0 at the end of motion
  (this behaviour can be changed if needed)
  
  warning: setting more then one for a motion segment will clear out the previous ones 
  (the TP doesn't implement a queue of these), 
  use CLEAR_AUX_OUTPUT_BIT instead, that allows to set the value right away
*/
void CLEAR_MOTION_OUTPUT_BIT(int index)
{
  EMC_MOTION_SET_DOUT dout_msg;

  flush_segments();

  dout_msg.index = index;
  dout_msg.start = 0;           // startvalue = 1
  dout_msg.end = 0;		// endvalue = 0, means it stays 0 after current motion
  dout_msg.now = 0;		// not immediate, but synched with motion (goes to the TP)

  interp_list.append(dout_msg);

  return;
}

/*! \function SET_AUX_OUTPUT_BIT

  sets a DIO pin
  this message goes to task, then to motion which sets the DIO 
  right away.
  The pin gets set with value 1 at the begin of motion, and stays 1 at the end of motion
  (this behaviour can be changed if needed)
  you can use any number of these, as the effect is imediate  
*/
void SET_AUX_OUTPUT_BIT(int index)
{

  EMC_MOTION_SET_DOUT dout_msg;

  flush_segments();

  dout_msg.index = index;
  dout_msg.start = 1;		// startvalue = 1
  dout_msg.end = 1;		// endvalue = 1, means it doesn't get reset after current motion
  dout_msg.now = 1;		// immediate, we don't care about synching for AUX

  interp_list.append(dout_msg);

  return;
}

/*! \function CLEAR_AUX_OUTPUT_BIT

  clears a DIO pin
  this message goes to task, then to motion which clears the DIO 
  right away.
  The pin gets set with value 0 at the begin of motion, and stays 0 at the end of motion
  (this behaviour can be changed if needed)
  you can use any number of these, as the effect is imediate  
*/
void CLEAR_AUX_OUTPUT_BIT(int index)
{
  EMC_MOTION_SET_DOUT dout_msg;

  flush_segments();

  dout_msg.index = index;
  dout_msg.start = 0;           // startvalue = 1
  dout_msg.end = 0;		// endvalue = 0, means it stays 0 after current motion
  dout_msg.now = 1;		// immediate, we don't care about synching for AUX

  interp_list.append(dout_msg);

  return;
}

/*! \function SET_MOTION_OUTPUT_VALUE

  sets a AIO value, not used by the RS274 Interp,
  not fully implemented in the motion controller either
*/
void SET_MOTION_OUTPUT_VALUE(int index, double value)
{
  EMC_MOTION_SET_AOUT aout_msg;

  flush_segments();

  aout_msg.index = index;	// which output
  aout_msg.start = value;	// start value
  aout_msg.end = value;		// end value
  aout_msg.now = 0;		// immediate=1, or synched when motion start=0

  interp_list.append(aout_msg);

  return;
}

/*! \function SET_AUX_OUTPUT_VALUE

  sets a AIO value, not used by the RS274 Interp,
  not fully implemented in the motion controller either
*/
void SET_AUX_OUTPUT_VALUE(int index, double value)
{
  EMC_MOTION_SET_AOUT aout_msg;

  flush_segments();

  aout_msg.index = index;	// which output
  aout_msg.start = value;	// start value
  aout_msg.end = value;		// end value
  aout_msg.now = 1;		// immediate=1, or synched when motion start=0

  interp_list.append(aout_msg);

  return;
}

/*! \function WAIT
   program execution and interpreting is stopped until the input selected by 
   index changed to the needed state (specified by wait_type).
   Return value: either wait_type if timeout didn't occur, or -1 otherwise. */

int WAIT(int index, /* index of the motion exported input */
         int input_type, /*DIGITAL_INPUT or ANALOG_INPUT */
	 int wait_type, /* 0 - rise, 1 - fall, 2 - be high, 3 - be low */
	 double timeout) /* time to wait [in seconds], if the input didn't change the value -1 is returned */
{
  if (input_type == DIGITAL_INPUT) {
    if ((index < 0) || (index >= EMCMOT_MAX_DIO))
	return -1;
  } else if (input_type == ANALOG_INPUT) {
    if ((index < 0) || (index >= EMCMOT_MAX_AIO))
	return -1;
  }

 EMC_AUX_INPUT_WAIT wait_msg;
 
 flush_segments();
 
 wait_msg.index = index;
 wait_msg.input_type = input_type;
 wait_msg.wait_type = wait_type;
 wait_msg.timeout = timeout;
 
 interp_list.append(wait_msg);
 return 0;
}<|MERGE_RESOLUTION|>--- conflicted
+++ resolved
@@ -121,37 +121,36 @@
 */
 extern void CANON_ERROR(const char *fmt, ...);
 
-<<<<<<< HEAD
 static double offset_x(double x) {
-    return x + canon.programOrigin.x + canon.toolOffset.x;
+    return x + canon.programOrigin.x + canon.toolOffset.tran.x;
 }
 
 static double offset_y(double y) {
-    return y + canon.programOrigin.y;
+    return y + canon.programOrigin.y + canon.toolOffset.tran.y;
 }
 
 static double offset_z(double z) {
-    return z + canon.programOrigin.z + canon.toolOffset.z;
+    return z + canon.programOrigin.z + canon.toolOffset.tran.z;
 }
 
 static double offset_a(double a) {
-    return a + canon.programOrigin.a;
+    return a + canon.programOrigin.a + canon.toolOffset.a;
 }
 
 static double offset_b(double b) {
-    return b + canon.programOrigin.b;
+    return b + canon.programOrigin.b + canon.toolOffset.b;
 }
 
 static double offset_c(double c) {
-    return c + canon.programOrigin.c;
+    return c + canon.programOrigin.c + canon.toolOffset.c;
 }
 
 static double offset_u(double u) {
-    return u + canon.programOrigin.u;
+    return u + canon.programOrigin.u + canon.toolOffset.u;
 }
 
 static double offset_v(double v) {
-    return v + canon.programOrigin.v;
+    return v + canon.programOrigin.v + canon.toolOffset.v;
 }
 
 static double offset_w(double w) {
@@ -159,135 +158,39 @@
 }
 
 static double unoffset_x(double x) {
-    return x - canon.programOrigin.x - canon.toolOffset.x;
+    return x - canon.programOrigin.x - canon.toolOffset.tran.x;
 }
 
 static double unoffset_y(double y) {
-    return y - canon.programOrigin.y ;
+    return y - canon.programOrigin.y - canon.toolOffset.tran.y;
 }
 
 static double unoffset_z(double z) {
-    return z - canon.programOrigin.z  - canon.toolOffset.z;
+    return z - canon.programOrigin.z - canon.toolOffset.tran.z;
 }
 
 static double unoffset_a(double a) {
-    return a - canon.programOrigin.a ;
+    return a - canon.programOrigin.a - canon.toolOffset.a;
 }
 
 static double unoffset_b(double b) {
-    return b - canon.programOrigin.b ;
+    return b - canon.programOrigin.b - canon.toolOffset.b;
 }
 
 static double unoffset_c(double c) {
-    return c - canon.programOrigin.c ;
+    return c - canon.programOrigin.c - canon.toolOffset.c;
 }
 
 static double unoffset_u(double u) {
-    return u - canon.programOrigin.u ;
+    return u - canon.programOrigin.u - canon.toolOffset.u;
 }
 
 static double unoffset_v(double v) {
-    return v - canon.programOrigin.v ;
+    return v - canon.programOrigin.v - canon.toolOffset.v;
 }
 
 static double unoffset_w(double w) {
-    return w - canon.programOrigin.w  - canon.toolOffset.w;
-=======
-/*
-  Origin offsets, length units, and active plane are all maintained
-  here in this file. Controller runs in absolute mode, and does not
-  have plane select concept.
-
-  programOrigin is stored in mm always, and converted when set or read.
-  When it's applied to positions, convert positions to mm units first
-  and then add programOrigin.
-
-  Units are then converted from mm to external units, as reported by
-  the GET_EXTERNAL_LENGTH_UNITS() function.
-  */
-static CANON_POSITION programOrigin(0.0, 0.0, 0.0, 
-                                    0.0, 0.0, 0.0,
-                                    0.0, 0.0, 0.0);
-static CANON_UNITS lengthUnits = CANON_UNITS_MM;
-static CANON_PLANE activePlane = CANON_PLANE_XY;
-
-static int feed_mode = 0;
-static int synched = 0;
-
-/* Tool length offset is saved here */
-static EmcPose currentToolOffset;
-
-static double offset_x(double x) {
-    return x + programOrigin.x + currentToolOffset.tran.x;
-}
-
-static double offset_y(double y) {
-    return y + programOrigin.y + currentToolOffset.tran.y;
-}
-
-static double offset_z(double z) {
-    return z + programOrigin.z + currentToolOffset.tran.z;
-}
-
-static double offset_a(double a) {
-    return a + programOrigin.a + currentToolOffset.a;
-}
-
-static double offset_b(double b) {
-    return b + programOrigin.b + currentToolOffset.b;
-}
-
-static double offset_c(double c) {
-    return c + programOrigin.c + currentToolOffset.c;
-}
-
-static double offset_u(double u) {
-    return u + programOrigin.u + currentToolOffset.u;
-}
-
-static double offset_v(double v) {
-    return v + programOrigin.v + currentToolOffset.v;
-}
-
-static double offset_w(double w) {
-    return w + programOrigin.w + currentToolOffset.w;
-}
-
-static double unoffset_x(double x) {
-    return x - programOrigin.x - currentToolOffset.tran.x;
-}
-
-static double unoffset_y(double y) {
-    return y - programOrigin.y - currentToolOffset.tran.y;
-}
-
-static double unoffset_z(double z) {
-    return z - programOrigin.z - currentToolOffset.tran.z;
-}
-
-static double unoffset_a(double a) {
-    return a - programOrigin.a - currentToolOffset.a;
-}
-
-static double unoffset_b(double b) {
-    return b - programOrigin.b - currentToolOffset.b;
-}
-
-static double unoffset_c(double c) {
-    return c - programOrigin.c - currentToolOffset.c;
-}
-
-static double unoffset_u(double u) {
-    return u - programOrigin.u - currentToolOffset.u;
-}
-
-static double unoffset_v(double v) {
-    return v - programOrigin.v - currentToolOffset.v;
-}
-
-static double unoffset_w(double w) {
-    return w - programOrigin.w - currentToolOffset.w;
->>>>>>> d9469bf9
+    return w - canon.programOrigin.w - canon.toolOffset.w;
 }
 
 #ifndef D2R
@@ -464,15 +367,9 @@
 
     if(canon.css_maximum) {
 	EMC_SPINDLE_SPEED emc_spindle_speed_msg;
-<<<<<<< HEAD
 	emc_spindle_speed_msg.speed = canon.css_maximum;
 	emc_spindle_speed_msg.factor = canon.css_numerator;
-	emc_spindle_speed_msg.xoffset = TO_EXT_LEN(canon.programOrigin.x + canon.toolOffset.x);
-=======
-	emc_spindle_speed_msg.speed = css_maximum;
-	emc_spindle_speed_msg.factor = css_numerator;
-	emc_spindle_speed_msg.xoffset = TO_EXT_LEN(programOrigin.x + currentToolOffset.tran.x);
->>>>>>> d9469bf9
+	emc_spindle_speed_msg.xoffset = TO_EXT_LEN(canon.programOrigin.x + canon.toolOffset.tran.x);
 	interp_list.append(emc_spindle_speed_msg);
     }
     interp_list.append(set_origin_msg);
@@ -1772,17 +1669,10 @@
 	if(canon.lengthUnits == CANON_UNITS_INCHES) 
 	    canon.css_numerator = 12 / (2 * M_PI) * canon.spindleSpeed * TO_EXT_LEN(25.4);
 	else
-<<<<<<< HEAD
 	    canon.css_numerator = 1000 / (2 * M_PI) * canon.spindleSpeed * TO_EXT_LEN(1);
 	emc_spindle_on_msg.speed = canon.css_maximum;
 	emc_spindle_on_msg.factor = canon.css_numerator;
-	emc_spindle_on_msg.xoffset = TO_EXT_LEN(canon.programOrigin.x + canon.toolOffset.x);
-=======
-	    css_numerator = 1000 / (2 * M_PI) * spindleSpeed * TO_EXT_LEN(1);
-	emc_spindle_on_msg.speed = css_maximum;
-	emc_spindle_on_msg.factor = css_numerator;
-	emc_spindle_on_msg.xoffset = TO_EXT_LEN(programOrigin.x + currentToolOffset.tran.x);
->>>>>>> d9469bf9
+	emc_spindle_on_msg.xoffset = TO_EXT_LEN(canon.programOrigin.x + canon.toolOffset.tran.x);
     } else {
 	emc_spindle_on_msg.speed = canon.spindleSpeed;
 	canon.css_numerator = 0;
@@ -1800,17 +1690,10 @@
 	if(canon.lengthUnits == CANON_UNITS_INCHES) 
 	    canon.css_numerator = -12 / (2 * M_PI) * canon.spindleSpeed;
 	else
-<<<<<<< HEAD
 	    canon.css_numerator = -1000 / (2 * M_PI) * canon.spindleSpeed;
 	emc_spindle_on_msg.speed = canon.css_maximum;
 	emc_spindle_on_msg.factor = canon.css_numerator;
-	emc_spindle_on_msg.xoffset = TO_EXT_LEN(canon.programOrigin.x + canon.toolOffset.x);
-=======
-	    css_numerator = -1000 / (2 * M_PI) * spindleSpeed;
-	emc_spindle_on_msg.speed = css_maximum;
-	emc_spindle_on_msg.factor = css_numerator;
-	emc_spindle_on_msg.xoffset = TO_EXT_LEN(programOrigin.x + currentToolOffset.tran.x);
->>>>>>> d9469bf9
+	emc_spindle_on_msg.xoffset = TO_EXT_LEN(canon.programOrigin.x + canon.toolOffset.tran.x);
     } else {
 	emc_spindle_on_msg.speed = -canon.spindleSpeed;
 	canon.css_numerator = 0;
@@ -1833,17 +1716,10 @@
 	if(canon.lengthUnits == CANON_UNITS_INCHES) 
 	    canon.css_numerator = 12 / (2 * M_PI) * canon.spindleSpeed;
 	else
-<<<<<<< HEAD
 	    canon.css_numerator = 1000 / (2 * M_PI) * canon.spindleSpeed;
 	emc_spindle_speed_msg.speed = canon.css_maximum;
 	emc_spindle_speed_msg.factor = canon.css_numerator;
-	emc_spindle_speed_msg.xoffset = TO_EXT_LEN(canon.programOrigin.x + canon.toolOffset.x);
-=======
-	    css_numerator = 1000 / (2 * M_PI) * spindleSpeed;
-	emc_spindle_speed_msg.speed = css_maximum;
-	emc_spindle_speed_msg.factor = css_numerator;
-	emc_spindle_speed_msg.xoffset = TO_EXT_LEN(programOrigin.x + currentToolOffset.tran.x);
->>>>>>> d9469bf9
+	emc_spindle_speed_msg.xoffset = TO_EXT_LEN(canon.programOrigin.x + canon.toolOffset.tran.x);
     } else {
 	emc_spindle_speed_msg.speed = canon.spindleSpeed;
 	canon.css_numerator = 0;
@@ -1914,57 +1790,33 @@
     flush_segments();
 
     /* convert to mm units for internal canonical use */
-<<<<<<< HEAD
-    canon.toolOffset.x = FROM_PROG_LEN(xoffset);
-    canon.toolOffset.z = FROM_PROG_LEN(zoffset);
-    canon.toolOffset.w = FROM_PROG_LEN(woffset);
+    canon.toolOffset.tran.x = FROM_PROG_LEN(offset.tran.x);
+    canon.toolOffset.tran.y = FROM_PROG_LEN(offset.tran.y);
+    canon.toolOffset.tran.z = FROM_PROG_LEN(offset.tran.z);
+    canon.toolOffset.a = FROM_PROG_ANG(offset.a);
+    canon.toolOffset.b = FROM_PROG_ANG(offset.b);
+    canon.toolOffset.c = FROM_PROG_ANG(offset.c);
+    canon.toolOffset.u = FROM_PROG_LEN(offset.u);
+    canon.toolOffset.v = FROM_PROG_LEN(offset.v);
+    canon.toolOffset.w = FROM_PROG_LEN(offset.w);
 
     /* append it to interp list so it gets updated at the right time, not at
        read-ahead time */
-    set_offset_msg.offset.tran.x = TO_EXT_LEN(canon.toolOffset.x);
-    set_offset_msg.offset.tran.y = 0.0;
-    set_offset_msg.offset.tran.z = TO_EXT_LEN(canon.toolOffset.z);
-    set_offset_msg.offset.a = 0.0;
-    set_offset_msg.offset.b = 0.0;
-    set_offset_msg.offset.c = 0.0;
-    set_offset_msg.offset.u = 0.0;
-    set_offset_msg.offset.v = 0.0;
+    set_offset_msg.offset.tran.x = TO_EXT_LEN(canon.toolOffset.tran.x);
+    set_offset_msg.offset.tran.y = TO_EXT_LEN(canon.toolOffset.tran.y);
+    set_offset_msg.offset.tran.z = TO_EXT_LEN(canon.toolOffset.tran.z);
+    set_offset_msg.offset.a = TO_EXT_ANG(canon.toolOffset.a);
+    set_offset_msg.offset.b = TO_EXT_ANG(canon.toolOffset.b);
+    set_offset_msg.offset.c = TO_EXT_ANG(canon.toolOffset.c);
+    set_offset_msg.offset.u = TO_EXT_LEN(canon.toolOffset.u);
+    set_offset_msg.offset.v = TO_EXT_LEN(canon.toolOffset.v);
     set_offset_msg.offset.w = TO_EXT_LEN(canon.toolOffset.w);
-=======
-    currentToolOffset.tran.x = FROM_PROG_LEN(offset.tran.x);
-    currentToolOffset.tran.y = FROM_PROG_LEN(offset.tran.y);
-    currentToolOffset.tran.z = FROM_PROG_LEN(offset.tran.z);
-    currentToolOffset.a = FROM_PROG_ANG(offset.a);
-    currentToolOffset.b = FROM_PROG_ANG(offset.b);
-    currentToolOffset.c = FROM_PROG_ANG(offset.c);
-    currentToolOffset.u = FROM_PROG_LEN(offset.u);
-    currentToolOffset.v = FROM_PROG_LEN(offset.v);
-    currentToolOffset.w = FROM_PROG_LEN(offset.w);
-
-    /* append it to interp list so it gets updated at the right time, not at
-       read-ahead time */
-    set_offset_msg.offset.tran.x = TO_EXT_LEN(currentToolOffset.tran.x);
-    set_offset_msg.offset.tran.y = TO_EXT_LEN(currentToolOffset.tran.y);
-    set_offset_msg.offset.tran.z = TO_EXT_LEN(currentToolOffset.tran.z);
-    set_offset_msg.offset.a = TO_EXT_ANG(currentToolOffset.a);
-    set_offset_msg.offset.b = TO_EXT_ANG(currentToolOffset.b);
-    set_offset_msg.offset.c = TO_EXT_ANG(currentToolOffset.c);
-    set_offset_msg.offset.u = TO_EXT_LEN(currentToolOffset.u);
-    set_offset_msg.offset.v = TO_EXT_LEN(currentToolOffset.v);
-    set_offset_msg.offset.w = TO_EXT_LEN(currentToolOffset.w);
->>>>>>> d9469bf9
 
     if(canon.css_maximum) {
 	EMC_SPINDLE_SPEED emc_spindle_speed_msg;
-<<<<<<< HEAD
 	emc_spindle_speed_msg.speed = canon.css_maximum;
 	emc_spindle_speed_msg.factor = canon.css_numerator;
-	emc_spindle_speed_msg.xoffset = TO_EXT_LEN(canon.programOrigin.x + canon.toolOffset.x);
-=======
-	emc_spindle_speed_msg.speed = css_maximum;
-	emc_spindle_speed_msg.factor = css_numerator;
-	emc_spindle_speed_msg.xoffset = TO_EXT_LEN(programOrigin.x + currentToolOffset.tran.x);
->>>>>>> d9469bf9
+	emc_spindle_speed_msg.xoffset = TO_EXT_LEN(canon.programOrigin.x + canon.toolOffset.tran.x);
 	interp_list.append(emc_spindle_speed_msg);
     }
     interp_list.append(set_offset_msg);
@@ -2373,55 +2225,47 @@
 
 double GET_EXTERNAL_TOOL_LENGTH_XOFFSET()
 {
-<<<<<<< HEAD
-    return TO_PROG_LEN(canon.toolOffset.x);
-=======
-    return TO_PROG_LEN(currentToolOffset.tran.x);
->>>>>>> d9469bf9
+    return TO_PROG_LEN(canon.toolOffset.tran.x);
 }
 
 double GET_EXTERNAL_TOOL_LENGTH_YOFFSET()
 {
-    return TO_PROG_LEN(currentToolOffset.tran.y);
+    return TO_PROG_LEN(canon.toolOffset.tran.y);
 }
 
 double GET_EXTERNAL_TOOL_LENGTH_ZOFFSET()
 {
-<<<<<<< HEAD
-    return TO_PROG_LEN(canon.toolOffset.z);
-=======
-    return TO_PROG_LEN(currentToolOffset.tran.z);
+    return TO_PROG_LEN(canon.toolOffset.tran.z);
 }
 
 double GET_EXTERNAL_TOOL_LENGTH_AOFFSET()
 {
-    return TO_PROG_ANG(currentToolOffset.a);
+    return TO_PROG_ANG(canon.toolOffset.a);
 }
 
 double GET_EXTERNAL_TOOL_LENGTH_BOFFSET()
 {
-    return TO_PROG_ANG(currentToolOffset.b);
+    return TO_PROG_ANG(canon.toolOffset.b);
 }
 
 double GET_EXTERNAL_TOOL_LENGTH_COFFSET()
 {
-    return TO_PROG_ANG(currentToolOffset.c);
+    return TO_PROG_ANG(canon.toolOffset.c);
 }
 
 double GET_EXTERNAL_TOOL_LENGTH_UOFFSET()
 {
-    return TO_PROG_LEN(currentToolOffset.u);
+    return TO_PROG_LEN(canon.toolOffset.u);
 }
 
 double GET_EXTERNAL_TOOL_LENGTH_VOFFSET()
 {
-    return TO_PROG_LEN(currentToolOffset.v);
+    return TO_PROG_LEN(canon.toolOffset.v);
 }
 
 double GET_EXTERNAL_TOOL_LENGTH_WOFFSET()
 {
-    return TO_PROG_LEN(currentToolOffset.w);
->>>>>>> d9469bf9
+    return TO_PROG_LEN(canon.toolOffset.w);
 }
 
 /*
@@ -2452,11 +2296,7 @@
     SELECT_PLANE(CANON_PLANE_XY);
     canonUpdateEndPoint(0, 0, 0, 0, 0, 0, 0, 0, 0);
     SET_MOTION_CONTROL_MODE(CANON_CONTINUOUS, 0);
-<<<<<<< HEAD
     SET_NAIVECAM_TOLERANCE(0);
-    canon.toolOffset.x = 0.0;
-    canon.toolOffset.z = 0.0;
-    canon.toolOffset.w = 0.0;
     canon.spindleSpeed = 0.0;
 //    canon.preppedTool = 0;
     canon.optional_program_stop = ON; //set enabled by default (previous EMC behaviour)
@@ -2465,16 +2305,8 @@
     canon.angular_move = 0;
     canon.linearFeedRate = 0.0;
     canon.angularFeedRate = 0.0;
-
-=======
-    spindleSpeed = 0.0;
-    preppedTool = 0;
-    cartesian_move = 0;
-    angular_move = 0;
-    currentLinearFeedRate = 0.0;
-    currentAngularFeedRate = 0.0;
-    ZERO_EMC_POSE(currentToolOffset);
->>>>>>> d9469bf9
+    ZERO_EMC_POSE(canon.toolOffset);
+
     /* 
        to set the units, note that GET_EXTERNAL_LENGTH_UNITS() returns
        traj->linearUnits, which is already set from the .ini file in
