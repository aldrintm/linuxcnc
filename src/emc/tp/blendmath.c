--- conflicted
+++ resolved
@@ -1651,14 +1651,9 @@
  * Essentially, this function is the inverse of the quadratic fit of angle to
  * arc length.
  */
-<<<<<<< HEAD
 double pmCircleAngleFromParam(PmCircle const * const circle,
-=======
-static int pmCircleAngleFromParam(PmCircle const * const circle,
->>>>>>> e63aa523
         SpiralArcLengthFit const * const fit,
-        double t,
-        double * const angle)
+        double t)
 {
     if (fit->spiral_in) {
         t = 1.0 - t;
@@ -1701,8 +1696,7 @@
         angle_out = circle->angle - angle_out;
     }
 
-    *angle = angle_out;
-    return TP_ERR_OK;
+    return angle_out;
 }
 
 
@@ -1769,20 +1763,9 @@
     printSpiralArcLengthFit(fit);
 
     // Check against start and end angle
-<<<<<<< HEAD
     double angle_end_chk = pmCircleAngleFromParam(circle, fit, 1.0);
-=======
-    double angle_end_chk = 0.0;
-    int res_angle = pmCircleAngleFromParam(circle, fit, 1.0, &angle_end_chk);
-    if (res_angle != TP_ERR_OK) {
-        //TODO better error message
-        rtapi_print_msg(RTAPI_MSG_ERR,
-                "Spiral fit failed\n");
-        return TP_ERR_FAIL;
-    }
->>>>>>> e63aa523
-
-    // Check fit against angle
+
+    angle_end_chk = pmCircleAngleFromParam(circle, fit, 1.0);
     double fit_err = angle_end_chk - circle->angle;
     if (fabs(fit_err) > TP_ANGLE_EPSILON) {
         rtapi_print_msg(RTAPI_MSG_ERR,
@@ -1797,27 +1780,6 @@
 
 
 /**
-<<<<<<< HEAD
-=======
- * Compute the angle around a circular segment from the total progress along
- * the curve.
- */
-int pmCircleAngleFromProgress(PmCircle const * const circle,
-        SpiralArcLengthFit const * const fit,
-        double progress,
-        double * const angle)
-{
-    double h2;
-    pmCartMagSq(&circle->rHelix, &h2);
-    double s_end = pmSqrt(pmSq(fit->total_planar_length) + h2);
-    // Parameterize by total progress along helix
-    double t = progress / s_end;
-    return pmCircleAngleFromParam(circle, fit, t, angle);
-}
-
-
-/**
->>>>>>> e63aa523
  * Find the effective minimum radius for acceleration calculations.
  * The radius of curvature of a spiral is larger than the circle of the same
  * nominal radius.
