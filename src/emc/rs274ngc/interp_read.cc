--- conflicted
+++ resolved
@@ -1595,11 +1595,6 @@
 	    return INTERP_OK;
 	}
 
-        if (block->o_type == O_endsub) {
-	    *counter += strlen("endsub");
-        } else {
-	    *counter += strlen("return");
-        }
 	// optional return value expression
 	if (line[*counter] == '[') {
 	    CHP(read_real_expression(line, counter, &value, parameters));
@@ -1629,15 +1624,10 @@
           return INTERP_OK;
       }
 
-<<<<<<< HEAD
-      *counter += strlen("call");
       // convey starting state for call_fsm() to handle this call
       // convert_remapped_code() might change this to CS_REMAP 
       block->call_type = is_pycallable(&_setup,  OWORD_MODULE, block->o_name) ?
 	  CT_PYTHON_OWORD_SUB : CT_NGC_OWORD_SUB;
-=======
-      block->o_type = O_call;
->>>>>>> b11704e8
 
       for(param_cnt=0;(line[*counter] == '[') || (line[*counter] == '(');)
 	{
