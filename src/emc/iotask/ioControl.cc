/********************************************************************
* Description: IoControl.cc
*           Simply accepts NML messages sent to the IO controller
*           outputs those to a HAL pin,
*           and sends back a "Done" message.
*
*
*  ENABLE logic:  this module exports three HAL pins related to ENABLE.
*  The first is emc-enable-in.  It is an input from the HAL, when FALSE,
*  EMC will go into the STOPPED state (regardless of the state of
*  the other two pins).  When it goes TRUE, EMC will go into the
*  ESTOP_RESET state (also known as READY).
*
*  The second HAL pin is an output to the HAL.  It is controlled by
*  the NML messages ESTOP_ON and ESTOP_OFF, which normally result from
*  user actions at the GUI.  For the simplest system, loop user-enable-out 
*  back to emc-enable-in in the HAL.  The GUI controls user-enable-out, and EMC
*  responds to that once it is looped back.
*
*  If external ESTOP inputs are desired, they can be
*  used in a classicladder rung, in series with user-enable-out.
*  It will look like this:
*
*  -----|UEO|-----|EEST|--+--|EEI|--+--(EEI)----
*                         |         |
*                         +--|URE|--+
*  UEO=user-enable-out
*  EEST=external ESTOP circuitry
*  EEI=machine is enabled
*  URE=user request enable
*
*  This will work like this: EMC will be enabled (by EEI, emc-enabled-in),
*  only if UEO, EEST are closed when URE gets strobed.
*  If any of UEO (user requested stop) or EEST (external estop) have been
*  opened, then EEI will open as well.
*  After restoring normal condition (UEO and EEST closed), an aditional
*  URE (user-request-enable) is needed, this is either sent by the GUI
*  (using the EMC_AUX_ESTOP_RESET NML message), or by a hardware button
*  connected to the ladder driving URE.
*
*  NML messages are sent usually from the user hitting F1 on the GUI.
*  
*   Derived from a work by Fred Proctor & Will Shackleford
*
* Author:
* License: GPL Version 2
* System: Linux
*    
* Copyright (c) 2004 All rights reserved.
*
* Last change: 
********************************************************************/

#include <stdio.h>
#include <string.h>
#include <stdlib.h>
#include <signal.h>
#include <ctype.h>

#include "hal.h"		/* access to HAL functions/definitions */
#include "rtapi.h"		/* rtapi_print_msg */
#include "rcs.hh"		/* RCS_CMD_CHANNEL */
#include "emc.hh"		/* EMC NML */
#include "emc_nml.hh"
#include "emcglb.h"		/* EMC_NMLFILE, EMC_INIFILE, TOOL_TABLE_FILE */
#include "inifile.hh"		/* INIFILE */
#include "initool.hh"		/* iniTool() */
#include "nml_oi.hh"
#include "timer.hh"
#include "rcs_print.hh"
#include "tool_parse.h"

static RCS_CMD_CHANNEL *emcioCommandBuffer = 0;
static RCS_CMD_MSG *emcioCommand = 0;
static RCS_STAT_CHANNEL *emcioStatusBuffer = 0;
static EMC_IO_STAT emcioStatus;
static NML *emcErrorBuffer = 0;

static char *ttcomments[CANON_POCKETS_MAX];
static int fms[CANON_POCKETS_MAX];
static int random_toolchanger = 0;


struct iocontrol_str {
    // the following pins are needed for toolchanging
    //tool-prepare
    hal_bit_t *tool_prepare;	/* output, pin that notifies HAL it needs to prepare a tool */
    hal_s32_t *tool_prep_pocket;/* output, pin that holds the tool number to be prepared, only valid when tool-prepare=TRUE */
    hal_s32_t *tool_prep_number;/* output, pin that holds the tool number to be prepared, only valid when tool-prepare=TRUE */
    hal_s32_t *tool_number;     /* output, pin that holds the tool number currently in the spindle */
    hal_bit_t *tool_prepared;	/* input, pin that notifies that the tool has been prepared */
    //tool-change
    hal_bit_t *tool_change;	/* output, notifies a tool-change should happen (emc should be in the tool-change position) */
    hal_bit_t *tool_changed;	/* input, notifies tool has been changed */

    // note: spindle control has been moved to motion
} * iocontrol_data;			//pointer to the HAL-struct

//static iocontrol_struct *iocontrol_data;	
static int comp_id;				/* component ID */

/********************************************************************
*
* Description: emcIoNmlGet()
*		Attempts to connect to NML buffers and set the relevant
*		pointers.
*
* Return Value: Zero on success or -1 if can not connect to a buffer.
*
* Side Effects: None.
*
* Called By: main()
*
********************************************************************/
static int emcIoNmlGet()
{
    int retval = 0;

    /* Try to connect to EMC IO command buffer */
    if (emcioCommandBuffer == 0) {
	emcioCommandBuffer =
	    new RCS_CMD_CHANNEL(emcFormat, "toolCmd", "tool", EMC_NMLFILE);
	if (!emcioCommandBuffer->valid()) {
	    rtapi_print_msg(RTAPI_MSG_ERR,
			    "emcToolCmd buffer not available\n");
	    delete emcioCommandBuffer;
	    emcioCommandBuffer = 0;
	    retval = -1;
	} else {
	    /* Get our command data structure */
	    emcioCommand = emcioCommandBuffer->get_address();
	}
    }

    /* try to connect to EMC IO status buffer */
    if (emcioStatusBuffer == 0) {
	emcioStatusBuffer =
	    new RCS_STAT_CHANNEL(emcFormat, "toolSts", "tool",
				 EMC_NMLFILE);
	if (!emcioStatusBuffer->valid()) {
	    rtapi_print_msg(RTAPI_MSG_ERR,
			    "toolSts buffer not available\n");
	    delete emcioStatusBuffer;
	    emcioStatusBuffer = 0;
	    retval = -1;
	} else {
	    /* initialize and write status */
	    emcioStatus.heartbeat = 0;
	    emcioStatus.command_type = 0;
	    emcioStatus.echo_serial_number = 0;
	    emcioStatus.status = RCS_DONE;
	    emcioStatusBuffer->write(&emcioStatus);
	}
    }

    /* try to connect to EMC error buffer */
    if (emcErrorBuffer == 0) {
	emcErrorBuffer =
	    new NML(nmlErrorFormat, "emcError", "tool", EMC_NMLFILE);
	if (!emcErrorBuffer->valid()) {
	    rtapi_print_msg(RTAPI_MSG_ERR,
			    "emcError buffer not available\n");
	    delete emcErrorBuffer;
	    emcErrorBuffer = 0;
	    retval = -1;
	}
    }

    return retval;
}

static int iniLoad(const char *filename)
{
    IniFile inifile;
    const char *inistring;
    char version[LINELEN], machine[LINELEN];

    /* Open the ini file */
    if (inifile.Open(filename) == false) {
	return -1;
    }

    if (NULL != (inistring = inifile.Find("DEBUG", "EMC"))) {
	/* copy to global */
	if (1 != sscanf(inistring, "%i", &EMC_DEBUG)) {
	    EMC_DEBUG = 0;
	}
    } else {
	/* not found, use default */
	EMC_DEBUG = 0;
    }

    if (EMC_DEBUG & EMC_DEBUG_VERSIONS) {
	if (NULL != (inistring = inifile.Find("VERSION", "EMC"))) {
	    if(sscanf(inistring, "$Revision: %s", version) != 1) {
		strncpy(version, "unknown", LINELEN-1);
	    }
	} else {
	    strncpy(version, "unknown", LINELEN-1);
	}

	if (NULL != (inistring = inifile.Find("MACHINE", "EMC"))) {
	    strncpy(machine, inistring, LINELEN-1);
	} else {
	    strncpy(machine, "unknown", LINELEN-1);
	}
	rtapi_print("iocontrol: machine: '%s'  version '%s'\n", machine, version);
    }

    if (NULL != (inistring = inifile.Find("NML_FILE", "EMC"))) {
	strcpy(EMC_NMLFILE, inistring);
    } else {
	// not found, use default
    }

    double temp;
    temp = EMC_IO_CYCLE_TIME;
    if (NULL != (inistring = inifile.Find("CYCLE_TIME", "EMCIO"))) {
	if (1 == sscanf(inistring, "%lf", &EMC_IO_CYCLE_TIME)) {
	    // found it
	} else {
	    // found, but invalid
	    EMC_IO_CYCLE_TIME = temp;
	    rtapi_print
		("invalid [EMCIO] CYCLE_TIME in %s (%s); using default %f\n",
		 filename, inistring, EMC_IO_CYCLE_TIME);
	}
    } else {
	// not found, using default
	rtapi_print
	    ("[EMCIO] CYCLE_TIME not found in %s; using default %f\n",
	     filename, EMC_IO_CYCLE_TIME);
    }

    inifile.Find(&random_toolchanger, "RANDOM_TOOLCHANGER", "EMCIO");

    // close it
    inifile.Close();

    return 0;
}

/********************************************************************
*
* Description: saveToolTable(const char *filename, CANON_TOOL_TABLE toolTable[])
*		Saves the tool table from toolTable[] array into file filename.
*		  Array is CANON_TOOL_MAX + 1 entries, since 0 is included.
*
* Return Value: Zero on success or -1 if file not found.
*
* Side Effects: Default setting used if the parameter not found in
*		the ini file.
*
* Called By: main()
*
********************************************************************/
static int saveToolTable(const char *filename,
			 CANON_TOOL_TABLE toolTable[])
{
    int pocket;
    FILE *fp;
    const char *name;
    int start_pocket;

    // check filename
    if (filename[0] == 0) {
	name = TOOL_TABLE_FILE;
    } else {
	// point to name provided
	name = filename;
    }

    // open tool table file
    if (NULL == (fp = fopen(name, "w"))) {
	// can't open file
	return -1;
    }

    if(random_toolchanger) {
        start_pocket = 0;
    } else {
        start_pocket = 1;
    }
    for (pocket = start_pocket; pocket < CANON_POCKETS_MAX; pocket++) {
        if (toolTable[pocket].toolno != -1) {
            fprintf(fp, "T%d P%d", toolTable[pocket].toolno, random_toolchanger? pocket: fms[pocket]);
            if (toolTable[pocket].diameter) fprintf(fp, " D%f", toolTable[pocket].diameter);
            if (toolTable[pocket].offset.tran.x) fprintf(fp, " X%+f", toolTable[pocket].offset.tran.x);
            if (toolTable[pocket].offset.tran.y) fprintf(fp, " Y%+f", toolTable[pocket].offset.tran.y);
            if (toolTable[pocket].offset.tran.z) fprintf(fp, " Z%+f", toolTable[pocket].offset.tran.z);
            if (toolTable[pocket].offset.a) fprintf(fp, " A%+f", toolTable[pocket].offset.a);
            if (toolTable[pocket].offset.b) fprintf(fp, " B%+f", toolTable[pocket].offset.b);
            if (toolTable[pocket].offset.c) fprintf(fp, " C%+f", toolTable[pocket].offset.c);
            if (toolTable[pocket].offset.u) fprintf(fp, " U%+f", toolTable[pocket].offset.u);
            if (toolTable[pocket].offset.v) fprintf(fp, " V%+f", toolTable[pocket].offset.v);
            if (toolTable[pocket].offset.w) fprintf(fp, " W%+f", toolTable[pocket].offset.w);
            if (toolTable[pocket].frontangle) fprintf(fp, " I%+f", toolTable[pocket].frontangle);
            if (toolTable[pocket].backangle) fprintf(fp, " J%+f", toolTable[pocket].backangle);
            if (toolTable[pocket].orientation) fprintf(fp, " Q%d", toolTable[pocket].orientation);
            fprintf(fp, " ;%s\n", ttcomments[pocket]);
        }
    }

    fclose(fp);
    return 0;
}

static int done = 0;

/********************************************************************
*
* Description: quit(int sig)
*		Signal handler for SIGINT - Usually generated by a
*		Ctrl C sequence from the keyboard.
*
* Return Value: None.
*
* Side Effects: Sets the termination condition of the main while loop.
*
* Called By: Operating system.
*
********************************************************************/
static void quit(int sig)
{
    done = 1;
}

/********************************************************************
*
* Description: iocontrol_hal_init(void)
*
* Side Effects: Exports HAL pins.
*
* Called By: main
********************************************************************/
int iocontrol_hal_init(void)
{
    int n = 0, retval;		//n - number of the hal component (only one for iocotrol)

    /* STEP 1: initialise the hal component */
    comp_id = hal_init("iocontrol");
    if (comp_id < 0) {
	rtapi_print_msg(RTAPI_MSG_ERR,
			"IOCONTROL: ERROR: hal_init() failed\n");
	return -1;
    }

    /* STEP 2: allocate shared memory for iocontrol data */
    iocontrol_data = (iocontrol_str *) hal_malloc(sizeof(iocontrol_str));
    if (iocontrol_data == 0) {
	rtapi_print_msg(RTAPI_MSG_ERR,
			"IOCONTROL: ERROR: hal_malloc() failed\n");
	hal_exit(comp_id);
	return -1;
    }

    /* STEP 3a: export the out-pin(s) */

    // tool-prepare
    retval = hal_pin_bit_newf(HAL_OUT, &(iocontrol_data->tool_prepare), comp_id, 
			      "iocontrol.%d.tool-prepare", n);
    if (retval < 0) {
	rtapi_print_msg(RTAPI_MSG_ERR,
			"IOCONTROL: ERROR: iocontrol %d pin tool-prepare export failed with err=%i\n",
			n, retval);
	hal_exit(comp_id);
	return -1;
    }
    // tool-number
    retval = hal_pin_s32_newf(HAL_OUT, &(iocontrol_data->tool_number), comp_id, 
			      "iocontrol.%d.tool-number", n);
    if (retval < 0) {
	rtapi_print_msg(RTAPI_MSG_ERR,
			"IOCONTROL: ERROR: iocontrol %d pin tool-number export failed with err=%i\n",
			n, retval);
	hal_exit(comp_id);
	return -1;
    }
    // tool-prep-number
    retval = hal_pin_s32_newf(HAL_OUT, &(iocontrol_data->tool_prep_number), comp_id, 
			      "iocontrol.%d.tool-prep-number", n);
    if (retval < 0) {
	rtapi_print_msg(RTAPI_MSG_ERR,
			"IOCONTROL: ERROR: iocontrol %d pin tool-prep-number export failed with err=%i\n",
			n, retval);
	hal_exit(comp_id);
	return -1;
    }
    // tool-prep-pocket
    retval = hal_pin_s32_newf(HAL_OUT, &(iocontrol_data->tool_prep_pocket), comp_id, 
			      "iocontrol.%d.tool-prep-pocket", n);
    if (retval < 0) {
	rtapi_print_msg(RTAPI_MSG_ERR,
			"IOCONTROL: ERROR: iocontrol %d pin tool-prep-pocket export failed with err=%i\n",
			n, retval);
	hal_exit(comp_id);
	return -1;
    }
    // tool-prepared
    retval = hal_pin_bit_newf(HAL_IN, &(iocontrol_data->tool_prepared), comp_id, 
			      "iocontrol.%d.tool-prepared", n);
    if (retval < 0) {
	rtapi_print_msg(RTAPI_MSG_ERR,
			"IOCONTROL: ERROR: iocontrol %d pin tool-prepared export failed with err=%i\n",
			n, retval);
	hal_exit(comp_id);
	return -1;
    }
    // tool-change
    retval = hal_pin_bit_newf(HAL_OUT, &(iocontrol_data->tool_change), comp_id, 
			      "iocontrol.%d.tool-change", n);
    if (retval < 0) {
	rtapi_print_msg(RTAPI_MSG_ERR,
			"IOCONTROL: ERROR: iocontrol %d pin tool-change export failed with err=%i\n",
			n, retval);
	hal_exit(comp_id);
	return -1;
    }
    // tool-changed
    retval = hal_pin_bit_newf(HAL_IN, &(iocontrol_data->tool_changed), comp_id, 
			"iocontrol.%d.tool-changed", n);
    if (retval < 0) {
	rtapi_print_msg(RTAPI_MSG_ERR,
			"IOCONTROL: ERROR: iocontrol %d pin tool-changed export failed with err=%i\n",
			n, retval);
	hal_exit(comp_id);
	return -1;
    }

    hal_ready(comp_id);

    return 0;
}

/********************************************************************
*
* Description: hal_init_pins(void)
*
* Side Effects: Sets HAL pins default values.
*
* Called By: main
********************************************************************/
void hal_init_pins(void)
{
    *(iocontrol_data->tool_prepare)=0;		/* output, pin that notifies HAL it needs to prepare a tool */
    *(iocontrol_data->tool_prep_number)=0;	/* output, pin that holds the tool number to be prepared, only valid when tool-prepare=TRUE */
    *(iocontrol_data->tool_prep_pocket)=0;	/* output, pin that holds the tool number to be prepared, only valid when tool-prepare=TRUE */
    *(iocontrol_data->tool_change)=0;		/* output, notifies a tool-change should happen (emc should be in the tool-change position) */
}


void load_tool(int pocket) {
    if(random_toolchanger) {
        // swap the tools between the desired pocket and the spindle pocket
        CANON_TOOL_TABLE temp;
        char *comment_temp;

        temp = emcioStatus.tool.toolTable[0];
        emcioStatus.tool.toolTable[0] = emcioStatus.tool.toolTable[pocket];
        emcioStatus.tool.toolTable[pocket] = temp;

        comment_temp = ttcomments[0];
        ttcomments[0] = ttcomments[pocket];
        ttcomments[pocket] = comment_temp;

        if (0 != saveToolTable(TOOL_TABLE_FILE, emcioStatus.tool.toolTable))
            emcioStatus.status = RCS_ERROR;
    } else if(pocket == 0) {
        // magic T0 = pocket 0 = no tool
	emcioStatus.tool.toolTable[0].toolno = -1;
        ZERO_EMC_POSE(emcioStatus.tool.toolTable[0].offset);
        emcioStatus.tool.toolTable[0].diameter = 0.0;
        emcioStatus.tool.toolTable[0].frontangle = 0.0;
        emcioStatus.tool.toolTable[0].backangle = 0.0;
        emcioStatus.tool.toolTable[0].orientation = 0;
    } else {
        // just copy the desired tool to the spindle
        emcioStatus.tool.toolTable[0] = emcioStatus.tool.toolTable[pocket];
    }
}

void reload_tool_number(int toolno) {
    if(random_toolchanger) return; // doesn't need special handling here
    for(int i=1; i<CANON_POCKETS_MAX; i++) {
        if(emcioStatus.tool.toolTable[i].toolno == toolno) {
            load_tool(i);
            break;
        }
    }
}


/********************************************************************
*
* Description: read_tool_inputs(void)
*			Reads the tool-pin values from HAL 
*			this function gets called once per cycle
*			It sets the values for the emcioStatus.aux.*
*
* Returns:	returns which of the status has changed
*		we then need to update through NML (a bit different as read_hal_inputs)
*
* Side Effects: updates values
*
* Called By: main every CYCLE
********************************************************************/
int read_tool_inputs(void)
{
    if (*iocontrol_data->tool_prepare && *iocontrol_data->tool_prepared) {
	emcioStatus.tool.pocketPrepped = *(iocontrol_data->tool_prep_pocket); //check if tool has been prepared
	*(iocontrol_data->tool_prepare) = 0;
	emcioStatus.status = RCS_DONE;  // we finally finished to do tool-changing, signal task with RCS_DONE
	return 10; //prepped finished
    }
    
    if (*iocontrol_data->tool_change && *iocontrol_data->tool_changed) {
        if(!random_toolchanger && emcioStatus.tool.pocketPrepped == 0) {
            emcioStatus.tool.toolInSpindle = 0;
        } else {
            // the tool now in the spindle is the one that was prepared
            emcioStatus.tool.toolInSpindle = emcioStatus.tool.toolTable[emcioStatus.tool.pocketPrepped].toolno; 
        }
	*(iocontrol_data->tool_number) = emcioStatus.tool.toolInSpindle; //likewise in HAL
	load_tool(emcioStatus.tool.pocketPrepped);
	emcioStatus.tool.pocketPrepped = -1; //reset the tool preped number, -1 to permit tool 0 to be loaded
	*(iocontrol_data->tool_prep_number) = 0; //likewise in HAL
	*(iocontrol_data->tool_prep_pocket) = 0; //likewise in HAL
	*(iocontrol_data->tool_change) = 0; //also reset the tool change signal
	emcioStatus.status = RCS_DONE;	// we finally finished to do tool-changing, signal task with RCS_DONE
	return 11; //change finished
    }
    return 0;
}

static void do_hal_exit(void) {
    hal_exit(comp_id);
}

/********************************************************************
*
* Description: main(int argc, char * argv[])
*		Connects to NML buffers and enters an endless loop
*		processing NML IO commands. Print statements are
*		sent to the console indicating which IO command was
*		executed if debug level is set to RTAPI_MSG_DBG.
*
* Return Value: Zero or -1 if ini file not found or failure to connect
*		to NML buffers.
*
* Side Effects: None.
*
* Called By:
*
********************************************************************/
int main(int argc, char *argv[])
{
    int t, tool_status;
    NMLTYPE type;

    for (t = 1; t < argc; t++) {
	if (!strcmp(argv[t], "-ini")) {
	    if (t == argc - 1) {
		return -1;
	    } else {
                if (strlen(argv[t+1]) >= LINELEN) {
                    rtapi_print_msg(RTAPI_MSG_ERR, "ini file name too long (max %d)\n", LINELEN);
                    rtapi_print_msg(RTAPI_MSG_ERR, "    %s\n", argv[t+1]);
                    return -1;
                }
		strcpy(EMC_INIFILE, argv[t + 1]);
		t++;
	    }
	    continue;
	}
	/* do other args similarly here */
    }

    /* Register the routine that catches the SIGINT signal */
    signal(SIGINT, quit);
    /* catch SIGTERM too - the run script uses it to shut things down */
    signal(SIGTERM, quit);

    if (iocontrol_hal_init() != 0) {
	rtapi_print_msg(RTAPI_MSG_ERR, "can't initialize the HAL\n");
	return -1;
    }

    atexit(do_hal_exit);

    if (0 != iniLoad(EMC_INIFILE)) {
	rtapi_print_msg(RTAPI_MSG_ERR, "can't open ini file %s\n",
			EMC_INIFILE);
	return -1;
    }

    if (0 != emcIoNmlGet()) {
	rtapi_print_msg(RTAPI_MSG_ERR,
			"can't connect to NML buffers in %s\n",
			EMC_NMLFILE);
	return -1;
    }
    // used only for getting TOOL_TABLE_FILE out of the ini file
    if (0 != iniTool(EMC_INIFILE)) {
	rcs_print_error("iniTool failed.\n");
	return -1;
    }

    for(int i=0; i<CANON_POCKETS_MAX; i++) {
        ttcomments[i] = (char *)malloc(CANON_TOOL_ENTRY_LEN);
    }


    // on nonrandom machines, always start by assuming the spindle is empty
    if(!random_toolchanger) {
	emcioStatus.tool.toolTable[0].toolno = -1;
        ZERO_EMC_POSE(emcioStatus.tool.toolTable[0].offset);
	emcioStatus.tool.toolTable[0].diameter = 0.0;
        emcioStatus.tool.toolTable[0].frontangle = 0.0;
        emcioStatus.tool.toolTable[0].backangle = 0.0;
        emcioStatus.tool.toolTable[0].orientation = 0;
        fms[0] = 0;
        ttcomments[0][0] = '\0';
    }

    if (0 != loadToolTable(TOOL_TABLE_FILE, emcioStatus.tool.toolTable,
		fms, ttcomments, random_toolchanger)) {
	rcs_print_error("can't load tool table.\n");
    }

    done = 0;

    /* set status values to 'normal' */
    emcioStatus.tool.pocketPrepped = -1;
    emcioStatus.tool.toolInSpindle = 0;

    while (!done) {
	// check for inputs from HAL (updates emcioStatus)
	// returns 1 if any of the HAL pins changed from the last time we checked
	/* if an external ESTOP is activated (or another hal-pin has changed)
	   a NML message has to be pushed to EMC.
	   the way it was done status was only checked at the end of a command */
	if ( (tool_status = read_tool_inputs() ) > 0) { // in case of tool prep (or change) update, we only need to change the state (from RCS_EXEC
	    emcioStatus.command_type = EMC_IO_STAT_TYPE; // to RCS_DONE, no need for different serial_number
	    emcioStatus.echo_serial_number =
		emcioCommand->serial_number;
	    emcioStatus.heartbeat++;
	    emcioStatusBuffer->write(&emcioStatus);
	}

	/* read NML, run commands */
	if (-1 == emcioCommandBuffer->read()) {
	    /* bad command, wait until next cycle */
	    esleep(EMC_IO_CYCLE_TIME);
	    /* and repeat */
	    continue;
	}

	if (0 == emcioCommand ||	// bad command pointer
	    0 == emcioCommand->type ||	// bad command type
	    emcioCommand->serial_number == emcioStatus.echo_serial_number) {	// command already finished
	    /* wait until next cycle */
	    esleep(EMC_IO_CYCLE_TIME);
	    /* and repeat */
	    continue;
	}

	type = emcioCommand->type;
	emcioStatus.status = RCS_DONE;

	switch (type) {
	case 0:
	    break;

	case EMC_IO_INIT_TYPE:
	    rtapi_print_msg(RTAPI_MSG_DBG, "EMC_IO_INIT\n");
	    hal_init_pins();
	    break;

	case EMC_TOOL_INIT_TYPE:
	    rtapi_print_msg(RTAPI_MSG_DBG, "EMC_TOOL_INIT\n");
	    loadToolTable(TOOL_TABLE_FILE, emcioStatus.tool.toolTable,
		    fms, ttcomments, random_toolchanger);
	    reload_tool_number(emcioStatus.tool.toolInSpindle);
	    break;

	case EMC_TOOL_HALT_TYPE:
	    rtapi_print_msg(RTAPI_MSG_DBG, "EMC_TOOL_HALT\n");
	    break;

	case EMC_TOOL_ABORT_TYPE:
	    // this gets sent on any Task Abort, so it might be safer to stop
	    // the spindle  and coolant
	    rtapi_print_msg(RTAPI_MSG_DBG, "EMC_TOOL_ABORT\n");

<<<<<<< HEAD
=======
	    emcioStatus.coolant.mist = 0;
	    emcioStatus.coolant.flood = 0;
	    *(iocontrol_data->coolant_mist)=0;		/* coolant mist output pin */
    	    *(iocontrol_data->coolant_flood)=0;		/* coolant flood output pin */
	    *(iocontrol_data->tool_change)=0;		/* abort tool change if in progress */
	    *(iocontrol_data->tool_prepare)=0;		/* abort tool prepare if in progress */
>>>>>>> a19d3685
	    break;

	case EMC_TOOL_PREPARE_TYPE:
            {
                signed int p = ((EMC_TOOL_PREPARE*)emcioCommand)->tool;
                rtapi_print_msg(RTAPI_MSG_DBG, "EMC_TOOL_PREPARE\n");

                // it doesn't make sense to prep the spindle pocket
                if(random_toolchanger && p == 0) break;

                /* set tool number first */
                *(iocontrol_data->tool_prep_pocket) = p;
                if(!random_toolchanger && p == 0) {
                    *(iocontrol_data->tool_prep_number) = 0;
                } else {
                    *(iocontrol_data->tool_prep_number) = emcioStatus.tool.toolTable[p].toolno;
                }
                /* then set the prepare pin to tell external logic to get started */
                *(iocontrol_data->tool_prepare) = 1;
                // the feedback logic is done inside read_hal_inputs()
                // we only need to set RCS_EXEC if RCS_DONE is not already set by the above logic
                if (tool_status != 10) //set above to 10 in case PREP already finished (HAL loopback machine)
                    emcioStatus.status = RCS_EXEC;
            }
	    break;

	case EMC_TOOL_LOAD_TYPE:
	    rtapi_print_msg(RTAPI_MSG_DBG, "EMC_TOOL_LOAD loaded=%d prepped=%d\n", emcioStatus.tool.toolInSpindle, emcioStatus.tool.pocketPrepped);

            // it doesn't make sense to load a tool from the spindle pocket
            if (random_toolchanger && emcioStatus.tool.pocketPrepped == 0) {
                break;
            }

            // it's not necessary to load the tool already in the spindle
            if (!random_toolchanger && emcioStatus.tool.pocketPrepped > 0 &&
                emcioStatus.tool.toolInSpindle == emcioStatus.tool.toolTable[emcioStatus.tool.pocketPrepped].toolno) {
                break;
            }

	    if (emcioStatus.tool.pocketPrepped != -1) {
		//notify HW for toolchange
		*(iocontrol_data->tool_change) = 1;
		// the feedback logic is done inside read_hal_inputs() we only
		// need to set RCS_EXEC if RCS_DONE is not already set by the
		// above logic
		if (tool_status != 11)
		    // set above to 11 in case LOAD already finished (HAL
		    // loopback machine)
		    emcioStatus.status = RCS_EXEC;
	    }
	    break;

	case EMC_TOOL_UNLOAD_TYPE:
	    rtapi_print_msg(RTAPI_MSG_DBG, "EMC_TOOL_UNLOAD\n");
	    emcioStatus.tool.toolInSpindle = 0;
	    break;

	case EMC_TOOL_LOAD_TOOL_TABLE_TYPE:
	    {
		const char *filename =
		    ((EMC_TOOL_LOAD_TOOL_TABLE *) emcioCommand)->file;
		if(!strlen(filename)) filename = TOOL_TABLE_FILE;
		rtapi_print_msg(RTAPI_MSG_DBG, "EMC_TOOL_LOAD_TOOL_TABLE\n");
		if (0 != loadToolTable(filename, emcioStatus.tool.toolTable,
				  fms, ttcomments, random_toolchanger))
		    emcioStatus.status = RCS_ERROR;
		else
		    reload_tool_number(emcioStatus.tool.toolInSpindle);
	    }
	    break;

	case EMC_TOOL_SET_OFFSET_TYPE: 
            {
                int p, t, o;
                double d, f, b;
                EmcPose offs;

                p = ((EMC_TOOL_SET_OFFSET *) emcioCommand)->pocket;
                t = ((EMC_TOOL_SET_OFFSET *) emcioCommand)->toolno;
                offs = ((EMC_TOOL_SET_OFFSET *) emcioCommand)->offset;
                d = ((EMC_TOOL_SET_OFFSET *) emcioCommand)->diameter;
                f = ((EMC_TOOL_SET_OFFSET *) emcioCommand)->frontangle;
                b = ((EMC_TOOL_SET_OFFSET *) emcioCommand)->backangle;
                o = ((EMC_TOOL_SET_OFFSET *) emcioCommand)->orientation;

                rtapi_print_msg(RTAPI_MSG_DBG,
                                "EMC_TOOL_SET_OFFSET pocket=%d toolno=%d zoffset=%lf, xoffset=%lf, diameter=%lf,"
                                " frontangle=%lf, backangle=%lf, orientation=%d\n",
                                p, t, offs.tran.z, offs.tran.x, d, f, b, o);

                emcioStatus.tool.toolTable[p].toolno = t;
                emcioStatus.tool.toolTable[p].offset = offs;
                emcioStatus.tool.toolTable[p].diameter = d;
                emcioStatus.tool.toolTable[p].frontangle = f;
                emcioStatus.tool.toolTable[p].backangle = b;
                emcioStatus.tool.toolTable[p].orientation = o;

                if (emcioStatus.tool.toolInSpindle == t) {
                    emcioStatus.tool.toolTable[0] = emcioStatus.tool.toolTable[p];
                }                    
            }
	    if (0 != saveToolTable(TOOL_TABLE_FILE, emcioStatus.tool.toolTable))
		emcioStatus.status = RCS_ERROR;
	    break;

	case EMC_TOOL_SET_NUMBER_TYPE:
	    {
		int number;
		
		number = ((EMC_TOOL_SET_NUMBER *) emcioCommand)->tool;
		rtapi_print_msg(RTAPI_MSG_DBG, "EMC_TOOL_SET_NUMBER old_loaded=%d new_number=%d\n", emcioStatus.tool.toolInSpindle, number);
		emcioStatus.tool.toolInSpindle = number;
		*(iocontrol_data->tool_number) = emcioStatus.tool.toolInSpindle; //likewise in HAL
	    }
	    break;

	case EMC_SET_DEBUG_TYPE:
	    rtapi_print_msg(RTAPI_MSG_DBG, "EMC_SET_DEBUG\n");
	    EMC_DEBUG = ((EMC_SET_DEBUG *) emcioCommand)->debug;
	    break;

	default:
	    rtapi_print("IO: unknown command %s\n", emcSymbolLookup(type));
	    break;
	}			/* switch (type) */

	// ack for the received command
	emcioStatus.command_type = type;
	emcioStatus.echo_serial_number = emcioCommand->serial_number;
	//set above, to allow some commands to fail this
	//emcioStatus.status = RCS_DONE;
	emcioStatus.heartbeat++;
	emcioStatusBuffer->write(&emcioStatus);

	esleep(EMC_IO_CYCLE_TIME);
    }	// end of "while (! done)" loop

    if (emcErrorBuffer != 0) {
	delete emcErrorBuffer;
	emcErrorBuffer = 0;
    }

    if (emcioStatusBuffer != 0) {
	delete emcioStatusBuffer;
	emcioStatusBuffer = 0;
    }

    if (emcioCommandBuffer != 0) {
	delete emcioCommandBuffer;
	emcioCommandBuffer = 0;
    }

    for(int i=0; i<CANON_POCKETS_MAX; i++) {
        free(ttcomments[i]);
    }

    return 0;
}<|MERGE_RESOLUTION|>--- conflicted
+++ resolved
@@ -691,16 +691,6 @@
 	    // this gets sent on any Task Abort, so it might be safer to stop
 	    // the spindle  and coolant
 	    rtapi_print_msg(RTAPI_MSG_DBG, "EMC_TOOL_ABORT\n");
-
-<<<<<<< HEAD
-=======
-	    emcioStatus.coolant.mist = 0;
-	    emcioStatus.coolant.flood = 0;
-	    *(iocontrol_data->coolant_mist)=0;		/* coolant mist output pin */
-    	    *(iocontrol_data->coolant_flood)=0;		/* coolant flood output pin */
-	    *(iocontrol_data->tool_change)=0;		/* abort tool change if in progress */
-	    *(iocontrol_data->tool_prepare)=0;		/* abort tool prepare if in progress */
->>>>>>> a19d3685
 	    break;
 
 	case EMC_TOOL_PREPARE_TYPE:
