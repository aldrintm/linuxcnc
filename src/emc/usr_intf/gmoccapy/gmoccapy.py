#!/usr/bin/python
# -*- coding:UTF-8 -*-
"""
    A try of a new GUI for LinuxCNC based on gladevcp and Python
    Based on the design of moccagui from Tom
    and with a lot of code from gscreen from Chris Morley
    and with the help from Michael Haberler
    and Chris Morley and some more

    Copyright 2012 Norbert Schechner
    nieson@web.de

    This program is free software; you can redistribute it and/or modify
    it under the terms of the GNU General Public License as published by
    the Free Software Foundation; either version 2 of the License, or
    (at your option) any later version.

    This program is distributed in the hope that it will be useful,
    but WITHOUT ANY WARRANTY; without even the implied warranty of
    MERCHANTABILITY or FITNESS FOR A PARTICULAR PURPOSE.  See the
    GNU General Public License for more details.

    You should have received a copy of the GNU General Public License
    along with this program; if not, write to the Free Software
    Foundation, Inc., 59 Temple Place, Suite 330, Boston, MA  02111-1307  USA

"""
import traceback          # needed to launch traceback errors
import hal                # base hal class to react to hal signals
import hal_glib           # needed to make our own hal pins
import gtk                # base for pygtk widgets and constants
import sys                # handle system calls
import os                 # needed to get the paths and directorys
import pango              # needed for font settings and changing
import gladevcp.makepins  # needed for the dialog"s calulator widget
import atexit             # needed to register childs to be closed on closing the GUI
import subprocess         # to launch onboard and other proceses
import vte                # To get the embedded terminal
import tempfile           # needed only if the user click new in edit mode to open a new empty file
import linuxcnc           # to get our own error sytsem
import gobject            # needed to add the timer for periodic
import locale             # for setting the language of the GUI
import gettext            # to extract the strings to be translated

from gladevcp.gladebuilder import GladeBuilder

from time import strftime   # needed to add a time stamp with alarm entrys
from time import localtime  # needed to add a time stamp with alarm entrys
from ImageChops import difference

# Throws up a dialog with debug info when an error is encountered
def excepthook( exc_type, exc_obj, exc_tb ):
    try:
        w = app.widgets.window1
    except KeyboardInterrupt:
        sys.exit( 0 )
    except NameError:
        w = None
    lines = traceback.format_exception( exc_type, exc_obj, exc_tb )
    m = gtk.MessageDialog( w,
                          gtk.DIALOG_MODAL | gtk.DIALOG_DESTROY_WITH_PARENT,
                          gtk.MESSAGE_ERROR, gtk.BUTTONS_OK,
                          ( "Found an error!\nThe following information may be useful in troubleshooting:\n\n" )
                          + "".join( lines ) )
    m.show()
    m.run()
    m.destroy()


sys.excepthook = excepthook

debug = False

if debug:
    pydevdir = '/home/emcmesa/Aptana_Studio_3/plugins/org.python.pydev_2.7.0.2013032300/pysrc'

    if os.path.isdir( pydevdir ):  # and  'emctask' in sys.builtin_module_names:
        sys.path.append( pydevdir )
        sys.path.insert( 0, pydevdir )
        try:
            import pydevd

            print( "pydevd imported, connecting to Eclipse debug server..." )
            pydevd.settrace()
        except:
            print( "no pydevd module found" )
            pass

# constants
#         # gmoccapy  #"
<<<<<<< HEAD
_RELEASE = " 2.0.0"
=======
_RELEASE = " 1.5.5.2"
>>>>>>> 4a240297
_INCH = 0                         # imperial units are active
_MM = 1                           # metric units are active
_TEMPDIR = tempfile.gettempdir()  # Now we know where the tempdir is, usualy /tmp

# set up paths to files
BASE = os.path.abspath( os.path.join( os.path.dirname( sys.argv[0] ), ".." ) )
LIBDIR = os.path.join( BASE, "lib", "python" )
sys.path.insert( 0, LIBDIR )

# as now we know the libdir path we can import our own modules
from gmoccapy import widgets       # a class to handle the widgets
from gmoccapy import player        # a class to handle sounds
from gmoccapy import notification  # this is the module we use for our error handling
from gmoccapy import preferences   # this handles the preferences
from gmoccapy import getiniinfo    # this handles the INI File reading so checking is done in that module
from gmoccapy import dialogs       # this takes the code of all our dialogs

# set up paths to files, part two
CONFIGPATH = os.environ['CONFIG_DIR']
DATADIR = os.path.join( BASE, "share", "gmoccapy" )
IMAGEDIR = os.path.join( DATADIR, "images" )
XMLNAME = os.path.join( DATADIR, "gmoccapy.glade" )
THEMEDIR = "/usr/share/themes"
USERTHEMEDIR = os.path.join(os.path.expanduser("~"), ".themes")
LOCALEDIR = os.path.join( BASE, "share", "locale" )

# path to TCL for external programs eg. halshow
TCLPATH = os.environ['LINUXCNC_TCL_DIR']

# the ICONS should must be in share/gmoccapy/images
ALERT_ICON = os.path.join( IMAGEDIR, "applet-critical.png" )
INFO_ICON = os.path.join( IMAGEDIR, "std_info.gif" )

# this is for hiding the pointer when using a touch screen
pixmap = gtk.gdk.Pixmap( None, 1, 1, 1 )
color = gtk.gdk.Color()
INVISABLE = gtk.gdk.Cursor( pixmap, pixmap, color, color, 0, 0 )


class gmoccapy( object ):
    def __init__( self ):

        # prepare for translation / internationalisation
        locale.setlocale( locale.LC_ALL, '' )
        locale.bindtextdomain( "gmoccapy", LOCALEDIR )
        gettext.install( "gmoccapy", localedir = LOCALEDIR, unicode = True )
        gettext.bindtextdomain( "gmoccapy", LOCALEDIR )

        # needed components to comunicate with hal and linuxcnc
        self.halcomp = hal.component( "gmoccapy" )
        self.command = linuxcnc.command()
        self.stat = linuxcnc.stat()
        self.error_channel = linuxcnc.error_channel()
        # initial poll, so all is up to date
        self.stat.poll()
        self.error_channel.poll()

        self.builder = gtk.Builder()
        # translation of the glade file will be done with
        self.builder.set_translation_domain( "gmoccapy" )
        self.builder.add_from_file( XMLNAME )
        self.builder.connect_signals( self )

        self.widgets = widgets.Widgets( self.builder )

        self.initialized = False  # will be set True after the window has been shown and all
        # basic settings has been finished, so we avoid some actions
        # because we cause click or toggle events when initializing
        # widget states.

        self.start_line = 0      # needed for start from line
<<<<<<< HEAD
#        self.stepping = False    # used to sensitize widgets when using step by step
=======
>>>>>>> 4a240297

        self.active_gcodes = []  # this are the formated G code values
        self.active_mcodes = []  # this are the formated M code values
        self.gcodes = []         # this are the unformated G code values to check if an update is requiered
        self.mcodes = []         # this are the unformated M code values to check if an update is requiered

        self.distance = 0        # This global will hold the jog distance
        self.tool_change = False # this is needed to get back to manual mode after a tool change
        self.macrobuttons = []   # The list of all macrios defined in the INI file
        self.log = False         # decide if the actions should be loged
        self.fo_counts = 0       # need to calculate diference in counts to change the feed override slider
        self.so_counts = 0       # need to calculate diference in counts to change the spindle override slider
        self.jv_counts = 0       # need to calculate diference in counts to change the jog_vel slider
        self.mv_counts = 0       # need to calculate diference in counts to change the max_speed slider

        self.spindle_override = 1  # holds the feed override value and is needed to be able to react to halui pin
        self.feed_override = 1     # holds the spindle override value and is needed to be able to react to halui pin
#        self.rapidrate = 1         # holds the rapid override value and is needed to be able to react to halui pin

        self.incr_rbt_list = []    # we use this list to add hal pin to the button later
        self.jog_increments = []   # This holds the increment values
        self.unlock = False        # this value will be set using the hal pin unlock settings

        # needed to display the labels
        self.system_list = ( "0", "G54", "G55", "G56", "G57", "G58", "G59", "G59.1", "G59.2", "G59.3" )
        self.dro_size = 28           # The size of the DRO, user may want them bigger on bigger screen
        self.axisnumber_four = ""    # we use this to get the number of the 4-th axis
        self.axisletter_four = None  # we use this to get the letter of the 4-th axis
        self.axisnumber_five = ""    # we use this to get the number of the 5-th axis
        self.axisletter_five = None  # we use this to get the letter of the 5-th axis
        self.hide_axis_4 = False     # will hold if the 4'th axis should be hidden

        self.notification = notification.Notification()  # Our own message system
        self.notification.connect( "message_deleted", self._on_message_deleted )
        self.last_key_event = None, 0  # needed to avoid the auto repeat function of the keyboard
        self.all_homed = False         # will hold True if all axis are homed
        self.faktor = 1.0              # needed to calculate velocitys

        self.xpos = 40     # The X Position of the main Window
        self.ypos = 30     # The Y Position of the main Window
        self.width = 979   # The width of the main Window
        self.height = 750  # The heigh of the main Window

        self.gcodeerror = ""  # we need this to avoid multile messages of the same error

        # the default theme = System Theme we store here to be able to go back to that one later
        self.default_theme = gtk.settings_get_default().get_property( "gtk-theme-name" )

        # the sounds to play if an error or message rises
        self.alert_sound = "/usr/share/sounds/ubuntu/stereo/bell.ogg"
        self.error_sound = "/usr/share/sounds/ubuntu/stereo/dialog-question.ogg"

        # Our own clas to get information from ini the file we use this way, to be sure
        # to get a valid result, as the checks are done in that module
        self.get_ini_info = getiniinfo.GetIniInfo()

        self.prefs = preferences.preferences( self.get_ini_info.get_preference_file_path() )

        self._get_axis_list()
        self._init_extra_axes()
        self._init_jog_increments()

        self._init_hal_pins()

        self._init_user_messages()

        # set the title of the window, to show the release
        self.widgets.window1.set_title( "gmoccapy for linuxcnc %s" % _RELEASE )
        self.widgets.lbl_version.set_label( "<b>gmoccapy\n%s</b>" % _RELEASE )

        panel = gladevcp.makepins.GladePanel( self.halcomp, XMLNAME, self.builder, None )

        self.halcomp.ready()

        # this are settings to be done before window show
        self._init_preferences()

        # finally show the window
        self.widgets.window1.show()

        self._init_dynamic_tabs()
        self._init_tooleditor()
        self._init_themes()
        self._init_audio()
        self._init_gremlin()
        self._init_hide_cursor()
        self._init_keyboard()
        self._init_offsetpage()
        self._init_keybindings()
        self._init_IconFileSelection()

        # now we initialize the file to load widget
        self._init_file_to_load()

        self._show_offset_tab( False )
        self._show_tooledit_tab( False )
        self._show_iconview_tab( False )

        # check if the user want a Logo
        if self.prefs.getpref( "logo", False, bool ):
            logofile = self.prefs.getpref( "logofile", None, str )
            if logofile:
                self.widgets.img_logo.set_from_file( logofile )
                self.widgets.img_logo.show()
                self.widgets.hbox_jog.hide()
                self.widgets.hbox_jog_vel.hide()

        # the velocity settings
        self.min_spindle_rev = self.prefs.getpref( "spindle_bar_min", 0.0, float )
        self.max_spindle_rev = self.prefs.getpref( "spindle_bar_max", 6000.0, float )
        self.widgets.adj_spindle_bar_min.set_value( self.min_spindle_rev )
        self.widgets.adj_spindle_bar_max.set_value( self.max_spindle_rev )
        self.widgets.spindle_feedback_bar.set_property( "min", float( self.min_spindle_rev ) )
        self.widgets.spindle_feedback_bar.set_property( "max", float( self.max_spindle_rev ) )

        # Popup Messages position and size
        self.widgets.adj_x_pos_popup.set_value( self.prefs.getpref( "x_pos_popup", 45, float ) )
        self.widgets.adj_y_pos_popup.set_value( self.prefs.getpref( "y_pos_popup", 55, float ) )
        self.widgets.adj_width_popup.set_value( self.prefs.getpref( "width_popup", 250, float ) )
        self.widgets.adj_max_messages.set_value( self.prefs.getpref( "max_messages", 10, float ) )
        self.widgets.fontbutton_popup.set_font_name( self.prefs.getpref( "message_font", "sans 10", str ) )
        self.widgets.chk_use_frames.set_active( self.prefs.getpref( "use_frames", True, bool ) )

        # Only used if the DRO buttons will remain in gmoccapy
        self.widgets.chk_show_dro_btn.set_active( self.prefs.getpref( "show_dro_btn", False, bool ) )
        self.widgets.chk_auto_units.set_active( self.prefs.getpref( "use_auto_units", True, bool ) )
        self.on_chk_show_dro_btn_toggled( None )
        self.on_chk_auto_units_toggled( None )
        if self.widgets.Combi_DRO_x.machine_units == 0:
            self.widgets.tbtn_units.set_active( True )

        self.widgets.tbtn_rel.modify_bg( gtk.STATE_ACTIVE, gtk.gdk.color_parse( "#FFFF00" ) )
        self.widgets.tbtn_dtg.modify_bg( gtk.STATE_ACTIVE, gtk.gdk.color_parse( "#FFFF00" ) )
        self.widgets.tbtn_units.modify_bg( gtk.STATE_ACTIVE, gtk.gdk.color_parse( "#FFFF00" ) )
        # end of the button usage

        # this sets the background colors of several buttons
        # the colors are different for the states of the button
        self.widgets.tbtn_on.modify_bg( gtk.STATE_ACTIVE, gtk.gdk.color_parse( "#FFFF00" ) )
        self.widgets.tbtn_estop.modify_bg( gtk.STATE_ACTIVE, gtk.gdk.color_parse( "#FF0000" ) )
        self.widgets.tbtn_estop.modify_bg( gtk.STATE_NORMAL, gtk.gdk.color_parse( "#00FF00" ) )
        self.widgets.rbt_manual.modify_bg( gtk.STATE_ACTIVE, gtk.gdk.color_parse( "#FFFF00" ) )
        self.widgets.rbt_mdi.modify_bg( gtk.STATE_ACTIVE, gtk.gdk.color_parse( "#FFFF00" ) )
        self.widgets.rbt_auto.modify_bg( gtk.STATE_ACTIVE, gtk.gdk.color_parse( "#FFFF00" ) )
        self.widgets.tbtn_setup.modify_bg( gtk.STATE_ACTIVE, gtk.gdk.color_parse( "#FFFF00" ) )
        self.widgets.rbt_forward.modify_bg( gtk.STATE_ACTIVE, gtk.gdk.color_parse( "#00FF00" ) )
        self.widgets.rbt_reverse.modify_bg( gtk.STATE_ACTIVE, gtk.gdk.color_parse( "#00FF00" ) )
        self.widgets.rbt_stop.modify_bg( gtk.STATE_ACTIVE, gtk.gdk.color_parse( "#FFFF00" ) )
        self.widgets.rbt_view_p.modify_bg( gtk.STATE_ACTIVE, gtk.gdk.color_parse( "#FFFF00" ) )
        self.widgets.rbt_view_x.modify_bg( gtk.STATE_ACTIVE, gtk.gdk.color_parse( "#FFFF00" ) )
        self.widgets.rbt_view_y.modify_bg( gtk.STATE_ACTIVE, gtk.gdk.color_parse( "#FFFF00" ) )
        self.widgets.rbt_view_y2.modify_bg( gtk.STATE_ACTIVE, gtk.gdk.color_parse( "#FFFF00" ) )
        self.widgets.rbt_view_z.modify_bg( gtk.STATE_ACTIVE, gtk.gdk.color_parse( "#FFFF00" ) )
        self.widgets.tbtn_flood.modify_bg( gtk.STATE_ACTIVE, gtk.gdk.color_parse( "#00FF00" ) )
        self.widgets.tbtn_fullsize_preview.modify_bg( gtk.STATE_ACTIVE, gtk.gdk.color_parse( "#FFFF00" ) )
        self.widgets.tbtn_fullsize_preview1.modify_bg( gtk.STATE_ACTIVE, gtk.gdk.color_parse( "#FFFF00" ) )
        self.widgets.tbtn_log_actions.modify_bg( gtk.STATE_ACTIVE, gtk.gdk.color_parse( "#FFFF00" ) )
        self.widgets.tbtn_mist.modify_bg( gtk.STATE_ACTIVE, gtk.gdk.color_parse( "#00FF00" ) )
        self.widgets.tbtn_optional_blocks.modify_bg( gtk.STATE_ACTIVE, gtk.gdk.color_parse( "#FFFF00" ) )
        self.widgets.tbtn_optional_stops.modify_bg( gtk.STATE_ACTIVE, gtk.gdk.color_parse( "#FFFF00" ) )
        self.widgets.tbtn_user_tabs.modify_bg( gtk.STATE_ACTIVE, gtk.gdk.color_parse( "#FFFF00" ) )
        self.widgets.tbtn_view_dimension.modify_bg( gtk.STATE_ACTIVE, gtk.gdk.color_parse( "#FFFF00" ) )
        self.widgets.tbtn_view_tool_path.modify_bg( gtk.STATE_ACTIVE, gtk.gdk.color_parse( "#FFFF00" ) )
        self.widgets.tbtn_edit_offsets.modify_bg( gtk.STATE_ACTIVE, gtk.gdk.color_parse( "#FFFF00" ) )

        # This is needed only because we connect all the horizontal button
        # to hal pins, so the user can conect them to hardware buttons
        self.h_tabs = []
        tab_main = [( 0, "btn_homing" ), ( 1, "btn_touch" ), ( 3, "btn_tool" ),
                    ( 8, "tbtn_fullsize_preview" ), ( 9, "btn_exit" )
        ]
        self.h_tabs.append( tab_main )

        tab_mdi = [( 9, "btn_show_kbd" )]
        self.h_tabs.append( tab_mdi )

        tab_auto = [( 0, "btn_load" ), ( 1, "btn_run" ), ( 2, "btn_stop" ), ( 3, "tbtn_pause" ),
                    ( 4, "btn_step" ), ( 5, "btn_from_line" ), ( 6, "tbtn_optional_blocks" ),
                    ( 7, "tbtn_optional_stops" ), ( 8, "tbtn_fullsize_preview1" ), ( 9, "btn_edit" )
        ]
        self.h_tabs.append( tab_auto )

        tab_ref = [( 1, "btn_home_all" ), ( 3, "btn_home_x" ),
                   ( 5, "btn_home_z" ), ( 8, "btn_unhome_all" ), ( 9, "btn_back_ref" )
        ]
        if not self.lathe_mode:
            tab_ref.append( ( 4, "btn_home_y" ) )
        if len( self.axis_list ) == 4:
            tab_ref.append( ( 6, "btn_home_4" ) )
        if len( self.axis_list ) == 5:
            tab_ref.append( ( 6, "btn_home_4" ) )
            tab_ref.append( ( 7, "btn_home_5" ) )        
        self.h_tabs.append( tab_ref )

        tab_touch = [( 0, "tbtn_edit_offsets" ), ( 1, "btn_set_value_x" ), ( 3, "btn_set_value_z" ), ( 6, "btn_zero_g92" ),
                     ( 8, "btn_set_selected" ), ( 9, "btn_back_zero" )
        ]
        if not self.lathe_mode:
            tab_touch.append( ( 2, "btn_set_value_y" ) )

        if len( self.axis_list ) == 4:
            tab_touch.append( ( 4, "btn_set_value_4" ) )
        if len( self.axis_list ) == 5:
            tab_touch.append( ( 4, "btn_set_value_4" ) )
            tab_touch.append( ( 5, "btn_set_value_5" ) )        

        self.h_tabs.append( tab_touch )
        

        tab_setup = [( 0, "btn_delete" ), ( 4, "btn_classicladder" ), ( 5, "btn_hal_scope" ), ( 6, "btn_status" ),
                     ( 7, "btn_hal_meter" ), ( 8, "btn_calibration" ), ( 9, "btn_show_hal" )
        ]
        self.h_tabs.append( tab_setup )

        tab_edit = [( 0, "btn_open_edit" ), ( 2, "btn_save" ), ( 3, "btn_save_as" ), ( 4, "btn_save_and_run" ),
                    ( 6, "btn_new" ), ( 8, "btn_keyb" ), ( 9, "btn_back_edit" )
        ]
        self.h_tabs.append( tab_edit )

        tab_tool = [( 0, "btn_delete_tool" ), ( 1, "btn_add_tool" ), ( 2, "btn_reload_tooltable" ),
                    ( 3, "btn_apply_tool_changes" ), ( 4, "btn_select_tool_by_no" ), ( 5, "btn_index_tool" ),
                    ( 6, "btn_change_tool" ), ( 8, "btn_tool_touchoff_z" ), ( 9, "btn_back_tool" )
        ]
        if self.lathe_mode:
            tab_tool.append( ( 7, "btn_tool_touchoff_x" ) )
        self.h_tabs.append( tab_tool )

        tab_file = [( 0, "btn_home" ), ( 1, "btn_dir_up" ), ( 3, "btn_sel_prev" ), ( 4, "btn_sel_next" ),
                    ( 5, "btn_jump_to" ), ( 7, "btn_select" ), ( 9, "btn_back_file_load" )
        ]
        self.h_tabs.append( tab_file )

        self.v_tabs = [( 0, "tbtn_estop" ), ( 1, "tbtn_on" ), ( 2, "rbt_manual" ), ( 3, "rbt_mdi" ),
                       ( 4, "rbt_auto" ), ( 5, "tbtn_setup" ), ( 6, "tbtn_user_tabs" )
        ]

        # tool measurement probe settings
        xpos, ypos, zpos, maxprobe = self.get_ini_info.get_tool_sensor_data()
        if not xpos or not ypos or not zpos or not maxprobe:
            self.widgets.chk_use_tool_measurement.set_active( False )
            self.widgets.chk_use_tool_measurement.set_sensitive( False )
            self.widgets.btn_block_height.set_sensitive( False )
            self.widgets.lbl_tool_measurement.show()
            self.widgets.btn_zero_g92.show()
            self.widgets.btn_block_height.hide()
            print( _( "**** GMOCCAPY INFO ****" ) )
            print( _( "**** no valid probe config in INI File ****" ) )
            print( _( "**** disabled tool measurement ****" ) )
        else:
            self.widgets.lbl_tool_measurement.hide()
            self.widgets.spbtn_probe_height.set_value( self.prefs.getpref( "probeheight", -1.0, float ) )
            self.widgets.spbtn_search_vel.set_value( self.prefs.getpref( "searchvel", 75.0, float ) )
            self.widgets.spbtn_probe_vel.set_value( self.prefs.getpref( "probevel", 10.0, float ) )
            self.widgets.chk_use_tool_measurement.set_active( self.prefs.getpref( "use_toolmeasurement", False, bool ) )
            # to set the hal pin with correct values we emit a toogled
            self.widgets.chk_use_tool_measurement.emit( "toggled" )
            self.widgets.lbl_x_probe.set_label( str( xpos ) )
            self.widgets.lbl_y_probe.set_label( str( ypos ) )
            self.widgets.lbl_z_probe.set_label( str( zpos ) )
            self.widgets.lbl_maxprobe.set_label( str( maxprobe ) )
            self.widgets.btn_block_height.set_sensitive( True )
            self.widgets.btn_zero_g92.hide()
            self.widgets.btn_block_height.show()
            self._replace_list_item( 4, "btn_zero_g92", "btn_block_height" )

        # and the rest of the widgets
        self.widgets.rbt_manual.set_active( True )
        self.widgets.ntb_jog.set_current_page( 0 )
        self.widgets.tbtn_optional_blocks.set_active( self.prefs.getpref( "blockdel", False ) )
        self.command.set_block_delete( self.widgets.tbtn_optional_blocks.get_active() )
        self.widgets.tbtn_optional_stops.set_active( not self.prefs.getpref( "opstop", False ) )
        self.command.set_optional_stop( self.widgets.tbtn_optional_stops.get_active() )
        self.log = self.prefs.getpref( "log_actions", False, bool )
        self.widgets.tbtn_log_actions.set_active( self.log )
        self.widgets.chk_show_dro.set_active( self.prefs.getpref( "enable_dro", False ) )
        self.widgets.chk_show_offsets.set_active( self.prefs.getpref( "show_offsets", False ) )
        self.widgets.chk_show_dtg.set_active( self.prefs.getpref( "show_dtg", False ) )
        self.widgets.chk_show_offsets.set_sensitive( self.widgets.chk_show_dro.get_active() )
        self.widgets.chk_show_dtg.set_sensitive( self.widgets.chk_show_dro.get_active() )
        self.widgets.cmb_mouse_button_mode.set_active( self.prefs.getpref( "mouse_btn_mode", 4, int ) )

        self.widgets.tbtn_view_tool_path.set_active( self.prefs.getpref( "view_tool_path", True ) )
        self.widgets.tbtn_view_dimension.set_active( self.prefs.getpref( "view_dimension", True ) )
        view = self.prefs.getpref( "gremlin_view", "rbt_view_p", str )
        self.widgets[view].set_active( True )

        # if the INI Config is valid, lets check further on, what to do
        if self.get_ini_info.get_embedded_tabs()[1]:
            if "ntb_preview" in self.get_ini_info.get_embedded_tabs()[1]:
                self.widgets.ntb_preview.set_property( "show-tabs", True )

            # This is normaly only used for the plasma screen layout
            if "box_coolant_and_spindle" in self.get_ini_info.get_embedded_tabs()[1]:
                widgetlist = ["box_spindle", "box_cooling"]
                for widget in widgetlist:
                    self.widgets[widget].hide()
                self.widgets.tbtn_user_tabs.set_sensitive( False )

            if "box_cooling" in self.get_ini_info.get_embedded_tabs()[1]:
                widgetlist = ["frm_cooling"]
                for widget in widgetlist:
                    self.widgets[widget].hide()

            if "box_spindle" in self.get_ini_info.get_embedded_tabs()[1]:
                widgetlist = ["frm_spindle"]
                for widget in widgetlist:
                    self.widgets[widget].hide()

            if "box_vel_info" in self.get_ini_info.get_embedded_tabs()[1]:
                widgetlist = ["frm_max_vel", "frm_feed_override"]
                for widget in widgetlist:
                    self.widgets[widget].hide()

            if "box_custom_1" in self.get_ini_info.get_embedded_tabs()[1]:
                self.widgets.box_custom_1.show()

            if "box_custom_2" in self.get_ini_info.get_embedded_tabs()[1]:
                self.widgets.box_custom_2.show()

            if "box_custom_3" in self.get_ini_info.get_embedded_tabs()[1]:
                self.widgets.box_custom_3.show()

            if "box_custom_4" in self.get_ini_info.get_embedded_tabs()[1]:
                self.widgets.box_custom_4.show()

            if "box_tool_and_code_info" in self.get_ini_info.get_embedded_tabs()[1]:
                widgetlist = ["frm_tool_info", "active_speed_label", "lbl_speed", "box_vel_info"]
                for widget in widgetlist:
                    self.widgets[widget].hide()
                self.widgets.btn_tool.set_sensitive( False )
                self.widgets.tbtn_user_tabs.set_sensitive( False )

        # get if run from line should be used
        rfl = self.prefs.getpref( "run_from_line", "no_run", str )
        # and set the corresponding button active
        self.widgets["rbtn_%s_from_line" % rfl].set_active( True )
        if rfl == "no_run":
            self.widgets.btn_from_line.set_sensitive( False )
        else:
            self.widgets.btn_from_line.set_sensitive( True )

        # get the way to unlock the setting
        unlock = self.prefs.getpref( "unlock_way", "use", str )
        # and set the corresponding button active
        self.widgets["rbt_%s_unlock" % unlock].set_active( True )
        # if Hal pin should be used, only set the button active, if the pin is high
        if unlock == "hal" and not self.halcomp["unlock-settings"]:
            self.widgets.tbtn_setup.set_sensitive( False )
        self.unlock_code = self.prefs.getpref( "unlock_code", "123", str )  # get unlock code

        # get when the keyboard should be shown
        # and set the corresponding button active
        # only if onbaoard keýboard is ok.
        if self.onboard:
            self.widgets.chk_use_kb_on_offset.set_active( self.prefs.getpref( "show_keyboard_on_offset",
                                                                            True, bool ) )
            self.widgets.chk_use_kb_on_tooledit.set_active( self.prefs.getpref( "show_keyboard_on_tooledit",
                                                                              False, bool ) )
            self.widgets.chk_use_kb_on_edit.set_active( self.prefs.getpref( "show_keyboard_on_edit",
                                                                          True, bool ) )
            self.widgets.chk_use_kb_on_mdi.set_active( self.prefs.getpref( "show_keyboard_on_mdi",
                                                                         True, bool ) )
            self.widgets.chk_use_kb_on_file_selection.set_active( self.prefs.getpref( "show_keyboard_on_file_selection",
                                                                                    False, bool ) )

        # check if the user want to display preview window insteadt of offsetpage widget
        state = self.prefs.getpref( "show_preview_on_offset", False, bool )
        if state:
            self.widgets.rbtn_show_preview.set_active( True )
        else:
            self.widgets.rbtn_show_offsets.set_active( True )

        # check if keyboard shortcuts should be used and set the chkbox widget
        self.widgets.chk_use_kb_shortcuts.set_active( self.prefs.getpref( "use_keyboard_shortcuts",
                                                                        False, bool ) )

        # check the highlighting type
        # the following would load the python language
        # self.widgets.gcode_view.set_language("python")
        LANGDIR = os.path.join( BASE, "share", "gtksourceview-2.0", "language-specs" )
        file_path = os.path.join( LANGDIR, "gcode.lang" )
        if os.path.isfile( file_path ):
            print "**** GMOCCAPY INFO: Gcode.lang found ****"
            self.widgets.gcode_view.set_language( "gcode", LANGDIR )

        # set the user colors and digits of the DRO
        self.abs_color = self.prefs.getpref( "abs_color", "blue", str )
        self.rel_color = self.prefs.getpref( "rel_color", "black", str )
        self.dtg_color = self.prefs.getpref( "dtg_color", "yellow", str )
        self.homed_color = self.prefs.getpref( "homed_color", "green", str )
        self.unhomed_color = self.prefs.getpref( "unhomed_color", "red", str )
        self.widgets.abs_colorbutton.set_color( gtk.gdk.color_parse( self.abs_color ) )
        self.widgets.rel_colorbutton.set_color( gtk.gdk.color_parse( self.rel_color ) )
        self.widgets.dtg_colorbutton.set_color( gtk.gdk.color_parse( self.dtg_color ) )
        self.widgets.homed_colorbtn.set_color( gtk.gdk.color_parse( self.homed_color ) )
        self.widgets.unhomed_colorbtn.set_color( gtk.gdk.color_parse( self.unhomed_color ) )

        # set default values according to the machine units
        digits = 3
        if self.stat.linear_units != _MM:
            digits = 4
        self.dro_digits = self.prefs.getpref( "dro_digits", digits, int )
        self.widgets.adj_dro_digits.set_value( self.dro_digits )
        # the adjustment change signal will set the dro_digits correct, so no extra need here.

        for axis in self.axis_list:
            if axis == self.axisletter_four:
                axis = 4
            if axis == self.axisletter_five:
                axis = 5
            self.widgets["Combi_DRO_%s" % axis].set_property( "abs_color", gtk.gdk.color_parse( self.abs_color ) )
            self.widgets["Combi_DRO_%s" % axis].set_property( "rel_color", gtk.gdk.color_parse( self.rel_color ) )
            self.widgets["Combi_DRO_%s" % axis].set_property( "dtg_color", gtk.gdk.color_parse( self.dtg_color ) )
            self.widgets["Combi_DRO_%s" % axis].set_property( "homed_color", gtk.gdk.color_parse( self.homed_color ) )
            self.widgets["Combi_DRO_%s" % axis].set_property( "unhomed_color", gtk.gdk.color_parse( self.unhomed_color ) )
            self.widgets["Combi_DRO_%s" % axis].set_property( "actual", self.dro_actual)

        self.widgets.adj_start_spindle_RPM.set_value( self.spindle_start_rpm )
        self.widgets.gcode_view.set_sensitive( False )
        self.tooledit_btn_delete_tool = self.widgets.tooledit1.wTree.get_object( "delete" )
        self.tooledit_btn_add_tool = self.widgets.tooledit1.wTree.get_object( "add" )
        self.tooledit_btn_reload_tool = self.widgets.tooledit1.wTree.get_object( "reload" )
        self.tooledit_btn_apply_tool = self.widgets.tooledit1.wTree.get_object( "apply" )
        self.widgets.tooledit1.hide_buttonbox( True )
        self.widgets.ntb_user_tabs.remove_page( 0 )
        self._add_macro_button()

        if not self.get_ini_info.get_embedded_tabs()[2]:
            self.widgets.tbtn_user_tabs.set_sensitive( False )

        # call the function to change the button status
        # so every thing is ready to start
        widgetlist = ["rbt_manual", "rbt_mdi", "rbt_auto", "btn_homing", "btn_touch", "btn_tool",
                      "ntb_jog", "scl_feed", "btn_feed_100", "rbt_forward", "btn_index_tool",
                      "rbt_reverse", "rbt_stop", "tbtn_flood", "tbtn_mist", "btn_change_tool",
                      "btn_select_tool_by_no", "btn_spindle_100", "scl_max_vel", "scl_spindle",
                      "btn_tool_touchoff_x", "btn_tool_touchoff_z"
        ]
        self._sensitize_widgets( widgetlist, False )

        # Do we control a lathe?
        if self.lathe_mode:
            # is this a backtool lathe?
            self.backtool_lathe = self.get_ini_info.get_backtool_lathe()

            # we first hide the Y button to home and touch off
            self.widgets.btn_home_y.hide()
            self.widgets.btn_set_value_y.hide()
            self.widgets.lbl_replace_y.show()
            self.widgets.lbl_replace_set_value_y.show()
            self.widgets.btn_tool_touchoff_x.show()
            self.widgets.lbl_hide_tto_x.hide()

            # we have to re-arrange the jog buttons, so first remove all button
            self.widgets.tbl_jog_btn.remove( self.widgets.btn_y_minus )
            self.widgets.tbl_jog_btn.remove( self.widgets.btn_y_plus )
            self.widgets.tbl_jog_btn.remove( self.widgets.btn_x_minus )
            self.widgets.tbl_jog_btn.remove( self.widgets.btn_x_plus )
            self.widgets.tbl_jog_btn.remove( self.widgets.btn_z_minus )
            self.widgets.tbl_jog_btn.remove( self.widgets.btn_z_plus )

            # now we place them in a different order
            if self.backtool_lathe:
                self.widgets.tbl_jog_btn.attach( self.widgets.btn_x_plus, 1, 2, 0, 1, gtk.SHRINK, gtk.SHRINK )
                self.widgets.tbl_jog_btn.attach( self.widgets.btn_x_minus, 1, 2, 2, 3, gtk.SHRINK, gtk.SHRINK )
            else:
                self.widgets.tbl_jog_btn.attach( self.widgets.btn_x_plus, 1, 2, 2, 3, gtk.SHRINK, gtk.SHRINK )
                self.widgets.tbl_jog_btn.attach( self.widgets.btn_x_minus, 1, 2, 0, 1, gtk.SHRINK, gtk.SHRINK )
            self.widgets.tbl_jog_btn.attach( self.widgets.btn_z_plus, 2, 3, 1, 2, gtk.SHRINK, gtk.SHRINK )
            self.widgets.tbl_jog_btn.attach( self.widgets.btn_z_minus, 0, 1, 1, 2, gtk.SHRINK, gtk.SHRINK )

            # The Y DRO we make to a second X DRO to indicate the diameter
            self.widgets.Combi_DRO_y.set_to_diameter( True )
            self.widgets.Combi_DRO_y.set_property( "joint_number", 0 )

            # we change the axis letters of the DRO's
            self.widgets.Combi_DRO_x.change_axisletter( "R" )
            self.widgets.Combi_DRO_y.change_axisletter( "D" )

            # and we will have to change the colors of the Y DRO according to the settings
            self.widgets.Combi_DRO_y.set_property( "abs_color", gtk.gdk.color_parse( self.abs_color ) )
            self.widgets.Combi_DRO_y.set_property( "rel_color", gtk.gdk.color_parse( self.rel_color ) )
            self.widgets.Combi_DRO_y.set_property( "dtg_color", gtk.gdk.color_parse( self.dtg_color ) )
            self.widgets.Combi_DRO_y.set_property( "homed_color", gtk.gdk.color_parse( self.homed_color ) )
            self.widgets.Combi_DRO_y.set_property( "unhomed_color", gtk.gdk.color_parse( self.unhomed_color ) )
            self.widgets.Combi_DRO_y.set_property( "actual", self.dro_actual)

            # For gremlin we don"t need the following button
            if self.backtool_lathe:
                self.widgets.rbt_view_y2.set_active( True )
            else:
                self.widgets.rbt_view_y.set_active( True )
            self.widgets.rbt_view_p.hide()
            self.widgets.rbt_view_x.hide()
            self.widgets.rbt_view_z.hide()

            # check if G7 or G8 is active
            if "70" in self.stat.gcodes:
                self._switch_to_g7( True )
            else:
                self._switch_to_g7( False )

        else:
            # the Y2 view is not needed on a mill
            self.widgets.rbt_view_y2.hide()
            # X Offset is not necesary on a mill
            self.widgets.lbl_tool_offset_x.hide()
            self.widgets.lbl_offset_x.hide()
            self.widgets.btn_tool_touchoff_x.hide()
            self.widgets.lbl_hide_tto_x.show()

        # this must be done last, otherwise we will get wrong values
        # because the window is not fully realized
        self.init_notification()

        # since the main loop is needed to handle the UI and its events, blocking calls like sleep()
        # will block the UI as well, so everything goes through event handlers (aka callbacks)
        # The gobject.timeout_add() function sets a function to be called at regular intervals
        # the time between calls to the function, in milliseconds
        gobject.timeout_add( 100, self._periodic )  # time between calls to the function, in milliseconds

    def _get_axis_list( self ):
        temp = self.get_ini_info.get_coordinates()
        self.axis_list = []
        for letter in temp:
            if letter.lower() in self.axis_list:
                continue
            if not letter.lower() in ["x", "y", "z", "a", "b", "c", "u", "v", "w"]:
                continue
            self.axis_list.append( letter.lower() )

    def _init_preferences( self ):
        # check if NO_FORCE_HOMING is used in ini
        self.no_force_homing = self.get_ini_info.get_no_force_homing()
        self.spindle_start_rpm = self.prefs.getpref( 'spindle_start_rpm', 300, float )
        # if it's a lathe config, set the tooleditor style
        self.lathe_mode = self.get_ini_info.get_lathe()
        self.jog_rate = self.get_ini_info.get_jog_vel()
        self.jog_rate_max = self.get_ini_info.get_max_jog_vel()
        self.spindle_override_max = self.get_ini_info.get_max_spindle_override()
        self.spindle_override_min = self.get_ini_info.get_min_spindle_override()
        self.feed_override_max = self.get_ini_info.get_max_feed_override()
        self.dro_actual = self.get_ini_info.get_position_feedback_actual()

        # set the slider limmits
        self.widgets.adj_max_vel.configure( self.stat.max_velocity * 60, 0.0,
                                           self.stat.max_velocity * 60, 1, 0, 0 )
        self.widgets.adj_jog_vel.configure( self.jog_rate, 0,
                                           self.jog_rate_max, 1, 0, 0 )
        self.widgets.adj_spindle.configure( 100, self.spindle_override_min * 100,
                                           self.spindle_override_max * 100, 1, 0, 0 )
        self.widgets.adj_feed.configure( 100, 0, self.feed_override_max * 100, 1, 0, 0 )

        # holds the max velocity value and is needed to be able to react to halui pin
        self.max_velocity = self.maxvel = self.stat.max_velocity

        # set and get all information for turtle jogging
        self.rabbit_jog = self.jog_rate
        hide_turtle_jog_button = self.prefs.getpref( "hide_turtle_jog_button", False, bool )
        self.widgets.chk_turtle_jog.set_active( hide_turtle_jog_button )
        self.turtle_jog_factor = self.prefs.getpref( 'turtle_jog_factor', 20, int )
        self.widgets.adj_turtle_jog_factor.configure( self.turtle_jog_factor, 1,
                                                     100, 1, 0, 0 )
        if hide_turtle_jog_button:
            self.widgets.tbtn_turtle_jog.hide()
            self.turtle_jog_factor = 1
        self.turtle_jog = self.rabbit_jog / self.turtle_jog_factor

        # and according to machine units the digits to display
        if self.stat.linear_units == _MM:
            self.widgets.scl_max_vel.set_digits( 0 )
            self.widgets.scl_jog_vel.set_digits( 0 )
        else:
            self.widgets.scl_max_vel.set_digits( 3 )
            self.widgets.scl_jog_vel.set_digits( 3 )

        # the scale to apply to the count of the hardware mpg wheel, to avoid to much turning
        default = ( self.stat.max_velocity * 60 - self.stat.max_velocity * 0.1 ) / 100
        self.scale_max_vel = self.prefs.getpref( "scale_max_vel", default, float )
        self.widgets.adj_scale_max_vel.set_value( self.scale_max_vel )
        default = ( self.jog_rate_max / 100 )
        self.scale_jog_vel = self.prefs.getpref( "scale_jog_vel", default, float )
        self.widgets.adj_scale_jog_vel.set_value( self.scale_jog_vel )
        self.scale_spindle_override = self.prefs.getpref( "scale_spindle_override", 1, float )
        self.widgets.adj_scale_spindle_override.set_value( self.scale_spindle_override )
        self.scale_feed_override = self.prefs.getpref( "scale_feed_override", 1, float )
        self.widgets.adj_scale_feed_override.set_value( self.scale_feed_override )


    def _init_extra_axes(self):
        # XYZ machine
        if len(self.axis_list) < 4:
            self.widgets.Combi_DRO_4.hide()
            self.widgets.Combi_DRO_5.hide()
            self.widgets.btn_home_4.hide()
            self.widgets.btn_home_5.hide()
            return

        # to much axes given, can only handle 5
        if len(self.axis_list) > 5:
            message = _("**** LUMINOS INFO : ****")
            message += _("**** luminos can only handle 5 axis, ****\n**** but you have given %d through your INI file ****\n" % len(self.axis_list))
            message += _("**** luminos will not start ****\n\n")
            print(message)
            self.widgets.window1.destroy()

        # find first 5_th axis
        if len(self.axis_list) == 5:
            self.widgets.lbl_replace_4.hide()
            self.widgets.lbl_replace_5.hide()
            self.widgets.lbl_replace_set_value_4.hide()
            self.widgets.lbl_replace_set_value_5.hide()
            self.axisletter_five = self.axis_list[-1]
            self.axisnumber_five = "xyzabcuvw".index(self.axisletter_five)
            self.widgets.Combi_DRO_5.set_property("joint_number", self.axisnumber_five)
            self.widgets.Combi_DRO_5.change_axisletter(self.axisletter_five.upper())

            image = self.widgets["img_home_%s" % self.axisletter_five]
            self.widgets.btn_home_5.set_image(image)
            self.widgets.btn_home_5.set_property("tooltip-text", _("Home axis %s") % self.axisletter_five.upper())

            if self.axisletter_five in "abc":
                self.widgets.Combi_DRO_5.set_property("mm_text_template", "%11.2f")
                self.widgets.Combi_DRO_5.set_property("imperial_text_template", "%11.2f")

            image = self.widgets["img_home_%s" % self.axisletter_five]
            self.widgets.btn_home_5.set_image(image)
            self.widgets.btn_home_5.set_property("tooltip-text", _("Home axis %s") % self.axisletter_five.upper())
            self.widgets.btn_home_5.show()
            
            self.widgets.btn_5_plus.set_label("%s+" % self.axisletter_five.upper())
            self.widgets.btn_5_plus.show()
            self.widgets.btn_5_minus.set_label("%s-" % self.axisletter_five.upper())
            self.widgets.btn_5_minus.show()
            
            image = self.widgets["img_touch_off_%s" % self.axisletter_five]
            self.widgets.btn_set_value_5.set_image(image)
            self.widgets.btn_set_value_5.set_property("tooltip-text", _("Set axis %s value to") % self.axisletter_five.upper())
            self.widgets.btn_set_value_5.show()
            
        if self.axisletter_five:
            axis_four = list(set(self.axis_list) - set(("x", "y", "z")) - set(self.axisletter_five))
        else:
            self.widgets.Combi_DRO_5.hide()
            self.widgets.lbl_replace_4.hide()
            self.widgets.btn_home_5.hide()
            axis_four = list(set(self.axis_list) - set(("x", "y", "z")))
        self.axisletter_four = axis_four[0]
        self.axisnumber_four = "xyzabcuvw".index(self.axisletter_four)
        self.widgets.Combi_DRO_4.set_property("joint_number", self.axisnumber_four)
        self.widgets.Combi_DRO_4.change_axisletter(self.axisletter_four.upper())

        image = self.widgets["img_home_%s" % self.axisletter_four]
        self.widgets.btn_home_4.set_image(image)
        self.widgets.btn_home_4.set_property("tooltip-text", _("Home axis %s") % self.axisletter_four.upper())
        self.widgets.btn_home_4.show()

        self.widgets.btn_4_plus.set_label("%s+" % self.axisletter_four.upper())
        self.widgets.btn_4_plus.show()
        self.widgets.btn_4_minus.set_label("%s-" % self.axisletter_four.upper())
        self.widgets.btn_4_minus.show()

        image = self.widgets["img_touch_off_%s" % self.axisletter_four]
        self.widgets.btn_set_value_4.set_image(image)
        self.widgets.btn_set_value_4.set_property("tooltip-text", _("Set axis %s value to") % self.axisletter_four.upper())
        self.widgets.btn_set_value_4.show()

        if self.axisletter_four in "abc":
            self.widgets.Combi_DRO_4.set_property("mm_text_template", "%11.2f")
            self.widgets.Combi_DRO_4.set_property("imperial_text_template", "%11.2f")

        # We have to change the size of the DRO, to make 4 DRO fit the space we got
        if len(self.axis_list) == 5:
            size = 17
        else:
            size = 20
        for axis in self.axis_list:
            if axis == self.axisletter_four:
                axis = 4
            if axis == self.axisletter_five:
                axis = 5
            self.widgets["Combi_DRO_%s" % axis].set_property("font_size", size)

#     def _init_axis_four( self ):
#         self.dro_size = int( self.prefs.getpref( "dro_size", 28, int ) )
#         self.widgets.adj_dro_size.set_value( self.dro_size )
# 
#         if len( self.axis_list ) < 4:
#             self.widgets.Combi_DRO_4.hide()
#             self.widgets.chk_hide_axis_4.set_active( False )
#             self.widgets.frm_tool_changer.set_sensitive( False )
#             self.prefs.putpref( "hide_axis_4", False, bool )
# 
#             for axis in self.axis_list:
#                 self.widgets["Combi_DRO_%s" % axis].set_property( "font_size", self.dro_size )
# 
#             return
#         axis_four = list( set( self.axis_list ) - set( ( "x", "y", "z" ) ) )
#         if len( axis_four ) > 1:
#             message = _( "**** GMOCCAPY ERROR : ****" )
#             message += _( 
#                 "**** gmoccapy can only handle 4 axis, ****\n**** but you have given %d through your INI file ****\n" % len( 
#                     self.axis_list ) )
#             message += _( "**** gmoccapy will not start ****\n\n" )
#             print( message )
#             self.widgets.window1.destroy()
#         self.axisletter_four = axis_four[0]
#         self.axisnumber_four = "xyzabcuvw".index( self.axisletter_four )
#         self.widgets.Combi_DRO_4.set_property( "joint_number", self.axisnumber_four )
#         self.widgets.Combi_DRO_4.change_axisletter( self.axisletter_four.upper() )
#         if self.axisletter_four in "abc":
#             self.widgets.Combi_DRO_4.set_property( "mm_text_template", "%11.2f" )
#             self.widgets.Combi_DRO_4.set_property( "imperial_text_template", "%11.2f" )
#         image = self.widgets["img_home_%s" % self.axisletter_four]
#         self.widgets.btn_home_4.set_image( image )
#         self.widgets.btn_home_4.set_property( "tooltip-text", _( "Home axis %s" ) % self.axisletter_four.upper() )
# 
#         # We have to change the size of the DRO, to make 4 DRO fit the space we got
#         for axis in self.axis_list:
#             if axis == self.axisletter_four:
#                 axis = 4
#             self.widgets["Combi_DRO_%s" % axis].set_property( "font_size", self.dro_size * 3 / 4 )
# 
#         self.widgets.btn_4_plus.set_label( "%s+" % self.axisletter_four.upper() )
#         self.widgets.btn_4_minus.set_label( "%s-" % self.axisletter_four.upper() )
#         self.widgets.btn_4_plus.show()
#         self.widgets.btn_4_minus.show()
#         self.widgets.lbl_replace_4.hide()
#         self.widgets.btn_home_4.show()
# 
#         # we have to re-arrange the jog buttons, so first remove all button
#         self.widgets.tbl_jog_btn.remove( self.widgets.btn_z_minus )
#         self.widgets.tbl_jog_btn.remove( self.widgets.btn_z_plus )
#         self.widgets.tbl_jog_btn.remove( self.widgets.btn_4_minus )
#         self.widgets.tbl_jog_btn.remove( self.widgets.btn_4_plus )
# 
#         # now we place them in a different order
#         self.widgets.tbl_jog_btn.attach( self.widgets.btn_z_plus, 2, 3, 0, 1, gtk.SHRINK, gtk.SHRINK )
#         self.widgets.tbl_jog_btn.attach( self.widgets.btn_z_minus, 2, 3, 2, 3, gtk.SHRINK, gtk.SHRINK )
#         self.widgets.tbl_jog_btn.attach( self.widgets.btn_4_plus, 3, 4, 0, 1, gtk.SHRINK, gtk.SHRINK )
#         self.widgets.tbl_jog_btn.attach( self.widgets.btn_4_minus, 3, 4, 2, 3, gtk.SHRINK, gtk.SHRINK )
# 
#         if self.prefs.getpref( "hide_axis_4", False, bool ):
#             self._hide_axis_4( True )

    def _hide_axis_4( self, state = False ):
        print( "axis 4 should be hidden", state )

        # we save the state, because it will be needed also
        # in _init_offsetpage and _init_tooleditor
        self.hide_axis_4 = state

        self.widgets.chk_hide_axis_4.set_active( self.hide_axis_4 )

        if self.hide_axis_4:
            self.widgets.frm_tool_changer.set_sensitive( True )
            self.widgets.Combi_DRO_4.hide()
            self.widgets.btn_4_plus.hide()
            self.widgets.btn_4_minus.hide()
            font_size = self.dro_size

            # we have to re-arrange the jog buttons, so first remove all button
            self.widgets.tbl_jog_btn.remove( self.widgets.btn_z_minus )
            self.widgets.tbl_jog_btn.remove( self.widgets.btn_z_plus )
            self.widgets.tbl_jog_btn.remove( self.widgets.btn_4_minus )
            self.widgets.tbl_jog_btn.remove( self.widgets.btn_4_plus )

            # now we place them in a different order
            self.widgets.tbl_jog_btn.attach( self.widgets.btn_z_plus, 3, 4, 0, 1, gtk.SHRINK, gtk.SHRINK )
            self.widgets.tbl_jog_btn.attach( self.widgets.btn_z_minus, 3, 4, 2, 3, gtk.SHRINK, gtk.SHRINK )
            self.widgets.tbl_jog_btn.attach( self.widgets.btn_4_plus, 3, 4, 0, 1, gtk.SHRINK, gtk.SHRINK )
            self.widgets.tbl_jog_btn.attach( self.widgets.btn_4_minus, 3, 4, 2, 3, gtk.SHRINK, gtk.SHRINK )

            self.widgets.btn_4_plus.hide()
            self.widgets.btn_4_minus.hide()
            self.widgets.lbl_replace_4.show()
            self.widgets.btn_home_4.hide()

        else:
            font_size = self.dro_size * 3 / 4

            # we have to re-arrange the jog buttons, so first remove all button
            self.widgets.tbl_jog_btn.remove( self.widgets.btn_z_minus )
            self.widgets.tbl_jog_btn.remove( self.widgets.btn_z_plus )
            self.widgets.tbl_jog_btn.remove( self.widgets.btn_4_minus )
            self.widgets.tbl_jog_btn.remove( self.widgets.btn_4_plus )

            # now we place them in a different order
            self.widgets.tbl_jog_btn.attach( self.widgets.btn_z_plus, 2, 3, 0, 1, gtk.SHRINK, gtk.SHRINK )
            self.widgets.tbl_jog_btn.attach( self.widgets.btn_z_minus, 2, 3, 2, 3, gtk.SHRINK, gtk.SHRINK )
            self.widgets.tbl_jog_btn.attach( self.widgets.btn_4_plus, 3, 4, 0, 1, gtk.SHRINK, gtk.SHRINK )
            self.widgets.tbl_jog_btn.attach( self.widgets.btn_4_minus, 3, 4, 2, 3, gtk.SHRINK, gtk.SHRINK )

            self.widgets.btn_4_plus.show()
            self.widgets.btn_4_minus.show()
            self.widgets.lbl_replace_4.hide()
            self.widgets.btn_home_4.show()
            self.widgets.Combi_DRO_4.show()

        for axis in self.axis_list:
            if axis == self.axisletter_four:
                axis = 4
            if axis == self.axisletter_five:
                axis = 5
            self.widgets["Combi_DRO_%s" % axis].set_property( "font_size", font_size )

    def _init_jog_increments( self ):
        # Now we will build the option buttons to select the Jog-rates
        # We do this dynamicly, because users are able to set them in INI File
        # because of space on the screen only 10 items are allowed
        # jogging increments

        # We get the increments from INI File
        self.jog_increments = self.get_ini_info.get_increments()
        if len( self.jog_increments ) > 10:
            print( _( "**** GMOCCAPY INFO ****" ) )
            print( _( "**** To many increments given in INI File for this screen ****" ) )
            print( _( "**** Only the first 10 will be reachable through this screen ****" ) )
            # we shorten the incrementlist to 10 (first is default = 0)
            self.jog_increments = self.jog_increments[0:11]

        # The first radio button is created to get a radio button group
        # The group is called according the name off  the first button
        # We use the pressed signal, not the toggled, otherwise two signals will be emitted
        # One from the released button and one from the pressed button
        # we make a list of the buttons to later add the hardware pins to them
        label = _( "Continuous" )
        rbt0 = gtk.RadioButton( None, label )
        rbt0.connect( "pressed", self.on_increment_changed, 0 )
        self.widgets.vbtb_jog_incr.pack_start( rbt0, True, True, 0 )
        rbt0.set_property( "draw_indicator", False )
        rbt0.show()
        rbt0.modify_bg( gtk.STATE_ACTIVE, gtk.gdk.color_parse( "#FFFF00" ) )
        rbt0.__name__ = "rbt0"
        self.incr_rbt_list.append( rbt0 )
        # the rest of the buttons are now added to the group
        # self.no_increments is set while setting the hal pins with self._check_len_increments
        for item in range( 1, len( self.jog_increments ) ):
            rbt = "rbt%d" % ( item )
            rbt = gtk.RadioButton( rbt0, self.jog_increments[item] )
            rbt.connect( "pressed", self.on_increment_changed, self.jog_increments[item] )
            self.widgets.vbtb_jog_incr.pack_start( rbt, True, True, 0 )
            rbt.set_property( "draw_indicator", False )
            rbt.show()
            rbt.modify_bg( gtk.STATE_ACTIVE, gtk.gdk.color_parse( "#FFFF00" ) )
            rbt.__name__ = "rbt%d" % ( item )
            self.incr_rbt_list.append( rbt )
        self.active_increment = "rbt0"

    def _check_screen2( self ):
        # second screen
        self.screen2 = False
        screen2 = os.path.join( CONFIGPATH, "gmoccapy2.glade" )
        if os.path.exists( screen2 ):
            print ( _( "**** GMOCCAPY INFO ****" ) )
            print ( _( "**** gmoccapy screen 2 found ****" ) )
            try:
                self.builder.add_from_file( screen2 )
                self.screen2 = True
            except Exception, e:
                print ( _( "**** GMOCCAPY ERROR ****" ) )
                print _( "**** screen 2 GLADE ERROR: ****" )
                self.widgets.tbtn_use_screen2.set_sensitive( False )
                traceback.print_exc()
        else:
            print ( _( "**** GMOCCAPY INFO ****" ) )
            print _( "**** No gmoccapy2.glade file present ****" )
            self.widgets.tbtn_use_screen2.set_sensitive( False )

# =============================================================
# Dynamic tabs handling Start

    def _init_dynamic_tabs( self ):
        # dynamic tabs setup
        self._dynamic_childs = {}
        # register all tabs, so they will be closed together with the GUI
        atexit.register( self._kill_dynamic_childs )

        tab_names, tab_location, tab_cmd = self.get_ini_info.get_embedded_tabs()
        if not tab_names:
            print ( _( "**** GMOCCAPY INFO ****" ) )
            print ( _( "**** Invalid embeded tab configuration ****" ) )
            print ( _( "**** No tabs will be added! ****" ) )
            return

        try:
            for t, c, name in zip( tab_names, tab_cmd, tab_location ):
                nb = self.widgets[name]
                xid = self._dynamic_tab( nb, t )
                if not xid: continue
                cmd = c.replace( '{XID}', str( xid ) )
                child = subprocess.Popen( cmd.split() )
                self._dynamic_childs[xid] = child
                nb.show_all()
        except:
            print( _( "ERROR, trying to initialize the user tabs or panaels, check for typos" ) )

    # adds the embedded object to a notebook tab or box
    def _dynamic_tab( self, widget, text ):
        s = gtk.Socket()
        try:
            widget.append_page( s, gtk.Label( " " + text + " " ) )
        except:
            try:
                widget.pack_end( s, True, True, 0 )
            except:
                return None
        return s.get_id()

    # Gotta kill the embedded processes when gmoccapy closes
    def _kill_dynamic_childs( self ):
        for child in self._dynamic_childs.values():
            child.terminate()

# Dynamic tabs handling End
# =============================================================

    # first we hide all the axis columns the unhide the ones we want
    # if it's a lathe config we show lathe related columns
    # and we load the tooltable data
    def _init_tooleditor( self ):
        self.widgets.tooledit1.set_visible( "abcxyzuvwijq", False )
        for axis in self.axis_list:
            if axis == self.axisletter_four:
                if self.hide_axis_4:
                    continue
            self.widgets.tooledit1.set_visible( "%s" % axis, True )

        if self.lathe_mode:
            self.widgets.tooledit1.set_visible( "ijq", True )
        # get the path to the tool table
        tooltable = self.get_ini_info.get_toolfile()
        if not tooltable:
            print( _( "**** GMOCCAPY ERROR ****" ) )
            print( _( "**** Did not find a toolfile file in [EMCIO] TOOL_TABLE ****" ) )
            sys.exit()
        toolfile = os.path.join( CONFIGPATH, tooltable )
        self.widgets.tooledit1.set_filename( toolfile )

    def _init_themes( self ):
        # If there are themes then add them to combo box
        model = self.widgets.theme_choice.get_model()
        model.clear()
        model.append(("Follow System Theme",))
        themes = []
        if os.path.exists(USERTHEMEDIR):
            names = os.listdir(USERTHEMEDIR)
            names.sort()
            for dirs in names:
                sbdirs = os.listdir(os.path.join(USERTHEMEDIR, dirs))
                if 'gtk-2.0' in sbdirs:
                    themes.append(dirs)
        if os.path.exists(THEMEDIR):
            names = os.listdir(THEMEDIR)
            names.sort()
            for dirs in names:
                sbdirs = os.listdir(os.path.join(THEMEDIR, dirs))
                if 'gtk-2.0' in sbdirs:
                    themes.append(dirs)
        temp = 0
        theme_name = self.prefs.getpref( "gtk_theme", "Follow System Theme", str )
        for index,theme in enumerate(themes):
            model.append((theme,))
            if theme == theme_name:
                temp = index + 1
        self.widgets.theme_choice.set_active(temp)
        settings = gtk.settings_get_default()
        if not theme_name == "Follow System Theme":
            settings.set_string_property( "gtk-theme-name", theme_name, "" )

    def _init_audio( self ):
        # try to add ability for audio feedback to user.
        self._AUDIO_AVAILABLE = False
        try:
            import gst

            self._AUDIO_AVAILABLE = True
            print ( _( "**** GMOCCAPY INFO ****" ) )
            print ( _( "**** audio available! ****" ) )
        except:
            print ( _( "**** GMOCCAPY INFO ****" ) )
            print ( _( "**** no audio available! ****" ) )
            print( _( "**** PYGST libray not installed? ****" ) )
            return

        if self._AUDIO_AVAILABLE:
            self.audio = player.Player()
            self.alert_sound = self.prefs.getpref( 'audio_alert', self.alert_sound, str )
            self.error_sound = self.prefs.getpref( 'audio_error', self.error_sound, str )
            self.widgets.audio_alert_chooser.set_filename( self.alert_sound )
            self.widgets.audio_error_chooser.set_filename( self.error_sound )
        else:
            self.widgets.audio_alert_chooser.set_sensitiv( False )
            self.widgets.audio_error_chooser.set_sensitiv( False )

    # init the preview
    def _init_gremlin( self ):
        grid_size = self.prefs.getpref( 'grid_size', 1.0, float )
        self.widgets.grid_size.set_value( grid_size )
        self.widgets.gremlin.grid_size = grid_size
        view = self.prefs.getpref( 'view', "p", str )
        self.widgets.gremlin.set_property( "view", view )
        self.widgets.gremlin.set_property( "metric_units", int( self.stat.linear_units ) )
        self.widgets.gremlin.set_property( "mouse_btn_mode", self.prefs.getpref( "mouse_btn_mode", 4, int ) )
        self.widgets.gremlin.set_property( "use_commanded", not self.dro_actual)
        self.widgets.eb_program_label.modify_bg(gtk.STATE_NORMAL, gtk.gdk.Color(0,0,0))

    # init the function to hide the cursor
    def _init_hide_cursor( self ):
        hide_cursor = self.prefs.getpref( 'hide_cursor', False, bool )
        self.widgets.chk_hide_cursor.set_active( hide_cursor )
        # if hide cursor requested
        # we set the graphics to use touchscreen controls
        if hide_cursor:
            self.widgets.window1.window.set_cursor( INVISABLE )
            self.widgets.gremlin.set_property( "use_default_controls", False )
        else:
            self.widgets.window1.window.set_cursor( None )
            self.widgets.gremlin.set_property( "use_default_controls", True )

# =============================================================
# Onboard keybord handling Start

    # shows "Onboard" virtual keyboard if available
    # else error message
    def _init_keyboard( self, args = "", x = "", y = "" ):
        self.onboard = False

        # now we check if onboard or matchbox-keyboard is installed
        try:
            if os.path.isfile( "/usr/bin/onboard" ):
                self.onboard_kb = subprocess.Popen( ["onboard", "--xid", args, x, y],
                                                   stdin = subprocess.PIPE,
                                                   stdout = subprocess.PIPE,
                                                   close_fds = True )
                print ( _( "**** GMOCCAPY INFO ****" ) )
                print ( _( "**** virtual keyboard program found : <onboard>" ) )
            elif os.path.isfile( "/usr/bin/matchbox-keyboard" ):
                self.onboard_kb = subprocess.Popen( ["matchbox-keyboard", "--xid"],
                                                   stdin = subprocess.PIPE,
                                                   stdout = subprocess.PIPE,
                                                   close_fds = True )
                print ( _( "**** GMOCCAPY INFO ****" ) )
                print ( _( "**** virtual keyboard program found : <matchbox-keyboard>" ) )
            else:
                print ( _( "**** GMOCCAPY INFO ****" ) )
                print ( _( "**** No virtual keyboard installed, we checked for <onboard> and <matchbox-keyboard>." ) )
                self._no_virt_keyboard()
                return
            sid = self.onboard_kb.stdout.readline()
            socket = gtk.Socket()
            socket.show()
            self.widgets.key_box.add( socket )
            socket.add_id( long( sid ) )
            self.onboard = True
        except Exception, e:
            print ( _( "**** GMOCCAPY ERROR ****" ) )
            print ( _( "**** Error with launching virtual keyboard," ) )
            print ( _( "**** is onboard or matchbox-keyboard installed? ****" ) )
            traceback.print_exc()
            self._no_virt_keyboard()

    def _no_virt_keyboard( self ):
        # In this case we will disable the coresponding part on the settings page
        self.widgets.chk_use_kb_on_offset.set_active( False )
        self.widgets.chk_use_kb_on_tooledit.set_active( False )
        self.widgets.chk_use_kb_on_edit.set_active( False )
        self.widgets.chk_use_kb_on_mdi.set_active( False )
        self.widgets.chk_use_kb_on_file_selection.set_active( False )
        self.widgets.frm_keyboard.set_sensitive( False )
        self.widgets.btn_show_kbd.set_sensitive( False )
        self.widgets.btn_show_kbd.set_image( self.widgets.img_brake_macro )
        self.widgets.btn_show_kbd.set_property( "tooltip-text", _( "interrupt running macro" ) )
        self.widgets.btn_keyb.set_sensitive( False )

    def _kill_keyboard( self ):
        try:
            self.onboard_kb.kill()
            self.onboard_kb.terminate()
            self.onboard_kb = None
        except:
            try:
                self.onboard_kb.kill()
                self.onboard_kb.terminate()
                self.onboard_kb = None
            except:
                pass

# Onboard keybord handling End
# =============================================================

    def _init_offsetpage( self ):
        temp = "xyzabcuvw"
        self.widgets.offsetpage1.set_col_visible( temp, False )
        temp = ""
        for axis in self.axis_list:
            if axis == self.axisletter_four:
                if self.hide_axis_4:
                    continue
            temp = temp + axis
        self.widgets.offsetpage1.set_col_visible( temp, True )

        parameterfile = self.get_ini_info.get_parameter_file()
        if not parameterfile:
            print( _( "**** GMOCCAPY ERROR ****" ) )
            print( _( "**** Did not find a parameter file in [RS274NGC] PARAMETER_FILE ****" ) )
            sys.exit()
        path = os.path.join( CONFIGPATH, parameterfile )
        self.widgets.offsetpage1.set_filename( path )

        self.widgets.offsetpage1.set_display_follows_program_units()
        if self.stat.program_units != 1:
            self.widgets.offsetpage1.set_to_mm()
            self.widgets.offsetpage1.machine_units_mm = _MM
        else:
            self.widgets.offsetpage1.set_to_inch()
            self.widgets.offsetpage1.machine_units_mm = _INCH
        self.widgets.offsetpage1.hide_buttonbox( True )
        self.widgets.offsetpage1.set_row_visible( "1", False )
        self.widgets.offsetpage1.set_font( "sans 12" )
        self.widgets.offsetpage1.set_foreground_color( "#28D0D9" )
        self.widgets.offsetpage1.selection_mask = ( "Tool", "G5x", "Rot" )
        systemlist = ["Tool", "G5x", "Rot", "G92", "G54", "G55", "G56", "G57", "G58", "G59", "G59.1",
                      "G59.2", "G59.3"]
        names = []
        for system in systemlist:
            system_name = "system_name_%s" % system
            name = self.prefs.getpref( system_name, system, str )
            names.append( [system, name] )
        self.widgets.offsetpage1.set_names( names )

    # Icon file selection stuff
    def _init_IconFileSelection( self ):
        self.widgets.IconFileSelection1.set_property( "start_dir", self.get_ini_info.get_program_prefix() )

        iconsize = 48
        self.widgets.IconFileSelection1.set_property( "icon_size", iconsize )

        file_ext = self.get_ini_info.get_file_ext()
        filetypes = ""
        for ext in file_ext:
            filetypes += ext.replace( "*.", "" ) + ","
        self.widgets.IconFileSelection1.set_property( "filetypes", filetypes )

        jump_to_dir = self.prefs.getpref( "jump_to_dir", os.path.expanduser( "~" ), str )
        self.widgets.jump_to_dir_chooser.set_current_folder( jump_to_dir )
        self.widgets.IconFileSelection1.set_property( "jump_to_dir", jump_to_dir )

        self.widgets.IconFileSelection1.show_buttonbox( False )
        self.widgets.IconFileSelection1.show_filelabel( False )

    # init the keyboard shortcut bindings
    def _init_keybindings( self ):
        try:
            accel_group = gtk.AccelGroup()
            self.widgets.window1.add_accel_group( accel_group )
            self.widgets.button_estop.add_accelerator( "clicked", accel_group, 65307, 0, gtk.ACCEL_LOCKED )
        except:
            pass
        self.widgets.window1.connect( "key_press_event", self.on_key_event, 1 )
        self.widgets.window1.connect( "key_release_event", self.on_key_event, 0 )

    # Initialize the file to load dialog, setting an title and the correct
    # folder as well as a file filter
    def _init_file_to_load( self ):
        file_dir = self.get_ini_info.get_program_prefix()
        self.widgets.file_to_load_chooser.set_current_folder( file_dir )
        title = _( "Select the file you want to be loaded at program start" )
        self.widgets.file_to_load_chooser.set_title( title )
        self.widgets.ff_file_to_load.set_name( "linuxcnc files" )
        self.widgets.ff_file_to_load.add_pattern( "*.ngc" )
        file_ext = self.get_ini_info.get_file_ext()
        for ext in file_ext:
            self.widgets.ff_file_to_load.add_pattern( ext )

    # search for and set up user requested message system.
    # status displays on the statusbat and requires no acknowledge.
    # dialog displays a GTK dialog box with yes or no buttons
    # okdialog displays a GTK dialog box with an ok button
    # dialogs require an answer before focus is sent back to main screen
    def _init_user_messages( self ):
        user_messages = self.get_ini_info.get_user_messages()
        print user_messages
        if not user_messages:
            return
        for message in user_messages:
            if message[1] == "status":
                pin = hal_glib.GPin( self.halcomp.newpin( "messages." + message[2], hal.HAL_BIT, hal.HAL_IN ) )
                pin.connect( "value_changed", self._show_user_message, message )
            elif message[1] == "okdialog":
                pin = hal_glib.GPin( self.halcomp.newpin( "messages." + message[2], hal.HAL_BIT, hal.HAL_IN ) )
                pin.connect( "value_changed", self._show_user_message, message )
                pin = hal_glib.GPin( 
                    self.halcomp.newpin( "messages." + message[2] + "-waiting", hal.HAL_BIT, hal.HAL_OUT ) )
            elif message[1] == "yesnodialog":
                pin = hal_glib.GPin( self.halcomp.newpin( "messages." + message[2], hal.HAL_BIT, hal.HAL_IN ) )
                pin.connect( "value_changed", self._show_user_message, message )
                pin = hal_glib.GPin( 
                    self.halcomp.newpin( "messages." + message[2] + "-waiting", hal.HAL_BIT, hal.HAL_OUT ) )
                pin = hal_glib.GPin( 
                    self.halcomp.newpin( "messages." + message[2] + "-responce", hal.HAL_BIT, hal.HAL_OUT ) )
            else:
                print( _( "**** GMOCCAPY ERROR **** /n Message type %s not suported" % message[1] ) )

    def _show_user_message( self, pin, message ):
        if message[1] == "status":
            if pin.get():
                self._show_error( ( 0, message[0] ) )
                if self.log: self._add_alarm_entry( message[0] )
        elif message[1] == "okdialog":
            self.halcomp["messages." + message[2] + "-waiting"] = 0
            if pin.get():
                if self.log: self._add_alarm_entry( message[0] )
                self.halcomp["messages." + message[2] + "-waiting"] = 1
                title = "Pin " + message[2] + " message"
                responce = dialogs.show_user_message( self, message[0], title )
                self.halcomp["messages." + message[2] + "-waiting"] = 0
        elif message[1] == "yesnodialog":
            if pin.get():
                if self.log: self._add_alarm_entry( message[0] )
                self.halcomp["messages." + message[2] + "-waiting"] = 1
                self.halcomp["messages." + message[2] + "-responce"] = 0
                title = "Pin " + message[2] + " message"
                responce = dialogs.yesno_dialog( self, message[0], title )
                self.halcomp["messages." + message[2] + "-waiting"] = 0
                self.halcomp["messages." + message[2] + "-responce"] = responce
            else:
                self.halcomp["messages." + message[2] + "-waiting"] = 0
        else:
            print( _( "**** GMOCCAPY ERROR **** /n Message type %s not suported" % message[1] ) )

    def _show_offset_tab( self, state ):
        page = self.widgets.ntb_preview.get_nth_page( 1 )
        if page.get_visible() and state or not page.get_visible() and not state:
            return
        if state:
            page.show()
            self.widgets.ntb_preview.set_property( "show-tabs", state )
            self.widgets.ntb_preview.set_current_page( 1 )
            self.widgets.offsetpage1.mark_active( ( self.system_list[self.stat.g5x_index] ).lower() )
            if self.widgets.chk_use_kb_on_offset.get_active():
                self.widgets.ntb_info.set_current_page( 1 )
        else:
            names = self.widgets.offsetpage1.get_names()
            for system, name in names:
                system_name = "system_name_%s" % system
                self.prefs.putpref( system_name, name, str )
            page.hide()
            self.widgets.tbtn_edit_offsets.set_active( False )
            self.widgets.ntb_preview.set_current_page( 0 )
            self.widgets.ntb_info.set_current_page( 0 )
            if self.widgets.ntb_preview.get_n_pages() <= 4:  # else user tabs are availible
                self.widgets.ntb_preview.set_property( "show-tabs", state )

    def _show_tooledit_tab( self, state ):
        page = self.widgets.ntb_preview.get_nth_page( 2 )
        if page.get_visible() and state or not page.get_visible() and not state:
            return
        if state:
            page.show()
            self.widgets.ntb_preview.set_property( "show-tabs", not state )
            self.widgets.vbx_jog.hide()
            self.widgets.ntb_preview.set_current_page( 2 )
            self.widgets.tooledit1.set_selected_tool( self.stat.tool_in_spindle )
            if self.widgets.chk_use_kb_on_tooledit.get_active():
                self.widgets.ntb_info.set_current_page( 1 )
        else:
            page.hide()
            if self.widgets.ntb_preview.get_n_pages() > 4:  # user tabs are availible
                self.widgets.ntb_preview.set_property( "show-tabs", not state )
            self.widgets.vbx_jog.show()
            self.widgets.ntb_preview.set_current_page( 0 )
            self.widgets.ntb_info.set_current_page( 0 )

    def _show_iconview_tab( self, state ):
        page = self.widgets.ntb_preview.get_nth_page( 3 )
        if page.get_visible() and state or not page.get_visible() and not state:
            return
        if state:
            page.show()
            self.widgets.ntb_preview.set_property( "show-tabs", not state )
            self.widgets.ntb_preview.set_current_page( 3 )
            if self.widgets.chk_use_kb_on_file_selection.get_active():
                self.widgets.box_info.show()
                self.widgets.ntb_info.set_current_page( 1 )
        else:
            page.hide()
            if self.widgets.ntb_preview.get_n_pages() > 4:  # user tabs are availible
                self.widgets.ntb_preview.set_property( "show-tabs", not state )
            self.widgets.ntb_preview.set_current_page( 0 )
            self.widgets.ntb_info.set_current_page( 0 )

    # every 100 milli seconds this gets called
    # check linuxcnc for status, error and then update the readout
    def _periodic( self ):
        self.stat.poll()
        error = self.error_channel.poll()
        if error:
            self._show_error( error )

        if self.gcodes != self.stat.gcodes:
            self._update_active_gcodes()
        if self.mcodes != self.stat.mcodes:
            self._update_active_mcodes()

        if self.lathe_mode:
            if "G8" in self.active_gcodes and self.diameter_mode:
                self._switch_to_g7( False )
            elif "G7" in self.active_gcodes and not self.diameter_mode:
                self._switch_to_g7( True )

        self._update_vel()
        self._update_coolant()
        self._update_spindle()
        self._update_halui_pin()

        self.widgets.lbl_time.set_label( strftime( "%H:%M:%S" ) + "\n" + strftime( "%d.%m.%Y" ) )

        # keep the timer running
        return True

    def _show_error( self, error ):
        kind, text = error
        # print kind,text
        if "joint" in text:
            for letter in self.axis_list:
                axnum = "xyzabcuvws".index( letter )
                text = text.replace( "joint %d" % axnum, "Axis %s" % letter.upper() )
        if kind in ( linuxcnc.NML_ERROR, linuxcnc.OPERATOR_ERROR ):
            icon = ALERT_ICON
            self.halcomp["error"] = True
        elif kind in ( linuxcnc.NML_TEXT, linuxcnc.OPERATOR_TEXT ):
            icon = INFO_ICON
        elif kind in ( linuxcnc.NML_DISPLAY, linuxcnc.OPERATOR_DISPLAY ):
            icon = INFO_ICON
        else:
            icon = ALERT_ICON
        if text == "" or text == None:
            text = _( "Unknown error type and no error text given" )
        self.notification.add_message( text, icon )
        if self.log:
            self._add_alarm_entry( text )

        if self._AUDIO_AVAILABLE:
            if kind == 1 or kind == 11:
                self.audio.set_sound( self.error_sound )
            else:
                self.audio.set_sound( self.alert_sound )
            self.audio.run()

    def on_gremlin_gcode_error( self, widget, errortext ):
        if self.gcodeerror == errortext:
            return
        else:
            self.gcodeerror = errortext
            print( errortext )
            if self.log: self._add_alarm_entry( errortext )
            dialogs.warning_dialog( self, _( "Important Warning" ), errortext )


# =========================================================
# button handlers Start

    # toggle emergency button
    def on_tbtn_estop_toggled( self, widget, data = None ):
        if self.log: self._add_alarm_entry( "tbtn_estop_clicked" )
        if widget.get_active():  # estop is active, open circuit
            self.command.state( linuxcnc.STATE_ESTOP )
            self.command.wait_complete()
            self.stat.poll()
            if self.stat.task_state == linuxcnc.STATE_ESTOP_RESET:
                widget.set_active( False )
        else:  # estop circuit is fine
            self.command.state( linuxcnc.STATE_ESTOP_RESET )
            self.command.wait_complete()
            self.stat.poll()
            if self.stat.task_state == linuxcnc.STATE_ESTOP:
                widget.set_active( True )
                self._show_error( ( 11, _( "ERROR : External ESTOP is set, could not change state!" ) ) )

    # toggle machine on / off button
    def on_tbtn_on_toggled( self, widget, data = None ):
        if self.log: self._add_alarm_entry( "hal_tgbt_on_clicked" )
        if widget.get_active():
            if self.stat.task_state == linuxcnc.STATE_ESTOP:
                widget.set_active( False )
                return
            self.command.state( linuxcnc.STATE_ON )
            self.command.wait_complete()
            self.stat.poll()
            if self.stat.task_state != linuxcnc.STATE_ON:
                widget.set_active( False )
                self._show_error( ( 11, _( "ERROR : Could not switch the machine on, is limit switch aktivated?" ) ) )
                self._update_widgets( False )
                return
            self._update_widgets( True )
        else:
            self.command.state( linuxcnc.STATE_OFF )
            self._update_widgets( False )

    # The mode buttons
    def on_rbt_manual_pressed( self, widget, data = None ):
        if self.log: self._add_alarm_entry( "rbt_manual_pressed" )
        self.command.mode( linuxcnc.MODE_MANUAL )
        self.command.wait_complete()

    def on_rbt_mdi_pressed( self, widget, data = None ):
        if self.log: self._add_alarm_entry( "rbt_mdi_pressed" )
        self.command.mode( linuxcnc.MODE_MDI )
        self.command.wait_complete()

    def on_rbt_auto_pressed( self, widget, data = None ):
        if self.log: self._add_alarm_entry( "rbt_auto_pressed" )
        self.command.mode( linuxcnc.MODE_AUTO )
        self.command.wait_complete()

    # If button exit is clicked, press emergency button bevor closing the application
    def on_btn_exit_clicked( self, widget, data = None ):
        print "quit from <btn_exit>"
        if self.log: self._add_alarm_entry( "btn_exit_clicked" )
        self.widgets.window1.destroy()

# button handlers End
# =========================================================

# =========================================================
# hal status Start

    # use the hal_status widget to control buttons and
    # actions allowed by the user and sensitive widgets
    def on_hal_status_all_homed( self, widget ):
        self.all_homed = True
        self._add_alarm_entry( "all_homed" )
        self.widgets.ntb_button.set_current_page( 0 )
        widgetlist = ["rbt_mdi", "rbt_auto", "btn_index_tool", "btn_change_tool", "btn_select_tool_by_no",
                      "btn_tool_touchoff_x", "btn_tool_touchoff_z", "btn_touch"
        ]
        self._sensitize_widgets( widgetlist, True )

    def on_hal_status_not_all_homed( self, *args ):
        self.all_homed = False
        if self.no_force_homing:
            return
        self._add_alarm_entry( "not_all_homed" )
        widgetlist = ["rbt_mdi", "rbt_auto", "btn_index_tool", "btn_touch", "btn_change_tool", "btn_select_tool_by_no",
                      "btn_tool_touchoff_x", "btn_tool_touchoff_z", "btn_touch"
        ]
        self._sensitize_widgets( widgetlist, False )

    def on_hal_status_homed( self, widget, data ):
        if self.log: self._add_alarm_entry( _( "Axis %s are homed" ) % "XYZABCUVW"[int( data[0] )] )

    def on_hal_status_file_loaded( self, widget, filename ):
        if self.log: self._add_alarm_entry( "loaded file %s" % filename )
        widgetlist = ["btn_use_current"]
        # this test is only neccesary, because of remap and toolchange, it will emit a file loaded signal
        if filename:
            fileobject = file( filename, 'r' )
            lines = fileobject.readlines()
            fileobject.close()
            self.halcomp["program.length"] = len( lines )

            if len( filename ) > 70:
                filename = filename[0:10] + "..." + filename[len( filename ) - 50:len( filename )]
            self.widgets.lbl_program.set_text( filename )
            self._sensitize_widgets( widgetlist, True )
        else:
            self.halcomp["program.length"] = 0
            self._sensitize_widgets( widgetlist, False )
            self.widgets.lbl_program.set_text( _( "No file loaded" ) )

    def on_hal_status_line_changed( self, widget, line ):
        self.halcomp["program.current-line"] = line
        # this test is only neccesary, because of remap and toolchange, it will emit a file loaded signal
        if self.halcomp["program.length"] > 0:
            self.halcomp["program.progress"] = 100.00 * line / self.halcomp["program.length"]
        else:
            self.halcomp["program.progress"] = 0.0
            # print("Progress = {0:.2f} %".format(100.00 * line / self.halcomp["program.length"]))

    def on_hal_status_interp_idle( self, widget ):
        self._add_alarm_entry( "idle" )
        widgetlist = ["rbt_manual", "ntb_jog", "btn_from_line",
                      "tbtn_flood", "tbtn_mist", "rbt_forward", "rbt_reverse", "rbt_stop",
                      "btn_load", "btn_edit", "tbtn_optional_blocks"
        ]
        if not self.widgets.rbt_hal_unlock.get_active():
            widgetlist.append( "tbtn_setup" )
        if self.all_homed or self.no_force_homing:
            widgetlist.append( "rbt_mdi" )
            widgetlist.append( "rbt_auto" )
            widgetlist.append( "btn_index_tool" )
            widgetlist.append( "btn_change_tool" )
            widgetlist.append( "btn_select_tool_by_no" )
            widgetlist.append( "btn_tool_touchoff_x" )
            widgetlist.append( "btn_tool_touchoff_z" )
            widgetlist.append( "btn_touch" )
        self._sensitize_widgets( widgetlist, True )
        for btn in self.macrobuttons:
            btn.set_sensitive( True )
        if self.onboard:
            self.widgets.btn_show_kbd.set_image( self.widgets.img_keyboard )
        else:
            self.widgets.btn_show_kbd.set_image( self.widgets.img_brake_macro )
        self.widgets.btn_run.set_sensitive( True )

        if self.tool_change:
            self.command.mode( linuxcnc.MODE_MANUAL )
            self.command.wait_complete()
            self.tool_change = False

        self.halcomp["program.current-line"] = 0
        self.halcomp["program.progress"] = 0.0

    def on_hal_status_interp_run( self, widget ):
        self._add_alarm_entry( "run" )
        widgetlist = ["rbt_manual", "rbt_mdi", "rbt_auto", "tbtn_setup", "btn_index_tool",
                      "btn_from_line", "btn_change_tool", "btn_select_tool_by_no",
                      "btn_load", "btn_edit", "tbtn_optional_blocks", "rbt_reverse", "rbt_stop", "rbt_forward",
                      "btn_tool_touchoff_x", "btn_tool_touchoff_z", "btn_touch"
        ]
        # in MDI it should be possible to add more commands, even if the interpreter is running
        if self.stat.task_mode != linuxcnc.MODE_MDI:
            widgetlist.append( "ntb_jog" )

        self._sensitize_widgets( widgetlist, False )
        self.widgets.btn_run.set_sensitive( False )
<<<<<<< HEAD
        # the user want to run step by step
#        if self.stepping == True:
#            self.widgets.btn_step.set_sensitive( True )
#            self.widgets.tbtn_pause.set_sensitive( False )
=======
>>>>>>> 4a240297

        self.widgets.btn_show_kbd.set_image( self.widgets.img_brake_macro )
        self.widgets.btn_show_kbd.set_property( "tooltip-text", _( "interrupt running macro" ) )

    def on_hal_status_tool_in_spindle_changed( self, object, new_tool_no ):
        if self.log: self._add_alarm_entry( _( "tool_in_spindle has changed to %s" % new_tool_no ) )
        self._update_toolinfo( new_tool_no )

    def on_hal_status_state_estop( self, widget = None ):
        if self.log: self._add_alarm_entry( "estop" )
        self.widgets.tbtn_estop.set_active( True )
        self.widgets.tbtn_estop.set_image( self.widgets.img_emergency )
        self.widgets.tbtn_on.set_image( self.widgets.img_machine_on )
        self.widgets.tbtn_on.set_sensitive( False )
        self.widgets.chk_ignore_limits.set_sensitive( False )
        self.widgets.tbtn_on.set_active( False )
        self.command.mode( linuxcnc.MODE_MANUAL )

    def on_hal_status_state_estop_reset( self, widget = None ):
        if self.log: self._add_alarm_entry( "estop_reset" )
        self.widgets.tbtn_estop.set_active( False )
        self.widgets.tbtn_estop.set_image( self.widgets.img_emergency_off )
        self.widgets.tbtn_on.set_image( self.widgets.img_machine_off )
        self.widgets.tbtn_on.set_sensitive( True )
        self.widgets.ntb_jog.set_sensitive( True )
        self.widgets.tbl_jog_btn.set_sensitive( False )
        self.widgets.vbtb_jog_incr.set_sensitive( False )
        self.widgets.hbox_jog_vel.set_sensitive( False )
        self.widgets.chk_ignore_limits.set_sensitive( True )
        self._check_limits()

    def on_hal_status_state_off( self, widget ):
        if self.log: self._add_alarm_entry( "State Off" )
        self._add_alarm_entry( "state_off" )
        widgetlist = ["rbt_manual", "rbt_mdi", "rbt_auto", "btn_homing", "btn_touch", "btn_tool",
                      "hbox_jog_vel", "tbl_jog_btn", "vbtb_jog_incr", "scl_feed", "btn_feed_100", "rbt_forward", "btn_index_tool",
                      "rbt_reverse", "rbt_stop", "tbtn_flood", "tbtn_mist", "btn_change_tool", "btn_select_tool_by_no",
                      "btn_spindle_100", "scl_max_vel", "scl_spindle",
                      "btn_tool_touchoff_x", "btn_tool_touchoff_z"
        ]
        self._sensitize_widgets( widgetlist, False )
        if self.widgets.tbtn_on.get_active():
            self.widgets.tbtn_on.set_active( False )
        self.widgets.tbtn_on.set_image( self.widgets.img_machine_off )
        self.widgets.btn_exit.set_sensitive( True )
        self.widgets.chk_ignore_limits.set_sensitive( True )
        self.widgets.ntb_main.set_current_page( 0 )
        self.widgets.ntb_button.set_current_page( 0 )
        self.widgets.ntb_info.set_current_page( 0 )
        self.widgets.ntb_jog.set_current_page( 0 )

    def on_hal_status_state_on( self, widget ):
        if self.log: self._add_alarm_entry( "state_on" )
        widgetlist = ["rbt_manual", "btn_homing", "btn_touch", "btn_tool",
                      "ntb_jog", "scl_feed", "btn_feed_100", "rbt_forward",
                      "rbt_reverse", "rbt_stop", "tbtn_flood", "tbtn_mist",
                      "btn_spindle_100", "scl_max_vel", "scl_spindle"
        ]
        self._sensitize_widgets( widgetlist, True )
        if not self.widgets.tbtn_on.get_active():
            self.widgets.tbtn_on.set_active( True )
        self.widgets.tbtn_on.set_image( self.widgets.img_machine_on )
        self.widgets.btn_exit.set_sensitive( False )
        self.widgets.chk_ignore_limits.set_sensitive( False )
        if self.widgets.ntb_main.get_current_page() != 0:
            self.command.mode( linuxcnc.MODE_MANUAL )
            self.command.wait_complete()

    def on_hal_status_mode_manual( self, widget ):
        if self.log: self._add_alarm_entry( "Manual" )
        self.widgets.rbt_manual.set_active( True )
        # setup page will be activated, if we don't leave, the pages will be reset with this call
        if self.widgets.tbtn_setup.get_active() == True:
            return
        self.widgets.ntb_main.set_current_page( 0 )
        self.widgets.ntb_button.set_current_page( 0 )
        self.widgets.ntb_info.set_current_page( 0 )
        self.widgets.ntb_jog.set_current_page( 0 )
        self._check_limits()

    def on_hal_status_mode_mdi( self, widget ):
        if self.log: self._add_alarm_entry( "MDI" )
        # self.tool_change is set only if the tool change was commanded
        # from tooledit widget/page, so we do not want to switch the
        # screen layout to MDI, but set the manual widgets
        if self.tool_change:
            self.widgets.ntb_main.set_current_page( 0 )
            self.widgets.ntb_button.set_current_page( 0 )
            self.widgets.ntb_info.set_current_page( 0 )
            self.widgets.ntb_jog.set_current_page( 0 )
            return
        # if MDI button is not sensitive, we are not ready for MDI commands
        # so we have to aboart external commands and get back to manual mode
        # This will hapen mostly, if we are in settings mode, as we do disable the mode button
        if not self.widgets.rbt_mdi.get_sensitive():
            self.command.abort()
            self.command.mode( linuxcnc.MODE_MANUAL )
            self.command.wait_complete()
            self._show_error( ( 13, _( "It is not possible to change to MDI Mode at the moment" ) ) )
            return
        else:
            if self.widgets.chk_use_kb_on_mdi.get_active():
                self.widgets.ntb_info.set_current_page( 1 )
            else:
                self.widgets.ntb_info.set_current_page( 0 )
            self.widgets.ntb_main.set_current_page( 0 )
            self.widgets.ntb_button.set_current_page( 1 )
            self.widgets.ntb_jog.set_current_page( 1 )
            self.widgets.hal_mdihistory.entry.grab_focus()
            self.widgets.rbt_mdi.set_active( True )

    def on_hal_status_mode_auto( self, widget ):
        if self.log: self._add_alarm_entry( "Auto" )
        # if Auto button is not sensitive, we are not ready for AUTO commands
        # so we have to aboart external commands and get back to manual mode
        # This will hapen mostly, if we are in settings mode, as we do disable the mode button
        if not self.widgets.rbt_auto.get_sensitive():
            self.command.abort()
            self.command.mode( linuxcnc.MODE_MANUAL )
            self.command.wait_complete()
            self._show_error( ( 13, _( "It is not possible to change to Auto Mode at the moment" ) ) )
            return
        else:
            self.widgets.ntb_main.set_current_page( 0 )
            self.widgets.ntb_button.set_current_page( 2 )
            self.widgets.ntb_info.set_current_page( 0 )
            self.widgets.ntb_jog.set_current_page( 2 )
            self.widgets.rbt_auto.set_active( True )

# hal status End
# =========================================================

    # There are some settings we can only do if the window is on the screen allready
    def on_window1_show( self, widget, data = None ):

        # it is time to get the correct estop state and set the button status
        self.stat.poll()
        if self.stat.task_state == linuxcnc.STATE_ESTOP:
            self.widgets.tbtn_estop.set_active( True )
            self.widgets.tbtn_estop.set_image( self.widgets.img_emergency )
            self.widgets.tbtn_on.set_image( self.widgets.img_machine_off )
            self.widgets.tbtn_on.set_sensitive( False )
        else:
            self.widgets.tbtn_estop.set_active( False )
            self.widgets.tbtn_estop.set_image( self.widgets.img_emergency_off )
            self.widgets.tbtn_on.set_sensitive( True )

        # if a file should be loaded, we will do so
        file = self.prefs.getpref( "open_file", "", str )
        if file:
            self.widgets.file_to_load_chooser.set_filename( file )
            # self.command.program_open(file)
            self.widgets.hal_action_open.load_file( file )

        # check how to start the GUI
        start_as = "rbtn_" + self.prefs.getpref( "screen1", "window", str )
        self.widgets[start_as].set_active( True )
        if start_as == "rbtn_fullscreen":
            self.widgets.window1.fullscreen()
        elif start_as == "rbtn_maximized":
            self.widgets.window1.maximize()
        else:
            self.xpos = int( self.prefs.getpref( "x_pos", 40, float ) )
            self.ypos = int( self.prefs.getpref( "y_pos", 30, float ) )
            self.width = int( self.prefs.getpref( "width", 979, float ) )
            self.height = int( self.prefs.getpref( "height", 750, float ) )

            # set the adjustments acording to Window position and size
            self.widgets.adj_x_pos.set_value( self.xpos )
            self.widgets.adj_y_pos.set_value( self.ypos )
            self.widgets.adj_width.set_value( self.width )
            self.widgets.adj_height.set_value( self.height )

            # move and resize the window
            self.widgets.window1.move( self.xpos, self.ypos )
            self.widgets.window1.resize( self.width, self.height )

        self.command.mode( linuxcnc.MODE_MANUAL )
        self.command.wait_complete()

        self.initialized = True

        # does the user want to show screen2
        self._check_screen2()
        if self.screen2:
            self.widgets.tbtn_use_screen2.set_active( self.prefs.getpref( "use_screen2", False, bool ) )

    # kill keyboard and estop machine before closing
    def on_window1_destroy( self, widget, data = None ):
        print "estopping / killing gmoccapy"
        self._kill_keyboard()
        self.command.state( linuxcnc.STATE_OFF )
        self.command.state( linuxcnc.STATE_ESTOP )
        if self.log:
            logfilename = os.path.join( CONFIGPATH, "gmoccapy.log" )
            textbuffer = self.widgets.alarm_history.get_buffer()
            content = textbuffer.get_text( *textbuffer.get_bounds() )
            logfile = open( logfilename, "w" )
            logfile.write( content )
            logfile.close()
        gtk.main_quit()

    # What to do if a macro button has been pushed
    def _on_btn_macro_pressed( self, widget = None, data = None ):
        o_codes = data.split()
        subroutines_path = self.get_ini_info.get_subroutine_path()
        if not subroutines_path:
            message = _( "**** GMOCCAPY ERROR ****" )
            message += _( "\n**** No subroutine folder or program prefix is given in the ini file **** \n" )
            message += _( "**** so the corresponding file could not be found ****" )
            dialogs.warning_dialog( self, _( "Important Warning" ), message )
            self._add_alarm_entry( message )
            return
        file = subroutines_path + "/" + o_codes[0] + ".ngc"
        if not os.path.isfile( file ):
            message = _( "**** GMOCCAPY ERROR ****" )
            message += _( "\n**** File %s of the macro could not be found ****\n" % [o_codes[0] + ".ngc"] )
            message += _( "**** we searched in subdirectory %s ****" % subroutines_path )
            dialogs.warning_dialog( self, _( "Important Warning" ), message )
            self._add_alarm_entry( message )
            return
        command = str( "O<" + o_codes[0] + "> call" )
        for code in o_codes[1:]:
            parameter = dialogs.entry_dialog( self, data = None, header = _( "Enter value:" ),
                                             label = _( "Set parameter %s to:" ) % code, integer = False )
            if parameter == "ERROR":
                print( _( "conversion error" ) )
                self._add_alarm_entry( _( "Conversion error because off wrong entry for macro %s" ) % o_codes[0] )
                dialogs.warning_dialog( self, _( "Conversion error !" ),
                                       _( "Please enter only numerical values\nValues have not been applied" ) )
                return
            elif parameter == "CANCEL":
                self._add_alarm_entry( _( "entry for macro %s has been canceled" ) % o_codes[0] )
                return
            else:
                self._add_alarm_entry( _( "macro {0} , parameter {1} set to {2:f}" ).format( o_codes[0], code, parameter ) )
            command = command + " [" + str( parameter ) + "] "
# TODO: Should not only clear the plot, but also the loaded programm?
        # self.command.program_open("")
        # self.command.reset_interpreter()
        self.widgets.gremlin.clear_live_plotter()
# TODO: End
        self.command.mdi( command )
        for btn in self.macrobuttons:
            btn.set_sensitive( False )
        # we change the widget_image and use the button to interupt running macros
        if not self.onboard:
            self.widgets.btn_show_kbd.set_sensitive(True)
        self.widgets.btn_show_kbd.set_image( self.widgets.img_brake_macro )
        self.widgets.btn_show_kbd.set_property( "tooltip-text", _( "interrupt running macro" ) )
        self.widgets.ntb_info.set_current_page( 0 )

# helpers functions start
# =========================================================

    def _update_widgets( self, state ):
        widgetlist = ["rbt_manual", "btn_homing", "btn_touch", "btn_tool",
                      "hbox_jog_vel", "tbl_jog_btn", "vbtb_jog_incr", "scl_feed", "btn_feed_100", "rbt_forward", "btn_index_tool",
                      "rbt_reverse", "rbt_stop", "tbtn_flood", "tbtn_mist", "btn_change_tool", "btn_select_tool_by_no",
                      "btn_spindle_100", "scl_max_vel", "scl_spindle",
                      "btn_tool_touchoff_x", "btn_tool_touchoff_z"
        ]
        self._sensitize_widgets( widgetlist, state )

    def _switch_to_g7( self, state ):
        if state:
            self.widgets.Combi_DRO_x.set_property( "abs_color", gtk.gdk.color_parse( "#F2F1F0" ) )
            self.widgets.Combi_DRO_x.set_property( "rel_color", gtk.gdk.color_parse( "#F2F1F0" ) )
            self.widgets.Combi_DRO_x.set_property( "dtg_color", gtk.gdk.color_parse( "#F2F1F0" ) )
            self.widgets.Combi_DRO_y.set_property( "abs_color", gtk.gdk.color_parse( self.abs_color ) )
            self.widgets.Combi_DRO_y.set_property( "rel_color", gtk.gdk.color_parse( self.rel_color ) )
            self.widgets.Combi_DRO_y.set_property( "dtg_color", gtk.gdk.color_parse( self.dtg_color ) )
            self.diameter_mode = True
        else:
            self.widgets.Combi_DRO_y.set_property( "abs_color", gtk.gdk.color_parse( "#F2F1F0" ) )
            self.widgets.Combi_DRO_y.set_property( "rel_color", gtk.gdk.color_parse( "#F2F1F0" ) )
            self.widgets.Combi_DRO_y.set_property( "dtg_color", gtk.gdk.color_parse( "#F2F1F0" ) )
            self.widgets.Combi_DRO_x.set_property( "abs_color", gtk.gdk.color_parse( self.abs_color ) )
            self.widgets.Combi_DRO_x.set_property( "rel_color", gtk.gdk.color_parse( self.rel_color ) )
            self.widgets.Combi_DRO_x.set_property( "dtg_color", gtk.gdk.color_parse( self.dtg_color ) )
            self.diameter_mode = False

    def on_key_event( self, widget, event, signal ):

        # get the keyname
        keyname = gtk.gdk.keyval_name( event.keyval )
        #print("pressed key = ",keyname)

        # estop with F1 shold work every time
        # so should also escape aboart actions
        if keyname == "F1":  # will estop the machine, but not reset estop!
            self.command.state( linuxcnc.STATE_ESTOP )
            return True
        if keyname == "Escape":
            self.command.abort()
            return True

        #print self.last_key_event[0] ,self.last_key_event[1]
        # This will avoid excecuting the key press event several times caused by keyboard auto repeat
        if self.last_key_event[0] == keyname and self.last_key_event[1] == signal:
            return True

        try:
            if keyname == "F2" and signal:
                # only turn on if no estop!
                if self.widgets.tbtn_estop.get_active():
                    return True
                self.widgets.tbtn_on.emit( "clicked" )
                return True
        except:
            pass

        if keyname == "space" and signal:
            if event.state & gtk.gdk.CONTROL_MASK:  # only do it when control is hold down
                self.notification.del_message( -1 )
                self.widgets.window1.grab_focus()
                return

        if keyname == "Super_L" and signal:  # Left Windows
            self.notification.del_last()
            self.widgets.window1.grab_focus()
            return

        # if the user do not want to use keyboard shortcuts, we leave here
        # in this case we do not return true, otherwise entering code in MDI history
        # and the integrated editor will not work
        if not self.widgets.chk_use_kb_shortcuts.get_active():
            print( "Settings say: do not use keyboard shortcuts, aboart" )
            return

        # F3 should change to manual mode
        if keyname == "F3" and signal:
            self.command.mode(linuxcnc.MODE_MANUAL)
            self.command.wait_complete()
            # we need to leave here, otherwise the check for jogging 
            # only allowed in manual mode will finish the sub
            self.last_key_event = keyname, signal
            return True

        # F5 should change to mdi mode
        if keyname == "F5" and signal:
            self.command.mode(linuxcnc.MODE_MDI)
            self.command.wait_complete()        
            # we need to leave here, otherwise the check for jogging 
            # only allowed in manual mode will finish the sub
            self.last_key_event = keyname, signal
            return True

        # Only in MDI mode the RETURN key should execute a command
        if keyname == "Return" and signal and self.stat.task_mode == linuxcnc.MODE_MDI:
            #print("Got enter in MDI")
            self.widgets.hal_mdihistory.submit()
            self.widgets.hal_mdihistory.entry.grab_focus()
            # we need to leave here, otherwise the check for jogging 
            # only allowed in manual mode will finish the sub
            return True

        # Only in manual mode jogging with keyboard is allowed
        # in this case we do not return true, otherwise entering code in MDI history
        # and the integrated editor will not work
        # we also check if we are in settings or terminal or alarm page
        if self.stat.task_mode != linuxcnc.MODE_MANUAL or not self.widgets.ntb_main.get_current_page() == 0:
            return

        # offset page is active, so keys must go through
        if self.widgets.ntb_preview.get_current_page() == 1:
            return

        # tooledit page is active, so keys must go through
        if self.widgets.ntb_preview.get_current_page() == 2:
            return

        # take care of differnt key handling for lathe operation
        if self.lathe_mode:
            if keyname == "Page_Up" or keyname == "Page_Down":
                return

        if event.state & gtk.gdk.SHIFT_MASK:  # SHIFT is hold down, fast jogging active
            fast = True
        else:
            fast = False

        if keyname == "Up":
            if self.lathe_mode:
                if self.backtool_lathe:
                    widget = self.widgets.btn_x_plus
                else:
                    widget = self.widgets.btn_x_minus
            else:
                widget = self.widgets.btn_y_plus
            if signal:
                self.on_btn_jog_pressed( widget, fast )
            else:
                self.on_btn_jog_released( widget )
        elif keyname == "Down":
            if self.lathe_mode:
                if self.backtool_lathe:
                    widget = self.widgets.btn_x_minus
                else:
                    widget = self.widgets.btn_x_plus
            else:
                widget = self.widgets.btn_y_minus
            if signal:
                self.on_btn_jog_pressed( widget, fast )
            else:
                self.on_btn_jog_released( widget )
        elif keyname == "Left":
            if self.lathe_mode:
                widget = self.widgets.btn_z_minus
            else:
                widget = self.widgets.btn_x_minus
            if signal:
                self.on_btn_jog_pressed( widget, fast )
            else:
                self.on_btn_jog_released( widget )
        elif keyname == "Right":
            if self.lathe_mode:
                widget = self.widgets.btn_z_plus
            else:
                widget = self.widgets.btn_x_plus
            if signal:
                self.on_btn_jog_pressed( widget, fast )
            else:
                self.on_btn_jog_released( widget )
        elif keyname == "Page_Up":
            widget = self.widgets.btn_z_plus
            if signal:
                self.on_btn_jog_pressed( widget, fast )
            else:
                self.on_btn_jog_released( widget )
        elif keyname == "Page_Down":
            widget = self.widgets.btn_z_minus
            if signal:
                self.on_btn_jog_pressed( widget, fast )
            else:
                self.on_btn_jog_released( widget )
        elif keyname == "I" or keyname == "i":
            if signal:
                # The active button name is hold in self.active_increment
                if keyname == "I":
                    # so lets increment it by one
                    rbt = int(self.active_increment[-1]) + 1
                    # we check if we are still in the allowed limit
                    if rbt > len(self.jog_increments) - 1: # begining from zero
                        rbt = 0
                else: # must be "i"
                    # so lets reduce it by one
                    rbt = int(self.active_increment[-1]) - 1
                    # we check if we are still in the allowed limit
                    if rbt < 0:
                        rbt = len(self.jog_increments) - 1 # begining from zero
                # we set the corresponding button active
                self.incr_rbt_list[rbt].set_active(True)
                # and we have to update all pin and variables
                self.on_increment_changed(self.incr_rbt_list[rbt], self.jog_increments[rbt])
        else:
            print( "This key has not been implemented yet" )
            print "Key %s (%d) was pressed" % ( keyname, event.keyval ), signal, self.last_key_event
        self.last_key_event = keyname, signal
        return True

    # Notification stuff.
    def init_notification( self ):
        start_as = "rbtn_" + self.prefs.getpref( "screen1", "window", str )
        xpos, ypos = self.widgets.window1.window.get_origin()
        self.notification.set_property( 'x_pos', self.widgets.adj_x_pos_popup.get_value() )
        self.notification.set_property( 'y_pos', self.widgets.adj_y_pos_popup.get_value() )
        self.notification.set_property( 'message_width', self.widgets.adj_width_popup.get_value() )
        if int( self.widgets.adj_max_messages.get_value() ) != 0:
            self.notification.set_property( 'max_messages', self.widgets.adj_max_messages.get_value() )
        self.notification.set_property( 'use_frames', self.widgets.chk_use_frames.get_active() )
        self.notification.set_property( 'font', self.widgets.fontbutton_popup.get_font_name() )
        self.notification.set_property( 'icon_size', 48 )
        self.notification.set_property( 'top_to_bottom', True )

    # This is the jogging part
    def on_increment_changed( self, widget = None, data = None ):
        if self.log: self._add_alarm_entry( "increment_changed %s" % data )
        if data == 0:
            self.distance = 0
        else:
            self.distance = self._parse_increment( data )
        self.halcomp["jog-increment"] = self.distance
        self.active_increment = widget.__name__

    def _from_internal_linear_unit( self, v, unit = None ):
        if unit is None:
            unit = self.stat.linear_units
        lu = ( unit or 1 ) * 25.4
        return v * lu

    def _parse_increment( self, jogincr ):
        if jogincr.endswith( "mm" ):
            scale = self._from_internal_linear_unit( 1 / 25.4 )
        elif jogincr.endswith( "cm" ):
            scale = self._from_internal_linear_unit( 10 / 25.4 )
        elif jogincr.endswith( "um" ):
            scale = self._from_internal_linear_unit( .001 / 25.4 )
        elif jogincr.endswith( "in" ) or jogincr.endswith( "inch" ):
            scale = self._from_internal_linear_unit( 1. )
        elif jogincr.endswith( "mil" ):
            scale = self._from_internal_linear_unit( .001 )
        else:
            scale = 1
        jogincr = jogincr.rstrip( " inchmuil" )
        if "/" in jogincr:
            p, q = jogincr.split( "/" )
            jogincr = float( p ) / float( q )
        else:
            jogincr = float( jogincr )
        return jogincr * scale

    def _replace_list_item( self, int_tab, old_value, new_value ):
        list = self.h_tabs[int_tab]
        self.h_tabs[int_tab] = []
        for item in list:
            if item[1] == old_value:
                new_tupple = ( item[0], new_value )
                item = new_tupple
                print( _( "**** GMOCCAPY INFO ****" ) )
                print( _( "**** replaced {0} to {1} ****".format( old_value, new_value ) ) )
            self.h_tabs[int_tab].append( item )

    # check if macros are in the INI file and add them to MDI Button List
    def _add_macro_button( self ):
        macros = self.get_ini_info.get_macros()
        num_macros = len( macros )
        if num_macros > 9:
            message = _( "**** GMOCCAPY INFO ****" )
            message += _( "\n**** found more than 9 macros, only the first 9 will be used ****" )
            self._add_alarm_entry( message )
            print( message )
            num_macros = 9
        for increment in range( 0, num_macros ):
            name = macros[increment]
            # shorten the name if it is to long
            if len( name ) > 11:
                lbl = name[0:10]
            else:
                lbl = macros[increment]
            btn = gtk.Button( lbl, None, False )
            btn.connect( "pressed", self._on_btn_macro_pressed, name )
            btn.position = increment
            # we add the button to a list to be able later to see what makro to excecute
            self.macrobuttons.append( btn )
            self.widgets.hbtb_MDI.pack_start( btn, True, True, 0 )
            btn.show()
        # if there is still place, we fill it with empty labels, to be sure the button will not be on differnt
        # places if the amount of macros change.
        if num_macros < 9:
            for label_space in range( num_macros, 9 ):
                lbl = "lbl_sp_%s" % label_space
                lbl = gtk.Label( lbl )
                lbl.position = label_space
                lbl.set_text( "" )
                self.widgets.hbtb_MDI.pack_start( lbl, True, True, 0 )
                lbl.show()
        self.widgets.hbtb_MDI.non_homogeneous = False

    def _add_alarm_entry( self, message ):
        try:
            textbuffer = self.widgets.alarm_history.get_buffer()
            textbuffer.insert_at_cursor( strftime( "%a, %d %b %Y %H:%M:%S     -", localtime() ) + message + "\n" )
        except:
            self.show_try_errors()

    def show_try_errors( self ):
        exc_type, exc_value, exc_traceback = sys.exc_info()
        formatted_lines = traceback.format_exc().splitlines()
        print( _( "**** GMOCCAPY ERROR ****" ) )
        print( _( "**** %s ****" % formatted_lines[0] ) )
        traceback.print_tb( exc_traceback, limit = 1, file = sys.stdout )
        print ( formatted_lines[-1] )

    def _sensitize_widgets( self, widgetlist, value ):
        for name in widgetlist:
            try:
                self.widgets[name].set_sensitive( value )
            except Exception, e:
                print ( _( "**** GMOCCAPY ERROR ****" ) )
                print _( "**** No widget named: %s to sensitize ****" % name )
                traceback.print_exc()

    def _update_active_gcodes( self ):
        # active G codes
        active_codes = []
        temp = []
        for code in sorted( self.stat.gcodes[1:] ):
            if code == -1:
                continue
            if code % 10 == 0:
                temp.append( "%d" % ( code / 10 ) )
            else:
                temp.append( "%d.%d" % ( code / 10, code % 10 ) )
        for num, code in enumerate( temp ):
            if num == 8:
                active_codes.append( "\n" )
            active_codes.append( "G" + code )
        self.active_gcodes = active_codes
        self.gcodes = self.stat.gcodes
        self.widgets.active_gcodes_label.set_label( " ".join( self.active_gcodes ) )

    def _update_active_mcodes( self ):
        # M codes
        active_codes = []
        temp = []
        for code in sorted( self.stat.mcodes[1:] ):
            if code == -1:
                continue
            temp.append( "%d" % code )
        for code in ( temp ):
            active_codes.append( "M" + code )
        self.active_mcodes = active_codes
        self.mcodes = self.stat.mcodes
        self.widgets.active_mcodes_label.set_label( " ".join( self.active_mcodes ) )

    # Update the velocity labels
    def _update_vel( self ):
        # self.stat.program_units will return 1 for inch, 2 for mm and 3 for cm
        real_feed = float( self.stat.settings[1] * self.stat.feedrate )
        if self.stat.program_units != 1:
            self.widgets.lbl_current_vel.set_text( "%d" % ( self.stat.current_vel * 60.0 * self.faktor ) )
            if "G95" in self.active_gcodes:
                feed_str = "%d" % self.stat.settings[1]
                real_feed_str = "F  %.2f" % real_feed
            else:
                feed_str = "%d" % self.stat.settings[1]
                real_feed_str = "F  %.d" % real_feed
        else:
            self.widgets.lbl_current_vel.set_text( "%.3f" % ( self.stat.current_vel * 60.0 * self.faktor ) )
            if "G95" in self.active_gcodes:
                feed_str = "%.4f" % self.stat.settings[1]
                real_feed_str = "F %.4f" % real_feed
            else:
                feed_str = "%.3f" % self.stat.settings[1]
                real_feed_str = "F %.3f" % real_feed

        # converting 0.0 to string brings nothing, so the string is empty
        # happens only on start up
        if not real_feed:
            real_feed_str = "F  0"

        self.widgets.lbl_active_feed.set_label( feed_str )
        self.widgets.lbl_feed_act.set_text( real_feed_str )

    def _update_coolant( self ):
        if self.stat.flood:
            if not self.widgets.tbtn_flood.get_active():
                self.widgets.tbtn_flood.set_active( True )
                self.widgets.tbtn_flood.set_image( self.widgets.img_coolant_on )
        else:
            if self.widgets.tbtn_flood.get_active():
                self.widgets.tbtn_flood.set_active( False )
                self.widgets.tbtn_flood.set_image( self.widgets.img_coolant_off )
        if self.stat.mist:
            if not self.widgets.tbtn_mist.get_active():
                self.widgets.tbtn_mist.set_active( True )
                self.widgets.tbtn_mist.set_image( self.widgets.img_mist_on )
        else:
            if self.widgets.tbtn_mist.get_active():
                self.widgets.tbtn_mist.set_active( False )
                self.widgets.tbtn_mist.set_image( self.widgets.img_mist_off )

    def _update_halui_pin( self ):
        if self.spindle_override != self.stat.spindlerate:
            self.initialized = False
            self.widgets.adj_spindle.set_value( self.stat.spindlerate * 100 )
            self.spindle_override = self.stat.spindlerate
            self.initialized = True
        if self.feed_override != self.stat.feedrate:
            self.initialized = False
            self.widgets.adj_feed.set_value( self.stat.feedrate * 100 )
            self.feed_override = self.stat.feedrate
            self.widgets.adj_max_vel.set_value( float( self.widgets.adj_max_vel.upper * self.stat.feedrate ) )
            self.initialized = True
        if self.max_velocity != self.stat.max_velocity:
            self.initialized = False
            self.widgets.adj_max_vel.set_value( self.stat.max_velocity * 60 )
            self.max_velocity = self.stat.max_velocity
            self.initialized = True
#        if self.rapidrate != self.stat.rapidrate:
#            self.initialized = False
#            self.widgets.adj_max_vel.set_value(self.stat.max_velocity * 60 * self.stat.rapidrate)
#            print( "Rapid Rate = ", self.stat.rapidrate )
#            self.rapidrate = self.stat.rapidrate
#            self.initialized = True

    def _update_slider( self, widgetlist ):
        # update scales and sliders
        for widget in widgetlist:
            value = self.widgets[widget].get_value()
            max = self.widgets[widget].upper
            min = self.widgets[widget].lower
            self.widgets[widget].lower = min * self.faktor
            self.widgets[widget].upper = max * self.faktor
            self.widgets[widget].set_value( value * self.faktor )
        self.scale_jog_vel = self.scale_jog_vel * self.faktor
        self.scale_max_vel = self.scale_max_vel * self.faktor
        self.on_adj_max_vel_value_changed( self.widgets.adj_max_vel )

    def _change_dro_color( self, property, color ):
        for axis in self.axis_list:
            if axis == self.axisletter_four:
                axis = 4
            if axis == self.axisletter_five:
                axis = 5
            self.widgets["Combi_DRO_%s" % axis].set_property( property, color )
        if self.lathe_mode:
            self.widgets.Combi_DRO_y.set_property( property, color )
            # check if G7 or G8 is active
            # this is set on purpose wrong, because we want the periodic
            # to update the state correctly
            if "G7" in self.active_gcodes:
                self.diameter_mode = False
            else:
                self.diameter_mode = True

    def _update_toolinfo( self, tool ):
        toolinfo = self.widgets.tooledit1.get_toolinfo( tool )
        if toolinfo:
            # Doku
            # toolinfo[0] = cell toggle
            # toolinfo[1] = tool number
            # toolinfo[2] = pocket number
            # toolinfo[3] = X offset
            # toolinfo[4] = Y offset
            # toolinfo[5] = Z offset
            # toolinfo[6] = A offset
            # toolinfo[7] = B offset
            # toolinfo[8] = C offset
            # toolinfo[9] = U offset
            # toolinfo[10] = V offset
            # toolinfo[11] = W offset
            # toolinfo[12] = tool diameter
            # toolinfo[13] = frontangle
            # toolinfo[14] = backangle
            # toolinfo[15] = tool orientation
            # toolinfo[16] = tool info
            self.widgets.lbl_tool_no.set_text( str( toolinfo[1] ) )
            self.widgets.lbl_tool_dia.set_text( toolinfo[12] )
            self.widgets.lbl_tool_name.set_text( toolinfo[16] )

        # we do not allow touch off with no tool mounted, so we set the
        # coresponding widgets unsensitive and set the description acordingly
        if tool <= 0:
            self.widgets.lbl_tool_no.set_text( "0" )
            self.widgets.lbl_tool_dia.set_text( "0" )
            self.widgets.lbl_tool_name.set_text( _( "No tool description available" ) )
            self.widgets.btn_tool_touchoff_x.set_sensitive( False )
            self.widgets.btn_tool_touchoff_z.set_sensitive( False )
        else:
            self.widgets.btn_tool_touchoff_x.set_sensitive( True )
            self.widgets.btn_tool_touchoff_z.set_sensitive( True )

        if "G43" in self.active_gcodes and self.stat.task_mode != linuxcnc.MODE_AUTO:
            self.command.mode( linuxcnc.MODE_MDI )
            self.command.wait_complete()
            self.command.mdi( "G43" )
            self.command.wait_complete()

# helpers functions end
# =========================================================

    def on_adj_dro_digits_value_changed( self, widget, data = None ):
        if not self.initialized:
            return
        self.dro_digits = int( widget.get_value() )
        self.prefs.putpref( "dro_digits", self.dro_digits, int )
        if self.stat.program_units != 1:
            format_string_mm = "%" + str( 13 - self.dro_digits ) + "." + str( self.dro_digits ) + "f"
            format_string_inch = "%" + str( 13 - self.dro_digits - 1 ) + "." + str( self.dro_digits + 1 ) + "f"
        else:
            format_string_inch = "%" + str( 13 - self.dro_digits ) + "." + str( self.dro_digits ) + "f"
            format_string_mm = "%" + str( 13 - self.dro_digits + 1 ) + "." + str( self.dro_digits - 1 ) + "f"

        for axis in self.axis_list:
            if axis == self.axisletter_four:
                axis = 4
            if axis == self.axisletter_five:
                axis = 5
            self.widgets["Combi_DRO_%s" % axis].set_property( "mm_text_template", format_string_mm )
            self.widgets["Combi_DRO_%s" % axis].set_property( "imperial_text_template", format_string_inch )

        if self.lathe_mode:
            self.widgets.Combi_DRO_y.set_property( "mm_text_template", format_string_mm )
            self.widgets.Combi_DRO_y.set_property( "imperial_text_template", format_string_inch )

    def on_Combi_DRO_clicked( self, widget, joint_number, order ):
        for axis in self.axis_list:
            if axis == self.axisletter_four:
                axis = 4
            if axis == self.axisletter_five:
                axis = 5
            self.widgets["Combi_DRO_%s" % axis].set_order( order )
        if self.lathe_mode:
            self.widgets.Combi_DRO_y.set_order( order )
        self._offset_changed( None, None )
        # from here only needed, if the DRO button will remain in gmoccapy
        if order[0] == "Abs" and self.widgets.tbtn_rel.get_label() != "Abs":
            self.widgets.tbtn_rel.set_active( False )
        if order[0] == "Rel" and self.widgets.tbtn_rel.get_label() != self.widgets.Combi_DRO_x.system:
            self.widgets.tbtn_rel.set_active( True )
        if order[0] == "DTG":
            self.widgets.tbtn_dtg.set_active( True )
        else:
            self.widgets.tbtn_dtg.set_active( False )
        # to here only needed, if the DRO button will remain in gmoccapy

    def _offset_changed( self, pin, tooloffset ):
        if self.widgets.Combi_DRO_x.machine_units == _MM:
            self.widgets.lbl_tool_offset_z.set_text( "%.3f" % self.halcomp["tooloffset-z"] )
            self.widgets.lbl_tool_offset_x.set_text( "%.3f" % self.halcomp["tooloffset-x"] )
        else:
            self.widgets.lbl_tool_offset_z.set_text( "%.4f" % self.halcomp["tooloffset-z"] )
            self.widgets.lbl_tool_offset_x.set_text( "%.4f" % self.halcomp["tooloffset-x"] )

    def on_offsetpage1_selection_changed( self, widget, system, name ):
        if self.log: self._add_alarm_entry( "Selection Changed to %s %s" % ( system, name ) )
        if system not in self.system_list[1:] or self.widgets.tbtn_edit_offsets.get_active():
            self.widgets.btn_set_selected.set_sensitive( False )
        else:
            self.widgets.btn_set_selected.set_sensitive( True )

# =========================================================
# from here only needed, if the DRO button will remain in gmoccapy

    def on_Combi_DRO_system_changed( self, widget, system ):
        if self.widgets.tbtn_rel.get_active():
            self.widgets.tbtn_rel.set_label( system )
        else:
            self.widgets.tbtn_rel.set_label( "Abs" )

    def on_Combi_DRO_units_changed( self, widget, metric_units ):
        # if the user do not wish to use auto units, we leave here
        if not self.widgets.chk_auto_units.get_active():
            return

        # set gremlin_units
        self.widgets.gremlin.set_property( "metric_units", metric_units )

        widgetlist = ["adj_jog_vel", "adj_max_vel"]

        # self.stat.linear_units will return 1.0 for metric and 1/25,4 for imperial
        # display units not equal machine units
        if metric_units != int( self.stat.linear_units ):
            # machine units = metric
            if self.stat.linear_units == _MM:
                self.faktor = ( 1.0 / 25.4 )
            # machine units = imperial
            else:
                self.faktor = 25.4
            self._update_slider( widgetlist )
        else:
            # display units equal machine units would be factor = 1,
            # but if factor not equal 1.0 than we have to reconvert from previous first
            if self.faktor != 1.0:
                self.faktor = 1 / self.faktor
                self._update_slider( widgetlist )
                self.faktor = 1.0
                self._update_slider( widgetlist )

        if metric_units:
            self.widgets.scl_max_vel.set_digits( 0 )
            self.widgets.scl_jog_vel.set_digits( 0 )
        else:
            self.widgets.scl_max_vel.set_digits( 3 )
            self.widgets.scl_jog_vel.set_digits( 3 )

    def on_tbtn_rel_toggled( self, widget, data = None ):
        if self.widgets.tbtn_dtg.get_active():
            self.widgets.tbtn_dtg.set_active( False )
        if widget.get_active():
            widget.set_label( self.widgets.Combi_DRO_x.system )
            order = ["Rel", "Abs", "DTG"]
        else:
            widget.set_label( "Abs" )
            order = ["Abs", "DTG", "Rel"]
        self.on_Combi_DRO_clicked( None, None, order )

    def on_tbtn_dtg_toggled( self, widget, data = None ):
        if widget.get_active():
            widget.set_label( "GTD" )
            order = ["DTG", "Rel", "Abs"]
        else:
            widget.set_label( "DTG" )
            if self.widgets.tbtn_rel.get_active():
                order = ["Rel", "Abs", "DTG"]
            else:
                order = ["Abs", "DTG", "Rel"]
        self.on_Combi_DRO_clicked( None, None, order )

    def on_tbtn_units_toggled( self, widget, data = None ):
        if widget.get_active():
            widget.set_label( "inch" )
            metric_units = False
        else:
            widget.set_label( "mm" )
            metric_units = True
        for axis in self.axis_list:
            if axis == self.axisletter_four:
                axis = 4
            if axis == self.axisletter_five:
                axis = 5
            self.widgets["Combi_DRO_%s" % axis].set_to_inch( not metric_units )
        if self.lathe_mode:
            self.widgets.Combi_DRO_y.set_to_inch( not metric_units )
        # set gremlin_units
        self.widgets.gremlin.set_property( "metric_units", metric_units )

    def on_chk_auto_units_toggled( self, widget, data = None ):
        for axis in self.axis_list:
            if axis == self.axisletter_four:
                axis = 4
            if axis == self.axisletter_five:
                axis = 5
            self.widgets["Combi_DRO_%s" % axis].set_auto_units( self.widgets.chk_auto_units.get_active() )
        if self.lathe_mode:
            self.widgets.Combi_DRO_y.set_auto_units( self.widgets.chk_auto_units.get_active() )
        self.prefs.putpref( "use_auto_units", self.widgets.chk_auto_units.get_active(), bool )

    def on_chk_show_dro_btn_toggled( self, widget, data = None ):
        if self.widgets.chk_show_dro_btn.get_active():
            self.widgets.tbl_dro_button.show()
            self.widgets.chk_auto_units.set_active( False )
            self.widgets.chk_auto_units.set_sensitive( False )
        else:
            self.widgets.tbl_dro_button.hide()
            self.widgets.chk_auto_units.set_active( True )
            self.widgets.chk_auto_units.set_sensitive( True )
        self.prefs.putpref( "show_dro_btn", self.widgets.chk_show_dro_btn.get_active(), bool )

# to here only needed, if the DRO button will remain in gmoccapy
# =========================================================

    def on_adj_x_pos_popup_value_changed( self, widget, data = None ):
        if not self.initialized:
            return
        self.prefs.putpref( "x_pos_popup", widget.get_value(), float )
        self.init_notification()

    def on_adj_y_pos_popup_value_changed( self, widget, data = None ):
        if not self.initialized:
            return
        self.prefs.putpref( "y_pos_popup", widget.get_value(), float )
        self.init_notification()

    def on_adj_width_popup_value_changed( self, widget, data = None ):
        if not self.initialized:
            return
        self.prefs.putpref( "width_popup", widget.get_value(), float )
        self.init_notification()

    def on_adj_max_messages_value_changed( self, widget, data = None ):
        if not self.initialized:
            return
        self.prefs.putpref( "max_messages", widget.get_value(), float )
        self.init_notification()

    def on_chk_use_frames_toggled( self, widget, data = None ):
        if not self.initialized:
            return
        self.prefs.putpref( "use_frames", widget.get_active(), bool )
        self.init_notification()

    def on_fontbutton_popup_font_set( self, font ):
        self.prefs.putpref( "message_font", self.widgets.fontbutton_popup.get_font_name(), str )
        self.init_notification()

    def on_btn_launch_test_message_pressed( self, widget = None, data = None ):
        index = len( self.notification.messages )
        text = _( "Halo, welcome to the test message %d" ) % index
        self._show_error( ( 13, text ) )

    def on_chk_turtle_jog_toggled( self, widget, data = None ):
        state = widget.get_active()
        self.prefs.putpref( "hide_turtle_jog_button", state )
        self.widgets.tbl_turtle_jog_factor.set_sensitive( not state )
        if state:
            self.widgets.tbtn_turtle_jog.hide()
        else:
            self.widgets.tbtn_turtle_jog.show()
            self.turtle_jog_factor = self.prefs.getpref( 'turtle_jog_factor', 20, int )
            self.widgets.adj_turtle_jog_factor.configure( self.turtle_jog_factor, 1,
                                                         100, 1, 0, 0 )
            self.turtle_jog = self.jog_rate / self.turtle_jog_factor

    def on_adj_turtle_jog_factor_value_changed( self, widget, data = None ):
        if not self.initialized:
            return
        self.turtle_jog_factor = int( widget.get_value() )
        self.prefs.putpref( "turtle_jog_factor", self.turtle_jog_factor, int )
        self.turtle_jog = self.rabbit_jog / self.turtle_jog_factor
        if self.widgets.tbtn_turtle_jog.get_active():
            self.widgets.adj_jog_vel.configure( self.turtle_jog, 1,
                                               self.jog_rate_max / self.turtle_jog_factor, 1, 0, 0 )

    def on_tbtn_turtle_jog_toggled( self, widget, data = None ):
        if self.log: self._add_alarm_entry( "turtle jog has been set to %s" % widget.get_active() )
        if widget.get_active():
            self.rabbit_jog = self.widgets.adj_jog_vel.get_value()
            widget.set_image( self.widgets.img_turtle_jog )
            active_jog_vel = self.widgets.adj_jog_vel.get_value()
            self.widgets.adj_jog_vel.configure( self.turtle_jog, 0,
                                               self.jog_rate_max / self.turtle_jog_factor, 1, 0, 0 )
        else:
            self.turtle_jog = self.widgets.adj_jog_vel.get_value()
            widget.set_image( self.widgets.img_rabbit_jog )
            self.widgets.adj_jog_vel.configure( self.rabbit_jog, 0,
                                               self.jog_rate_max, 1, 0, 0 )

    def _on_turtle_jog_enable( self, pin ):
        self.widgets.tbtn_turtle_jog.set_active( bool( pin.get() ) )

    def on_btn_jog_pressed( self, widget, data = None ):
        if not self.initialized:
            return
        
        # only in manual mode we will allow jogging the axis at this development state
        if not self.stat.task_mode == linuxcnc.MODE_MANUAL:
            return

        axisletter = widget.get_label()[0]
        if not axisletter.lower() in "xyzabcuvw":
            print ( "on_btn_jog_pressed message -- unknown axis %s" % axisletter )
            return

        # get the axisnumber
        axisnumber = "xyzabcuvws".index( axisletter.lower() )

        # if data = True, then the user pressed SHIFT for Jogging and
        # want's to jog at full speed
        if data:
            value = self.widgets.adj_max_vel.get_value() / 60
        else:
            value = self.widgets.adj_jog_vel.get_value() / 60

        velocity = value * ( 1 / self.faktor )

        dir = widget.get_label()[1]
        if dir == "+":
            direction = 1
        else:
            direction = -1

        if self.log: self._add_alarm_entry( "btn_jog_%i_%i" % ( axisnumber, direction ) )

        if self.distance <> 0:  # incremental jogging
            self.command.jog( linuxcnc.JOG_INCREMENT, axisnumber, direction * velocity, self.distance )
        else:  # continuous jogging
            self.command.jog( linuxcnc.JOG_CONTINUOUS, axisnumber, direction * velocity )

    def on_btn_jog_released( self, widget, data = None ):
        if not self.initialized:
            return
        
        axisletter = widget.get_label()[0]
        if not axisletter.lower() in "xyzabcuvw":
            print ( "on_btn_jog_released message -- unknown axis %s" % axisletter )
            return

        axis = "xyzabcuvw".index( axisletter.lower() )

        if self.distance <> 0:
            pass
        else:
            self.command.jog( linuxcnc.JOG_STOP, axis )

    # use the current loaded file to be loaded on start up
    def on_btn_use_current_clicked( self, widget, data = None ):
        if self.log: self._add_alarm_entry( "use_current_clicked %s" % self.stat.file )
        if self.stat.file:
            self.widgets.file_to_load_chooser.set_filename( self.stat.file )
            self.prefs.putpref( "open_file", self.stat.file, str )

    # Clear the status to load a file on start up, so there will not be loaded a programm
    # on the next start of the GUI
    def on_btn_none_clicked( self, widget, data = None ):
        if self.log: self._add_alarm_entry( "button none clicked %s" )
        self.widgets.file_to_load_chooser.set_filename( " " )
        self.prefs.putpref( "open_file", " ", str )

    def on_ntb_main_switch_page( self, widget, page, page_num, data = None ):
        if self.log:
            message = "ntb_main_page changed to %s" % self.widgets.ntb_main.get_current_page()
            self._add_alarm_entry( message )
        if self.widgets.tbtn_setup.get_active():
            if page_num != 1L:  # setup page is active,
                self.widgets.tbtn_setup.set_active( False )

    def on_tbtn_setup_toggled( self, widget, data = None ):
        # first we set to manual mode, as we do not allow changing settings in other modes
        # otherwise external halui commands could start a program while we are in settings
        self.command.mode( linuxcnc.MODE_MANUAL )
        self.command.wait_complete()

        if widget.get_active():
            # deactivate the mode buttons, so changing modes is not possible while we are in settings mode
            self.widgets.rbt_manual.set_sensitive( False )
            self.widgets.rbt_mdi.set_sensitive( False )
            self.widgets.rbt_auto.set_sensitive( False )
            if self.log: self._add_alarm_entry( "tbtn_setup_pressed" )
            code = False
            # here the user don"t want an unlock code
            if self.widgets.rbt_no_unlock.get_active():
                code = True
            # if hal pin is true, we are allowed to enter settings, this may be
            # realized using a key switch
            if self.widgets.rbt_hal_unlock.get_active() and self.halcomp["unlock-settings"]:
                code = True
            # else we ask for the code using the system.dialog
            if self.widgets.rbt_use_unlock.get_active():
                if dialogs.system_dialog( self ):
                    code = True
            # Lets see if the user has the right to enter settings
            if code:
                self.widgets.ntb_main.set_current_page( 1 )
                self.widgets.ntb_setup.set_current_page( 0 )
                self.widgets.ntb_button.set_current_page( 5 )
            else:
                if self.widgets.rbt_hal_unlock.get_active():
                    message = _( "Hal Pin is low, Access denied" )
                else:
                    message = _( "wrong code entered, Access denied" )
                dialogs.warning_dialog( self, _( "Just to warn you" ), message )
                self._add_alarm_entry( message )
                self.widgets.tbtn_setup.set_active( False )
        else:
            # check witch button should be sensitive, depending on the state of the machine
            if self.stat.task_state == linuxcnc.STATE_ESTOP:
                # estoped no mode availible
                self.widgets.rbt_manual.set_sensitive( False )
                self.widgets.rbt_mdi.set_sensitive( False )
                self.widgets.rbt_auto.set_sensitive( False )
            if ( self.stat.task_state == linuxcnc.STATE_ON ) and not self.all_homed:
                # machine on, but not homed, only manual allowed
                self.widgets.rbt_manual.set_sensitive( True )
                self.widgets.rbt_mdi.set_sensitive( False )
                self.widgets.rbt_auto.set_sensitive( False )
            if ( self.stat.task_state == linuxcnc.STATE_ON ) and ( self.all_homed or self.no_force_homing ):
                # all OK, make all modes availible
                self.widgets.rbt_manual.set_sensitive( True )
                self.widgets.rbt_mdi.set_sensitive( True )
                self.widgets.rbt_auto.set_sensitive( True )
            # this is needed here, because we do not
            # change mode, so on_hal_status_manual will not be called
            self.widgets.ntb_main.set_current_page( 0 )
            self.widgets.ntb_button.set_current_page( 0 )
            self.widgets.ntb_info.set_current_page( 0 )
            self.widgets.ntb_jog.set_current_page( 0 )

    # Show or hide the user tabs
    def on_tbtn_user_tabs_toggled( self, widget, data = None ):
        if widget.get_active():
            self.widgets.ntb_main.set_current_page( 2 )
            self.widgets.tbtn_fullsize_preview.set_sensitive( False )
        else:
            self.widgets.ntb_main.set_current_page( 0 )
            self.widgets.tbtn_fullsize_preview.set_sensitive( True )

# =========================================================
# The homing functions
    def on_btn_homing_clicked( self, widget, data = None ):
        if self.log: self._add_alarm_entry( "btn_homing_clicked" )
        self.widgets.ntb_button.set_current_page( 3 )

    def on_btn_home_all_clicked( self, widget, data = None ):
        if self.log: self._add_alarm_entry( "button ref all clicked" )
        # home -1 means all
        self.command.home( -1 )

    def on_btn_unhome_all_clicked( self, widget, data = None ):
        if self.log: self._add_alarm_entry( "button unhome all clicked" )
        self.all_homed = False
        # -1 for all
        self.command.unhome( -1 )

    def on_btn_home_selected_clicked( self, widget, data = None ):
        if self.log: self._add_alarm_entry( "button home selected clicked" )
        if widget == self.widgets.btn_home_x:
            axis = 0
        elif widget == self.widgets.btn_home_y:
            axis = 1
        elif widget == self.widgets.btn_home_z:
            axis = 2
        elif widget == self.widgets.btn_home_4:
            axis = "xyzabcuvw".index( self.axisletter_four )
        elif widget == self.widgets.btn_home_5:
            axis = "xyzabcuvw".index( self.axisletter_five )
        self.command.home( axis )

    def _check_limits( self ):
        for axis in self.axis_list:
            axisnumber = "xyzabcuvw".index( axis )
            if self.stat.limit[axisnumber] != 0:
                return True
        if self.widgets.chk_ignore_limits.get_active():
            self.widgets.chk_ignore_limits.set_active( False )
        return False

    def on_chk_ignore_limits_toggled( self, widget, data = None ):
        if self.log: self._add_alarm_entry( "chk_ignore_limits_toggled %s" % widget.get_active() )
        if self.widgets.chk_ignore_limits.get_active():
            if not self._check_limits():
                self._show_error( ( 11, _( "ERROR : No limit switch is active, ignore limits will not be set." ) ) )
                return
            self.command.override_limits()

    def on_tbtn_fullsize_preview_toggled( self, widget, data = None ):
        if self.log: self._add_alarm_entry( "Fullsize Preview set to %s" % widget.get_active() )
        if widget.get_active():
            self.widgets.box_info.hide()
            self.widgets.vbx_jog.hide()
            self.widgets.gremlin.set_property( "metric_units", self.widgets.Combi_DRO_x.metric_units )
            self.widgets.gremlin.set_property( "enable_dro", True )
            if self.lathe_mode:
                self.widgets.gremlin.set_property( "show_lathe_radius", not self.diameter_mode )
        else:
            self.widgets.box_info.show()
            self.widgets.vbx_jog.show()
            if not self.widgets.chk_show_dro.get_active():
                self.widgets.gremlin.set_property( "enable_dro", False )
        
# =========================================================
# this are hal-tools copied from gsreen function
    def on_btn_show_hal_clicked( self, widget, data = None ):
        if self.log: self._add_alarm_entry( "btn_show_hal_clicked" )
        p = os.popen( "tclsh %s/bin/halshow.tcl &" % TCLPATH )

    def on_btn_calibration_clicked( self, widget, data = None ):
        if self.log: self._add_alarm_entry( "btn_calibration_clicked" )
        p = os.popen( "tclsh %s/bin/emccalib.tcl -- -ini %s > /dev/null &" % ( TCLPATH, sys.argv[2] ), "w" )

    def on_btn_hal_meter_clicked( self, widget, data = None ):
        if self.log: self._add_alarm_entry( "btn_hal_meter_clicked" )
        p = os.popen( "halmeter &" )

    def on_btn_status_clicked( self, widget, data = None ):
        if self.log: self._add_alarm_entry( "hal_btn_status_clicked" )
        p = os.popen( "linuxcnctop  > /dev/null &", "w" )

    def on_btn_hal_scope_clicked( self, widget, data = None ):
        if self.log: self._add_alarm_entry( "hal_btn_hal_scope_clicked" )
        p = os.popen( "halscope  > /dev/null &", "w" )

    def on_btn_classicladder_clicked( self, widget, data = None ):
        if hal.component_exists( "classicladder_rt" ):
            p = os.popen( "classicladder  &", "w" )
        else:
            dialogs.warning_dialog( self, _( "INFO:" ),
                                   _( "Classicladder real-time component not detected" ) )
            self._add_alarm_entry( _( "ladder not available - is the real-time component loaded?" ) )

# =========================================================
# spindle stuff

    def _update_spindle( self ):
        if self.stat.spindle_direction > 0:
            self.widgets.rbt_forward.set_active( True )
        elif self.stat.spindle_direction < 0:
            self.widgets.rbt_reverse.set_active( True )
        elif not self.widgets.rbt_stop.get_active():
            self.widgets.rbt_stop.set_active( True )
        # this is needed, because otherwise a command S0 would not set active btn_stop
        if not abs( self.stat.spindle_speed ):
            self.widgets.rbt_stop.set_active( True )
            return

        # set the speed label in active code frame
        if self.stat.spindle_speed == 0:
            speed = self.stat.settings[2]
        else:
            speed = self.stat.spindle_speed
        self.widgets.active_speed_label.set_label( "%.0f" % abs( speed ) )
        self.on_adj_spindle_value_changed( self.widgets.adj_spindle )

    def on_rbt_forward_clicked( self, widget, data = None ):
        if self.log: self._add_alarm_entry( "rbt_forward_clicked" )
        if widget.get_active():
            widget.set_image( self.widgets.img_forward_on )
            self._set_spindle( "forward" )
        else:
            self.widgets.rbt_forward.set_image( self.widgets.img_forward )

    def on_rbt_reverse_clicked( self, widget, data = None ):
        if self.log: self._add_alarm_entry( "rbt_reverse_clicked" )
        if widget.get_active():
            widget.set_image( self.widgets.img_reverse_on )
            self._set_spindle( "reverse" )
        else:
            widget.set_image( self.widgets.img_reverse )

    def on_rbt_stop_clicked( self, widget, data = None ):
        if self.log: self._add_alarm_entry( "rbt_stop_clicked" )
        if widget.get_active():
            widget.set_image( self.widgets.img_stop_on )
            self._set_spindle( "stop" )
        else:
            self.widgets.rbt_stop.set_image( self.widgets.img_sstop )

    def _set_spindle( self, command ):
        # if we are in estop state, we will have to leave here, otherwise
        # we get an error, that switching spindle off is not allowed with estop
        if self.stat.task_state == linuxcnc.STATE_ESTOP:
            return

        # if we do not check this, we will get an error in auto mode
        if self.stat.task_mode == linuxcnc.MODE_AUTO:
            if self.stat.interp_state == linuxcnc.INTERP_READING or self.stat.interp_state == linuxcnc.INTERP_WAITING:
                if self.stat.spindle_direction > 0:
                    self.widgets.rbt_forward.set_sensitive( True )
                    self.widgets.rbt_reverse.set_sensitive( False )
                    self.widgets.rbt_stop.set_sensitive( False )
                elif self.stat.spindle_direction < 0:
                    self.widgets.rbt_forward.set_sensitive( False )
                    self.widgets.rbt_reverse.set_sensitive( True )
                    self.widgets.rbt_stop.set_sensitive( False )
                else:
                    self.widgets.rbt_forward.set_sensitive( False )
                    self.widgets.rbt_reverse.set_sensitive( False )
                    self.widgets.rbt_stop.set_sensitive( True )
                return

        rpm = self._check_spindle_range()
        # as the commanded value will be multiplied with speed override,
        # we take care of that but we have to check for speed override 
        # to not be zero to avoid division by zero error
        try:
            rpm_out = rpm / self.stat.spindlerate
        except:
            rpm_out = 0
        self.widgets.lbl_spindle_act.set_label( "S %s" % int( rpm ) )
        if self.log: self._add_alarm_entry( "Spindle set to %i rpm, mode is %s" % ( rpm, self.stat.task_mode ) )

        if command == "stop":
            self.command.spindle( 0 )
            self.widgets.lbl_spindle_act.set_label( "S 0" )
        if command == "forward":
            self.command.spindle( 1, rpm_out )
        elif command == "reverse":
            self.command.spindle( -1, rpm_out )
        else:
            self._add_alarm_entry( _( "Something went wrong, we have an unknown widget" ) )

    def _check_spindle_range( self ):
        rpm = ( self.stat.settings[2] )
        if rpm == 0:
            rpm = abs( self.spindle_start_rpm )

        spindle_override = self.widgets.adj_spindle.get_value() / 100
        real_spindle_speed = rpm * spindle_override

        if real_spindle_speed > self.max_spindle_rev:
            real_spindle_speed = self.max_spindle_rev
        elif real_spindle_speed < self.min_spindle_rev:
            real_spindle_speed = self.min_spindle_rev
        return real_spindle_speed

    def on_btn_spindle_100_clicked( self, widget, data = None ):
        if self.log: self._add_alarm_entry( "spindle override has been reseted to 100 %" )
        self.widgets.adj_spindle.set_value( 100 )

    def on_adj_spindle_value_changed( self, widget, data = None ):
        if not self.initialized:
            return
        # this is in a try except, because on initializing the window the values are still zero
        # so we would get an division / zero error
        real_spindle_speed = 0
        try:
            if not abs( self.stat.settings[2] ):
                if self.widgets.rbt_forward.get_active() or self.widgets.rbt_reverse.get_active():
                    speed = self.stat.spindle_speed
                else:
                    speed = 0
            else:
                speed = abs( self.stat.spindle_speed )
            spindle_override = widget.get_value() / 100
            real_spindle_speed = speed * spindle_override
            if real_spindle_speed > self.max_spindle_rev:
                value_to_set = widget.get_value() / ( real_spindle_speed / self.max_spindle_rev )
                widget.set_value( value_to_set )
                real_spindle_speed = self.max_spindle_rev
            elif real_spindle_speed < self.min_spindle_rev:
                value_to_set = widget.get_value() / ( real_spindle_speed / self.min_spindle_rev )
                widget.set_value( value_to_set )
                real_spindle_speed = self.min_spindle_rev
            else:
                value_to_set = spindle_override * 100
            self.command.spindleoverride( value_to_set / 100 )
        except:
            pass
        self.widgets.lbl_spindle_act.set_text( "S %d" % real_spindle_speed )

    def on_adj_start_spindle_RPM_value_changed( self, widget, data = None ):
        self.spindle_start_rpm = widget.get_value()
        if self.log: self._add_alarm_entry( "sbtn_spindle_start_rpm changed to %s" % self.spindle_start_rpm )
        self.prefs.putpref( "spindle_start_rpm", self.spindle_start_rpm, float )

    def on_adj_spindle_bar_min_value_changed( self, widget, data = None ):
        self.min_spindle_rev = widget.get_value()
        if self.log: self._add_alarm_entry( "Spindle bar min has been set to %s" % self.min_spindle_rev )
        self.prefs.putpref( "spindle_bar_min", self.min_spindle_rev, float )
        self.widgets.spindle_feedback_bar.set_property( "min", self.min_spindle_rev )

    def on_adj_spindle_bar_max_value_changed( self, widget, data = None ):
        self.max_spindle_rev = widget.get_value()
        if self.log: self._add_alarm_entry( "Spindle bar max has been set to %s" % self.max_spindle_rev )
        self.prefs.putpref( "spindle_bar_max", self.max_spindle_rev, float )
        self.widgets.spindle_feedback_bar.set_property( "max", self.max_spindle_rev )

# =========================================================
# Coolant an mist coolant button
    def on_tbtn_flood_toggled( self, widget, data = None ):
        if self.log: self._add_alarm_entry( "tbtn_flood_clicked, flood is now %s" % self.stat.flood )
        if self.stat.flood and self.widgets.tbtn_flood.get_active():
            return
        elif not self.stat.flood and not self.widgets.tbtn_flood.get_active():
            return
        elif self.widgets.tbtn_flood.get_active():
            self.widgets.tbtn_flood.set_image( self.widgets.img_coolant_on )
            self.command.flood( linuxcnc.FLOOD_ON )
        else:
            self.widgets.tbtn_flood.set_image( self.widgets.img_coolant_off )
            self.command.flood( linuxcnc.FLOOD_OFF )

    def on_tbtn_mist_toggled( self, widget, data = None ):
        if self.log: self._add_alarm_entry( "tbtn_mist_clicked" )
        if self.stat.mist and self.widgets.tbtn_mist.get_active():
            return
        elif not self.stat.mist and not self.widgets.tbtn_mist.get_active():
            return
        elif self.widgets.tbtn_mist.get_active():
            self.widgets.tbtn_mist.set_image( self.widgets.img_mist_on )
            self.command.mist( linuxcnc.MIST_ON )
        else:
            self.widgets.tbtn_mist.set_image( self.widgets.img_mist_off )
            self.command.mist( linuxcnc.MIST_OFF )

# =========================================================
# feed stuff
    def on_adj_feed_value_changed( self, widget, data = None ):
        if not self.initialized:
            return
        self.command.feedrate( widget.get_value() / 100 )
        self.widgets.adj_max_vel.set_value( float( self.widgets.adj_max_vel.upper * widget.get_value() / 100 ) )

    def on_btn_feed_100_clicked( self, widget, data = None ):
        if self.log: self._add_alarm_entry( "btn_feed_100_clicked" )
        self.widgets.adj_feed.set_value( 100 )

    def on_adj_max_vel_value_changed( self, widget, data = None ):
        if not self.initialized:
            return
        value = widget.get_value() / 60
        self.command.maxvel( value * ( 1 / self.faktor ) )

    # this are the MDI thinks we need
    def on_btn_delete_clicked( self, widget, data = None ):
        message = _( "Do you really want to delete the MDI history?\n" )
        message += _( "this will not delete the MDI History file, but will\n" )
        message += _( "delete the listbox entries for this session" )
        result = dialogs.yesno_dialog( self, message, _( "Attention!!" ) )
        if result:
            self.widgets.hal_mdihistory.model.clear()
        if self.log: self._add_alarm_entry( "delete_MDI with result %s" % result )

    def on_tbtn_use_screen2_toggled( self, widget, data = None ):
        if self.log: self._add_alarm_entry( "show window 2 set to %s" % widget.get_active() )
        self.prefs.putpref( "use_screen2", widget.get_active(), bool )
        if widget.get_active():
            self.widgets.window2.show()
            if self.widgets.rbtn_window.get_active():
                try:
                    pos = self.widgets.window1.get_position()
                    size = self.widgets.window1.get_size()
                    left = pos[0] + size[0]
                    self.widgets.window2.move( left, pos[1] )
                except:
                    pass
        else:
            self.widgets.window2.hide()

    def on_btn_show_kbd_clicked( self, widget, data = None ):
        # if the image is img_brake macro, we want to interupt the running macro
        if self.widgets.btn_show_kbd.get_image() == self.widgets.img_brake_macro:
            if self.log: self._add_alarm_entry( "btn_brake macro_clicked" )
            self.command.abort()
            for btn in self.macrobuttons:
                btn.set_sensitive( True )
            if self.onboard:
                self.widgets.btn_show_kbd.set_image( self.widgets.img_keyboard )
                self.widgets.btn_show_kbd.set_property( "tooltip-text", _( "This button will show or hide the keyboard" ) )
            else:
                self.widgets.btn_show_kbd.set_sensitive(False)
                
        elif self.widgets.ntb_info.get_current_page() == 1:
            if self.log: self._add_alarm_entry( "btn_keyboard_clicked" )
            self.widgets.ntb_info.set_current_page( 0 )
        else:
            self.widgets.ntb_info.set_current_page( 1 )
        # special case if we are in edit mode
        if self.widgets.ntb_button.get_current_page() == 6:
            if self.widgets.ntb_info.get_visible():
                self.widgets.box_info.set_size_request( -1, 50 )
                self.widgets.ntb_info.hide()
            else:
                self.widgets.box_info.set_size_request( -1, 250 )
                self.widgets.ntb_info.show()

    def on_ntb_info_switch_page( self, widget, page, page_num, data = None ):
        if self.stat.task_mode == linuxcnc.MODE_MDI:
            self.widgets.hal_mdihistory.entry.grab_focus()
        elif self.stat.task_mode == linuxcnc.MODE_AUTO:
            self.widgets.gcode_view.grab_focus()

    # Three back buttons to be able to leave notebook pages
    # All use the same callback offset
    def on_btn_back_clicked( self, widget, data = None ):
        if self.log: self._add_alarm_entry( "btn_back_clicked" )
        if self.widgets.ntb_button.get_current_page() == 6:  # edit mode, go back to auto_buttons
            self.widgets.ntb_button.set_current_page( 2 )
            if self.widgets.tbtn_fullsize_preview1.get_active():
                self.widgets.vbx_jog.set_visible(False)
        elif self.widgets.ntb_button.get_current_page() == 8:  # File selection mode
            self.widgets.ntb_button.set_current_page( 2 )
        else:  # else we go to main button on manual
            self.widgets.ntb_button.set_current_page( 0 )
            self.widgets.ntb_main.set_current_page( 0 )
            self.widgets.ntb_preview.set_current_page( 0 )

    # The offset settings, set to zero
    def on_btn_touch_clicked( self, widget, data = None ):
        if self.log: self._add_alarm_entry( "btn_touch_clicked" )
        self.widgets.ntb_button.set_current_page( 4 )
        self._show_offset_tab( True )
        if self.widgets.rbtn_show_preview.get_active():
            self.widgets.ntb_preview.set_current_page( 0 )

    def on_tbtn_edit_offsets_toggled( self, widget, data = None ):
        state = widget.get_active()
        self.widgets.offsetpage1.edit_button.set_active( state )
        widgetlist = ["btn_zero_x", "btn_zero_y", "btn_zero_z", "btn_set_value_x", "btn_set_value_y",
                      "btn_set_value_z", "btn_set_selected", "ntb_jog", "btn_set_selected", "btn_zero_g92"
        ]
        self._sensitize_widgets( widgetlist, not state )

        if state:
            self.widgets.ntb_preview.set_current_page( 1 )
        else:
            self.widgets.ntb_preview.set_current_page( 0 )

        # we have to replace button calls in our list to make all hardware button
        # activate the correct button call
        if state and self.widgets.chk_use_tool_measurement.get_active():
            self.widgets.btn_zero_g92.show()
            self.widgets.btn_block_height.hide()
            self._replace_list_item( 4, "btn_block_height", "btn_zero_g92" )
        elif not state and self.widgets.chk_use_tool_measurement.get_active():
            self.widgets.btn_zero_g92.hide()
            self.widgets.btn_block_height.show()
            self._replace_list_item( 4, "btn_zero_g92", "btn_block_height" )

        if not state:  # we must switch back to manual mode, otherwise jogging is not possible
            self.command.mode( linuxcnc.MODE_MANUAL )
            self.command.wait_complete()

        # show virtual keyboard?
        if state and self.widgets.chk_use_kb_on_offset.get_active():
            self.widgets.ntb_info.set_current_page( 1 )
            self.widgets.ntb_preview.set_current_page( 1 )

    def on_btn_zero_g92_clicked( self, widget, data = None ):
        self.command.mode( linuxcnc.MODE_MDI )
        self.command.wait_complete()
        self.command.mdi( "G92.1" )
        self.command.mode( linuxcnc.MODE_MANUAL )
        self.command.wait_complete()
        self.widgets.btn_touch.emit( "clicked" )

# TODO: what to do when there are more axis?
# all over one handler with "G10 L20 P0 %s%f"%(axis,value)
    def on_btn_zero_x_clicked( self, widget, data = None ):
        if self.log: self._add_alarm_entry( "btn_zero_X_clicked" )
        self.command.mode( linuxcnc.MODE_MDI )
        self.command.wait_complete()
        self.command.mdi( "G10 L20 P0 X0" )
        self.widgets.hal_action_reload.emit( "activate" )
        self.command.mode( linuxcnc.MODE_MANUAL )
        self.command.wait_complete()

    def on_btn_zero_y_clicked( self, widget, data = None ):
        if self.log: self._add_alarm_entry( "btn_zero_Y_clicked" )
        self.command.mode( linuxcnc.MODE_MDI )
        self.command.wait_complete()
        self.command.mdi( "G10 L20 P0 Y0" )
        self.widgets.hal_action_reload.emit( "activate" )
        self.command.mode( linuxcnc.MODE_MANUAL )
        self.command.wait_complete()

    def on_btn_zero_z_clicked( self, widget, data = None ):
        if self.log: self._add_alarm_entry( "btn_zero_Z_clicked" )
        self.command.mode( linuxcnc.MODE_MDI )
        self.command.wait_complete()
        self.command.mdi( "G10 L20 P0 Z0" )
        self.widgets.hal_action_reload.emit( "activate" )
        self.command.mode( linuxcnc.MODE_MANUAL )
        self.command.wait_complete()

    def on_btn_set_value_clicked( self, widget, data = None ):
        if widget == self.widgets.btn_set_value_x:
            axis = "x"
        elif widget == self.widgets.btn_set_value_y:
            axis = "y"
        elif widget == self.widgets.btn_set_value_z:
            axis = "z"
        elif widget == self.widgets.btn_set_value_4:
            axis = self.axisletter_four
        elif widget == self.widgets.btn_set_value_5:
            axis = self.axisletter_five
        else:
            axis = "Unknown"
            self._add_alarm_entry( _( "Offset %s could not be set, because off unknown axis" ) % axis )
            return
        self._add_alarm_entry( "btn_set_value_%s_clicked" % axis )
        if self.lathe_mode:
            if self.diameter_mode:
                preset = self.prefs.getpref( "diameter offset_axis_%s" % axis, 0, float )
                offset = dialogs.entry_dialog( self, data = preset, header = _( "Enter value for diameter" ),
                                              label = _( "Set diameter to:" ), integer = False )
            else:
                preset = self.prefs.getpref( "radius offset_axis_%s" % axis, 0, float )
                offset = dialogs.entry_dialog( self, data = preset, header = _( "Enter value for radius" ),
                                              label = _( "Set radius to:" ), integer = False )
        else:
            preset = self.prefs.getpref( "offset_axis_%s" % axis, 0, float )
            offset = dialogs.entry_dialog( self, data = preset, header = _( "Enter value for axis %s" ) % axis,
                                          label = _( "Set axis %s to:" ) % axis, integer = False )
        if offset == "CANCEL":
            return
        elif offset == "ERROR":
            print( _( "Conversion error in btn_set_value" ) )
            self._add_alarm_entry( _( "Offset conversion error because off wrong entry" ) )
            dialogs.warning_dialog( self, _( "Conversion error in btn_set_value!" ),
                                   _( "Please enter only numerical values. Values have not been applied" ) )
        else:
            self._add_alarm_entry( _( "offset {0} set to {1:f}" ).format( axis, offset ) )
            self.command.mode( linuxcnc.MODE_MDI )
            self.command.wait_complete()
            command = "G10 L20 P0 %s%f" % ( axis, offset )
            self.command.mdi( command )
            self.widgets.hal_action_reload.emit( "activate" )
            self.command.mode( linuxcnc.MODE_MANUAL )
            self.command.wait_complete()
            self.prefs.putpref( "offset_axis_%s" % axis, offset, float )
# TODO: End

    def on_btn_set_selected_clicked( self, widget, data = None ):
        system, name = self.widgets.offsetpage1.get_selected()
        if not system:
            message = _( "you did not selected a system to be changed to, so nothing will be changed" )
            dialogs.warning_dialog( self, _( "Important Warning!" ), message )
            self._add_alarm_entry( message )
            return
        if system == self.system_list[self.stat.g5x_index]:
            return
        else:
            self.command.mode( linuxcnc.MODE_MDI )
            self.command.wait_complete()
            self.command.mdi( system )
            self.command.mode( linuxcnc.MODE_MANUAL )
            self.command.wait_complete()

    def on_spbtn_probe_height_value_changed( self, widget, data = None ):
        self.halcomp["probeheight"] = widget.get_value()
        self.prefs.putpref( "probeheight", widget.get_value(), float )

    def on_spbtn_search_vel_value_changed( self, widget, data = None ):
        self.halcomp["searchvel"] = widget.get_value()
        self.prefs.putpref( "searchvel", widget.get_value(), float )

    def on_spbtn_probe_vel_value_changed( self, widget, data = None ):
        self.halcomp["probevel"] = widget.get_value()
        self.prefs.putpref( "probevel", widget.get_value(), float )

    def on_chk_use_tool_measurement_toggled( self, widget, data = None ):
        if widget.get_active():
            self.widgets.frm_probe_pos.set_sensitive( True )
            self.widgets.frm_probe_vel.set_sensitive( True )
            self.halcomp["toolmeasurement"] = True
            self.halcomp["searchvel"] = self.widgets.spbtn_search_vel.get_value()
            self.halcomp["probevel"] = self.widgets.spbtn_probe_vel.get_value()
            self.halcomp["probeheight"] = self.widgets.spbtn_probe_height.get_value()
        else:
            self.widgets.frm_probe_pos.set_sensitive( False )
            self.widgets.frm_probe_vel.set_sensitive( False )
            self.halcomp["toolmeasurement"] = False
            self.halcomp["searchvel"] = 0.0
            self.halcomp["probevel"] = 0.0
            self.halcomp["probeheight"] = 0.0
        self.prefs.putpref( "use_toolmeasurement", widget.get_active(), bool )

    def on_chk_hide_axis_4_toggled( self, widget, data = None ):
        if not self.initialized:
            return
        state = widget.get_active()
        if self.log: self._add_alarm_entry( "Hide axis 4 has been toggled to ", state )
        self.prefs.putpref( "hide_axis_4", state, bool )
        self._hide_axis_4( state )
        self._init_offsetpage()
        self._init_tooleditor()

    def on_btn_block_height_clicked( self, widget, data = None ):
        probeheight = self.widgets.spbtn_probe_height.get_value()
        blockheight = dialogs.entry_dialog( self, data = None, header = _( "Enter the block height" ),
                                           label = _( "Block height measured from base table" ), integer = False )

        if blockheight == "CANCEL" or blockheight == "ERROR":
            return
        if blockheight != False or blockheight == 0:
            self.halcomp["blockheight"] = blockheight
            self.halcomp["probeheight"] = probeheight
            self.prefs.putpref( "blockheight", blockheight, float )
            self.prefs.putpref( "probeheight", probeheight, float )
        else:
            self.prefs.putpref( "blockheight", 0.0, float )
            self.prefs.putpref( "probeheight", 0.0, float )
            print( _( "Conversion error in btn_block_height" ) )
            self._add_alarm_entry( _( "Offset conversion error because off wrong entry" ) )
            dialogs.warning_dialog( self, _( "Conversion error in btn_block_height!" ),
                                   _( "Please enter only numerical values\nValues have not been applied" ) )

        # set koordinate system to new origin
        origin = self.get_ini_info.get_axis_2_min_limit() + blockheight
        self.command.mode( linuxcnc.MODE_MDI )
        self.command.wait_complete()
        self.command.mdi( "G10 L2 P0 Z%s" % origin )
        self.widgets.hal_action_reload.emit( "activate" )
        self.command.mode( linuxcnc.MODE_MANUAL )
        self.command.wait_complete()

    # choose a theme to aply
    def on_theme_choice_changed( self, widget ):
        theme = widget.get_active_text()
        if theme == None:
            return
        if self.log: self._add_alarm_entry( "theme changed to %s" % widget.get_active_text() )
        self.prefs.putpref( 'gtk_theme', theme, str )
        settings = gtk.settings_get_default()
        if theme == "Follow System Theme":
            theme = self.default_theme
        settings.set_string_property( "gtk-theme-name", theme, "" )

    def on_rbt_unlock_toggled( self, widget, data = None ):
        if widget.get_active():
            if widget == self.widgets.rbt_use_unlock:
                self.prefs.putpref( "unlock_way", "use", str )
            elif widget == self.widgets.rbt_no_unlock:
                self.prefs.putpref( "unlock_way", "no", str )
            else:
                self.prefs.putpref( "unlock_way", "hal", str )

    def on_rbtn_run_from_line_toggled( self, widget, data = None ):
        if widget.get_active():
            if widget == self.widgets.rbtn_no_run_from_line:
                self.prefs.putpref( "run_from_line", "no_run", str )
                self.widgets.btn_from_line.set_sensitive( False )
            else:  # widget == self.widgets.rbtn_run_from_line:
                self.prefs.putpref( "run_from_line", "run", str )
                self.widgets.btn_from_line.set_sensitive( True )

    def on_chk_use_kb_on_offset_toggled( self, widget, data = None ):
        self.prefs.putpref( "show_keyboard_on_offset", widget.get_active(), bool )

    def on_chk_use_kb_on_tooledit_toggled( self, widget, data = None ):
        self.prefs.putpref( "show_keyboard_on_tooledit", widget.get_active(), bool )

    def on_chk_use_kb_on_edit_toggled( self, widget, data = None ):
        self.prefs.putpref( "show_keyboard_on_edit", widget.get_active(), bool )

    def on_chk_use_kb_on_mdi_toggled( self, widget, data = None ):
        self.prefs.putpref( "show_keyboard_on_mdi", widget.get_active(), bool )

    def on_chk_use_kb_on_file_selection_toggled( self, widget, data = None ):
        self.prefs.putpref( "show_keyboard_on_file_selection", widget.get_active(), bool )

    def on_chk_use_kb_shortcuts_toggled( self, widget, data = None ):
        self.prefs.putpref( "use_keyboard_shortcuts", widget.get_active(), bool )

    def on_rbtn_show_preview_toggled( self, widget, data = None ):
        self.prefs.putpref( "show_preview_on_offset", widget.get_active(), bool )

    def on_adj_scale_max_vel_value_changed( self, widget, data = None ):
        self.prefs.putpref( "scale_max_vel", widget.get_value(), float )
        self.scale_max_vel = widget.get_value()

    def on_adj_scale_jog_vel_value_changed( self, widget, data = None ):
        self.prefs.putpref( "scale_jog_vel", widget.get_value(), float )
        self.scale_jog_vel = widget.get_value()

    def on_adj_scale_feed_override_value_changed( self, widget, data = None ):
        self.prefs.putpref( "scale_feed_override", widget.get_value(), float )
        self.scale_feed_override = widget.get_value()

    def on_adj_scale_spindle_override_value_changed( self, widget, data = None ):
        self.prefs.putpref( "scale_spindle_override", widget.get_value(), float )
        self.scale_spindle_override = widget.get_value()

    def on_rbtn_fullscreen_toggled( self, widget ):
        if self.log: self._add_alarm_entry( "rbtn_fullscreen_toggled to %s" % widget.get_active() )
        if widget.get_active():
            self.widgets.window1.fullscreen()
            self.prefs.putpref( "screen1", "fullscreen", str )
        else:
            self.widgets.window1.unfullscreen()

    def on_rbtn_maximized_toggled( self, widget ):
        if self.log: self._add_alarm_entry( "rbtn_maximized_toggled to %s" % widget.get_active() )
        if widget.get_active():
            self.widgets.window1.maximize()
            self.prefs.putpref( "screen1", "maximized", str )
        else:
            self.widgets.window1.unmaximize()

    def on_rbtn_window_toggled( self, widget ):
        if self.log: self._add_alarm_entry( "rbtn_window_toggled to %s" % widget.get_active() )
        self.widgets.spbtn_x_pos.set_sensitive( widget.get_active() )
        self.widgets.spbtn_y_pos.set_sensitive( widget.get_active() )
        self.widgets.spbtn_width.set_sensitive( widget.get_active() )
        self.widgets.spbtn_height.set_sensitive( widget.get_active() )
        # we have to check also if the window is active, because the button is toggled the first time
        # before the window is shown
        if widget.get_active() and self.widgets.window1.is_active():
            self.widgets.window1.move( self.xpos, self.ypos )
            self.widgets.window1.resize( self.width, self.height )
            self.prefs.putpref( "screen1", "window", str )

    def on_adj_x_pos_value_changed( self, widget, data = None ):
        if not self.initialized:
            return
        value = int( widget.get_value() )
        self.prefs.putpref( "x_pos", value, float )
        self.xpos = value
        self.widgets.window1.move( value, self.ypos )

    def on_adj_y_pos_value_changed( self, widget, data = None ):
        if not self.initialized:
            return
        value = int( widget.get_value() )
        self.prefs.putpref( "y_pos", value, float )
        self.ypos = value
        self.widgets.window1.move( self.xpos, value )

    def on_adj_width_value_changed( self, widget, data = None ):
        if not self.initialized:
            return
        value = int( widget.get_value() )
        self.prefs.putpref( "width", value, float )
        self.width = value
        self.widgets.window1.resize( value, self.height )

    def on_adj_height_value_changed( self, widget, data = None ):
        if not self.initialized:
            return
        value = int( widget.get_value() )
        self.prefs.putpref( "height", value, float )
        self.height = value
        self.widgets.window1.resize( self.width, value )

    def on_adj_dro_size_value_changed( self, widget, data = None ):
        if not self.initialized:
            return
        value = int( widget.get_value() )
        self.prefs.putpref( "dro_size", value, int )
        self.dro_size = value
        self._init_axis_four()

    def on_chk_hide_cursor_toggled( self, widget, data = None ):
        if self.log: self._add_alarm_entry( "hide_cursor_toggled to %s" % widget.get_active() )
        self.prefs.putpref( "hide_cursor", widget.get_active(), bool )
        self.hide_cursor = widget.get_active()
        if widget.get_active():
            self.widgets.window1.window.set_cursor( INVISABLE )
        else:
            self.widgets.window1.window.set_cursor( None )
        self.abs_color = self.prefs.getpref( "abs_color", "blue", str )
        self.rel_color = self.prefs.getpref( "rel_color", "black", str )
        self.dtg_color = self.prefs.getpref( "dtg_color", "yellow", str )
        self.homed_color = self.prefs.getpref( "homed_color", "green", str )
        self.unhomed_color = self.prefs.getpref( "unhomed_color", "red", str )

    def on_rel_colorbutton_color_set( self, widget ):
        color = widget.get_color()
        if self.log: self._add_alarm_entry( "rel color set to %s" % color )
        self.prefs.putpref( 'rel_color', color, str )
        self._change_dro_color( "rel_color", color )
        self.rel_color = str( color )

    def on_abs_colorbutton_color_set( self, widget ):
        color = widget.get_color()
        if self.log: self._add_alarm_entry( "abs color set to %s" % color )
        self.prefs.putpref( 'abs_color', widget.get_color(), str )
        self._change_dro_color( "abs_color", color )
        self.abs_color = str( color )

    def on_dtg_colorbutton_color_set( self, widget ):
        color = widget.get_color()
        if self.log: self._add_alarm_entry( "dtg color set to %s" % color )
        self.prefs.putpref( 'dtg_color', widget.get_color(), str )
        self._change_dro_color( "dtg_color", color )
        self.dtg_color = str( color )

    def on_homed_colorbtn_color_set( self, widget ):
        color = widget.get_color()
        if self.log: self._add_alarm_entry( "homed color set to %s" % color )
        self.prefs.putpref( 'homed_color', widget.get_color(), str )
        self._change_dro_color( "homed_color", color )
        self.homed_color = str( color )

    def on_unhomed_colorbtn_color_set( self, widget ):
        color = widget.get_color()
        if self.log: self._add_alarm_entry( "unhomed color set to %s" % color )
        self.prefs.putpref( 'unhomed_color', widget.get_color(), str )
        self._change_dro_color( "unhomed_color", color )
        self.unhomed_color = str( color )

    def on_file_to_load_chooser_file_set( self, widget ):
        if self.log: self._add_alarm_entry( "file to load on startup set to : %s" % widget.get_filename() )
        self.prefs.putpref( "open_file", widget.get_filename(), str )

    def on_jump_to_dir_chooser_file_set( self, widget, data = None ):
        if self.log: self._add_alarm_entry( "jump to dir has been set to : %s" % widget.get_filename() )
        self.prefs.putpref( "jump_to_dir", widget.get_filename(), str )
        self.widgets.IconFileSelection1.set_property( "jump_to_dir", widget.get_filename() )

    def on_grid_size_value_changed( self, widget, data = None ):
        self.widgets.gremlin.set_property( 'grid_size', widget.get_value() )
        self.prefs.putpref( 'grid_size', widget.get_value(), float )

    def on_tbtn_log_actions_toggled( self, widget, data = None ):
        self.log = widget.get_active()
        self.prefs.putpref( "log_actions", widget.get_active(), bool )

    def on_chk_show_dro_toggled( self, widget, data = None ):
        if self.log: self._add_alarm_entry( "show_gremlin_DRO =  %s" % widget.get_active() )
        self.widgets.gremlin.set_property( "metric_units", self.widgets.Combi_DRO_x.metric_units )
        self.widgets.gremlin.set_property( "enable_dro", widget.get_active() )
        self.prefs.putpref( "enable_dro", widget.get_active(), bool )
        self.widgets.chk_show_offsets.set_sensitive( widget.get_active() )
        self.widgets.chk_show_dtg.set_sensitive( widget.get_active() )

    def on_chk_show_dtg_toggled( self, widget, data = None ):
        if self.log: self._add_alarm_entry( "show_gremlin_DTG =  %s" % widget.get_active() )
        self.widgets.gremlin.set_property( "show_dtg", widget.get_active() )
        self.prefs.putpref( "show_dtg", widget.get_active(), bool )

    def on_chk_show_offsets_toggled( self, widget, data = None ):
        if self.log: self._add_alarm_entry( "show_offset_button_toggled to %s" % widget.get_active() )
        self.widgets.gremlin.show_offsets = widget.get_active()
        self.prefs.putpref( "show_offsets", widget.get_active(), bool )

    def on_cmb_mouse_button_mode_changed( self, widget ):
        index = widget.get_active()
        self.widgets.gremlin.set_property( "mouse_btn_mode", index )
        self.prefs.putpref( "mouse_btn_mode", index, int )

# =========================================================
# tool stuff
    def on_btn_tool_clicked( self, widget, data = None ):
        if self.log: self._add_alarm_entry( "btn_tool_clicked" )
        if self.widgets.tbtn_fullsize_preview.get_active():
            self.widgets.tbtn_fullsize_preview.set_active( False )
        self.widgets.ntb_button.set_current_page( 7 )
        self._show_tooledit_tab( True )

    # Here we create a manual tool change dialog
    def on_tool_change( self, widget ):
        change = self.halcomp['toolchange-change']
        toolnumber = self.halcomp['toolchange-number']
        if change:
            # if toolnumber = 0 we will get an error because we will not be able to get
            # any tooldescription, so we avoid that case
            if toolnumber == 0:
                message = _( "Please remove the mounted tool and press OK when done" )
            else:
                tooldescr = self.widgets.tooledit1.get_toolinfo( toolnumber )[16]
                message = _( "Please change to tool\n\n# {0:d}     {1}\n\n then click OK." ).format( toolnumber, tooldescr )
            result = dialogs.warning_dialog( self, message, title = _( "Manual Toolchange" ) )
            if result:
                self.halcomp["toolchange-changed"] = True
            else:
                print"toolchange abort", self.stat.tool_in_spindle, self.halcomp['toolchange-number']
                self.command.abort()
                self.halcomp['toolchange-number'] = self.stat.tool_in_spindle
                self.halcomp['toolchange-change'] = False
                self.halcomp['toolchange-changed'] = True
                message = _( "Tool Change has been aborted!\n" )
                message += _( "The old tool will remain set!" )
                dialogs.warning_dialog( self, message )
        else:
            self.halcomp['toolchange-changed'] = False

    def on_btn_delete_tool_clicked( self, widget, data = None ):
        if self.log: self._add_alarm_entry( "on_btn_delete_tool_clicked" )
        self.tooledit_btn_delete_tool.emit( "clicked" )

    def on_btn_add_tool_clicked( self, widget, data = None ):
        if self.log: self._add_alarm_entry( "on_btn_add_tool_clicked" )
        self.tooledit_btn_add_tool.emit( "clicked" )

    def on_btn_reload_tooltable_clicked( self, widget, data = None ):
        if self.log: self._add_alarm_entry( "on_btn_reload_tooltable_clicked" )
        self.tooledit_btn_reload_tool.emit( "clicked" )

    def on_btn_apply_tool_changes_clicked( self, widget, data = None ):
        if self.log: self._add_alarm_entry( "on_btn_apply_tool_changes_clicked" )
        self.tooledit_btn_apply_tool.emit( "clicked" )
        tool = self.widgets.tooledit1.get_selected_tool()

    def on_btn_tool_touchoff_clicked( self, widget, data = None ):
        if not self.widgets.tooledit1.get_selected_tool():
            message = _( "No or more than one tool selected in tool table" )
            message += _( "Please select only one tool in the table" )
            print( message )
            self._add_alarm_entry( message )
            dialogs.warning_dialog( self, _( "Warning Tool Touch off not possible!" ), message )
            return

        if self.widgets.tooledit1.get_selected_tool() != self.stat.tool_in_spindle:
            message = _( "you can not touch of a tool, witch is not mounted in the spindle" )
            message += _( "your selection has been reseted to the tool in spindle" )
            print( message )
            self._add_alarm_entry( message )
            dialogs.warning_dialog( self, _( "Warning Tool Touch off not possible!" ), message )
            self.widgets.tooledit1.reload( self )
            self.widgets.tooledit1.set_selected_tool( self.stat.tool_in_spindle )
            return

        if "G41" in self.active_gcodes or "G42" in self.active_gcodes:
            message = _( "Tool touch off is not possible with cutter radius compensation switched on!\n" )
            message += _( "Please emit an G40 before tool touch off" )
            print( message )
            self._add_alarm_entry( message )
            dialogs.warning_dialog( self, _( "Warning Tool Touch off not possible!" ), message )
            return

        if widget == self.widgets.btn_tool_touchoff_x:
            axis = "x"
        elif widget == self.widgets.btn_tool_touchoff_z:
            axis = "z"
        else:
            dialogs.warning_dialog( self, _( "Real big error!" ),
                                   _( "You managed to come to a place that is not possible in on_btn_tool_touchoff" ) )
            return

        value = dialogs.entry_dialog( self, data = None,
                                     header = _( "Enter value for axis %s to set:" ) % axis.upper(),
                                     label = _( "Set parameter of tool {0:d} and axis {1} to:" ).format( 
                                         self.stat.tool_in_spindle, axis.upper() ),
                                     integer = False )

        if value == "ERROR":
            message = _( "Conversion error because of wrong entry for touch off axis %s" ) % axis.upper()
            print( message )
            self._add_alarm_entry( message )
            dialogs.warning_dialog( self, _( "Conversion error !" ), message )
            return
        elif value == "CANCEL":
            self._add_alarm_entry( _( "entry for axis %s has been canceled" ) % axis.upper() )
            return
        else:
            self._add_alarm_entry( _( "axis {0} , has been set to {1:f}" ).format( axis.upper(), value ) )
            command = "G10 L10 P%d %s%f" % ( self.stat.tool_in_spindle, axis, value )
            self.command.mode( linuxcnc.MODE_MDI )
            self.command.wait_complete()
            self.command.mdi( command )
            self.command.wait_complete()
            if "G43" in self.active_gcodes:
                self.command.mdi( "G43" )
                self.command.wait_complete()
            self.command.mode( linuxcnc.MODE_MANUAL )
            self.command.wait_complete()

    # select a tool entering a number
    def on_btn_select_tool_by_no_clicked( self, widget, data = None ):
        value = dialogs.entry_dialog( self, data = None, header = _( "Enter the tool number as integer " ),
                                     label = _( "Select the tool to change" ), integer = True )
        if value == "ERROR":
            message = _( "Conversion error because of wrong entry for tool number\n" )
            message += _( "enter only integer nummbers" )
            print( message )
            self._add_alarm_entry( message )
            dialogs.warning_dialog( self, _( "Conversion error !" ), message )
            return
        elif value == "CANCEL":
            self._add_alarm_entry( _( "entry for selection of tool number has been canceled" ) )
            return
        elif int( value ) == self.stat.tool_in_spindle:
            message = _( "Selected tool is already in spindle, no change needed." )
            dialogs.warning_dialog( self, _( "Important Warning!" ), message )
            self._add_alarm_entry( message )
            return
        else:
            self.tool_change = True
            self.command.mode( linuxcnc.MODE_MDI )
            self.command.wait_complete()
            command = "T%s M6" % int( value )
            self.command.mdi( command )

    # set tool with M61 Q? or with T? M6
    def on_btn_selected_tool_clicked( self, widget, data = None ):
        tool = self.widgets.tooledit1.get_selected_tool()
        if tool == None:
            message = _( "you selected no or more than one tool, the tool selection must be unique" )
            dialogs.warning_dialog( self, _( "Important Warning!" ), message )
            self._add_alarm_entry( message )
            return
        if tool == self.stat.tool_in_spindle:
            message = _( "Selected tool is already in spindle, no change needed." )
            dialogs.warning_dialog( self, _( "Important Warning!" ), message )
            self._add_alarm_entry( message )
            return
        if tool or tool == 0:
            self.tool_change = True
            tool = int( tool )
            self.command.mode( linuxcnc.MODE_MDI )
            self.command.wait_complete()

            if widget == self.widgets.btn_change_tool:
                command = "T%s M6" % tool
            else:
                command = "M61 Q%s" % tool
            self.command.mdi( command )
            if self.log: self._add_alarm_entry( "set_tool_with %s" % command )
        else:
            message = _( "Could not understand the entered tool number. Will not change anything" )
            dialogs.warning_dialog( self, _( "Important Warning!" ), message )

# =========================================================
# gremlin relevant calls
    def on_rbt_view_p_toggled( self, widget, data = None ):
        if self.log: self._add_alarm_entry( "rbt_view_p_toggled" )
        if self.widgets.rbt_view_p.get_active():
            self.widgets.gremlin.set_property( "view", "p" )
        self.prefs.putpref( "gremlin_view", "rbt_view_p", str )

    def on_rbt_view_x_toggled( self, widget, data = None ):
        if self.log: self._add_alarm_entry( "rbt_view_x_toggled" )
        if self.widgets.rbt_view_x.get_active():
            self.widgets.gremlin.set_property( "view", "x" )
        self.prefs.putpref( "gremlin_view", "rbt_view_x", str )

    def on_rbt_view_y_toggled( self, widget, data = None ):
        if self.log: self._add_alarm_entry( "rbt_view_y_toggled" )
        if self.widgets.rbt_view_y.get_active():
            self.widgets.gremlin.set_property( "view", "y" )
        self.prefs.putpref( "gremlin_view", "rbt_view_y", str )

    def on_rbt_view_z_toggled( self, widget, data = None ):
        if self.log: self._add_alarm_entry( "rbt_view_z_toggled" )
        if self.widgets.rbt_view_z.get_active():
            self.widgets.gremlin.set_property( "view", "z" )
        self.prefs.putpref( "gremlin_view", "rbt_view_z", str )

    def on_rbt_view_y2_toggled( self, widget, data = None ):
        if self.log: self._add_alarm_entry( "rbt_view_y2_toggled" )
        if self.widgets.rbt_view_y2.get_active():
            self.widgets.gremlin.set_property( "view", "y2" )
        self.prefs.putpref( "gremlin_view", "rbt_view_y2", str )

    def on_btn_zoom_in_clicked( self, widget, data = None ):
        if self.log: self._add_alarm_entry( "btn_zoom_in_clicked" )
        self.widgets.gremlin.zoom_in()

    def on_btn_zoom_out_clicked( self, widget, data = None ):
        if self.log: self._add_alarm_entry( "btn_zoom_out_clicked" )
        self.widgets.gremlin.zoom_out()

    def on_btn_delete_view_clicked( self, widget, data = None ):
        if self.log: self._add_alarm_entry( "btn_delete_view_clicked" )
        self.widgets.gremlin.clear_live_plotter()

    def on_tbtn_view_dimension_toggled( self, widget, data = None ):
        if self.log: self._add_alarm_entry( "tbtn_view_dimensions_toggled" )
        self.widgets.gremlin.set_property( "show_extents_option", widget.get_active() )
        self.prefs.putpref( "view_dimension", self.widgets.tbtn_view_dimension.get_active(), bool )

    def on_tbtn_view_tool_path_toggled( self, widget, data = None ):
        if self.log: self._add_alarm_entry( "btn_view_tool_path_clicked" )
        self.widgets.gremlin.set_property( "show_live_plot", widget.get_active() )
        self.prefs.putpref( "view_tool_path", self.widgets.tbtn_view_tool_path.get_active(), bool )

    def on_gremlin_line_clicked( self, widget, line ):
        self.widgets.gcode_view.set_line_number( line )

    def on_btn_load_clicked( self, widget, data = None ):
        self.widgets.ntb_button.set_current_page( 8 )
        self.widgets.ntb_preview.set_current_page( 3 )
        self.widgets.tbtn_fullsize_preview.set_active( True )
        self._show_iconview_tab( True )
        self.widgets.IconFileSelection1.refresh_filelist()
        self.widgets.IconFileSelection1.iconView.grab_focus()
        self.gcodeerror = ""

    def on_btn_sel_next_clicked( self, widget, data = None ):
        self.widgets.IconFileSelection1.btn_sel_next.emit( "clicked" )

    def on_btn_sel_prev_clicked( self, widget, data = None ):
        self.widgets.IconFileSelection1.btn_sel_prev.emit( "clicked" )

    def on_btn_home_clicked( self, widget, data = None ):
        self.widgets.IconFileSelection1.btn_home.emit( "clicked" )

    def on_btn_jump_to_clicked( self, widget, data = None ):
        self.widgets.IconFileSelection1.btn_jump_to.emit( "clicked" )

    def on_btn_dir_up_clicked( self, widget, data = None ):
        self.widgets.IconFileSelection1.btn_dir_up.emit( "clicked" )

    def on_btn_select_clicked( self, widget, data = None ):
        self.widgets.IconFileSelection1.btn_select.emit( "clicked" )

    def on_IconFileSelection1_selected( self, widget, path = None ):
        if path:
            self.widgets.hal_action_open.load_file( path )
            self.widgets.ntb_preview.set_current_page( 0 )
            self.widgets.tbtn_fullsize_preview.set_active( False )
            self.widgets.ntb_button.set_current_page( 2 )
            self._show_iconview_tab( False )

    def on_IconFileSelection1_exit( self, widget ):
        self.widgets.ntb_preview.set_current_page( 0 )
        self.widgets.tbtn_fullsize_preview.set_active( False )
        self._show_iconview_tab( False )

    # edit a program or make a new one
    def on_btn_edit_clicked( self, widget, data = None ):
        if self.log: self._add_alarm_entry( "btn_edit_clicked" )
        self.widgets.ntb_button.set_current_page( 6 )
        self.widgets.ntb_preview.hide()
        self.widgets.hbox_dro.hide()
        width = self.widgets.window1.allocation.width
        width -= self.widgets.vbtb_main.allocation.width
        width -= self.widgets.box_right.allocation.width
        width -= self.widgets.box_left.allocation.width
        self.widgets.vbx_jog.set_size_request( width, -1 )
        if not self.widgets.vbx_jog.get_visible():
            self.widgets.vbx_jog.set_visible(True)
        self.widgets.gcode_view.set_sensitive( True )
        self.widgets.gcode_view.grab_focus()
        if self.widgets.chk_use_kb_on_edit.get_active():
            self.widgets.ntb_info.set_current_page( 1 )
            self.widgets.box_info.set_size_request( -1, 250 )
        else:
            self.widgets.ntb_info.hide()
            self.widgets.box_info.set_size_request( -1, 50 )
        self.widgets.tbl_search.show()
        self.gcodeerror = ""

    # Search and replace handling in edit mode
    # undo changes while in edit mode
    def on_btn_undo_clicked( self, widget, data = None ):
        self.widgets.gcode_view.undo()

    # search backward while in edit mode
    def on_btn_search_back_clicked( self, widget, data = None ):
        self.widgets.gcode_view.text_search( direction = False,
                                            mixed_case = self.widgets.chk_ignore_case.get_active(),
                                            text = self.widgets.search_entry.get_text() )

    # search forward while in edit mode
    def on_btn_search_forward_clicked( self, widget, data = None ):
        self.widgets.gcode_view.text_search( direction = True,
                                            mixed_case = self.widgets.chk_ignore_case.get_active(),
                                            text = self.widgets.search_entry.get_text() )

    # replace text in edit mode
    def on_btn_replace_clicked( self, widget, data = None ):
        self.widgets.gcode_view.replace_text_search( direction = True,
                                                    mixed_case = self.widgets.chk_ignore_case.get_active(),
                                                    text = self.widgets.search_entry.get_text(),
                                                    re_text = self.widgets.replace_entry.get_text(),
                                                    replace_all = self.widgets.chk_replace_all.get_active() )

    # redo changes while in edit mode
    def on_btn_redo_clicked( self, widget, data = None ):
        self.widgets.gcode_view.redo()

    # if we leave the edit mode, we will have to show all widgets again
    def on_ntb_button_switch_page( self, *args ):
        message = "ntb_button_page changed to %s" % self.widgets.ntb_button.get_current_page()
        if self.log: self._add_alarm_entry( message )

        if self.widgets.ntb_preview.get_current_page() == 0:  # preview tab is active,
            # check if offset tab is visible, if so we have to hide it
            page = self.widgets.ntb_preview.get_nth_page( 1 )
            if page.get_visible():
                self._show_offset_tab( False )
        elif self.widgets.ntb_preview.get_current_page() == 1:
            self._show_offset_tab( False )
        elif self.widgets.ntb_preview.get_current_page() == 2:
            self._show_tooledit_tab( False )
        elif self.widgets.ntb_preview.get_current_page() == 3:
            self._show_iconview_tab( False )

        if self.widgets.tbtn_fullsize_preview.get_active():
            self.widgets.tbtn_fullsize_preview.set_active( False )
        if self.widgets.ntb_button.get_current_page() == 6 or self.widgets.ntb_preview.get_current_page() == 3:
            self.widgets.ntb_preview.show()
            self.widgets.hbox_dro.show()
            self.widgets.vbx_jog.set_size_request( 360, -1 )
            self.widgets.gcode_view.set_sensitive( 0 )
            self.widgets.btn_save.set_sensitive( True )
            self.widgets.hal_action_reload.emit( "activate" )
            self.widgets.ntb_info.set_current_page( 0 )
            self.widgets.ntb_info.show()
            self.widgets.box_info.set_size_request( -1, 200 )
            self.widgets.tbl_search.hide()

    # make a new file
    def on_btn_new_clicked( self, widget, data = None ):
        tempfilename = os.path.join( _TEMPDIR, "temp.ngc" )
        content = self.get_ini_info.get_RS274_start_code()
        if content == None:
            content = " "
        content += "\n\n\n\nM2"
        gcodefile = open( tempfilename, "w" )
        gcodefile.write( content )
        gcodefile.close()
        if self.widgets.lbl_program.get_label() == tempfilename:
            self.widgets.hal_action_reload.emit( "activate" )
        else:
            self.widgets.hal_action_open.load_file( tempfilename )
            # self.command.program_open(tempfilename)
        self.widgets.gcode_view.grab_focus()
        self.widgets.btn_save.set_sensitive( False )

    def on_tbtn_optional_blocks_toggled( self, widget, data = None ):
        if self.log: self._add_alarm_entry( "on_tbtn_optional_blocks_toggled to %s" % widget.get_active() )
        self.command.set_block_delete( widget.get_active() )
        self.prefs.putpref( "blockdel", widget.get_active(), bool )
        self.widgets.hal_action_reload.emit( "activate" )


    def on_tbtn_optional_stops_toggled( self, widget, data = None ):
        if self.log: self._add_alarm_entry( "on_tbtn_optional_stops_toggled to %s" % widget.get_active() )
        self.command.set_optional_stop( widget.get_active() )
        self.prefs.putpref( "opstop", widget.get_active(), bool )

    # this can not be done with the status widget,
    # because it will not emit a RESUME signal
    def on_tbtn_pause_toggled( self, widget, data = None ):
        self._add_alarm_entry( "Pause toggled to be %s" % widget.get_active() )
        widgetlist = ["rbt_forward", "rbt_reverse", "rbt_stop"]
        self._sensitize_widgets( widgetlist, widget.get_active() )

    def on_btn_stop_clicked( self, widget, data = None ):
        print( "stop clicked" )
        self.start_line = 0
        self.widgets.gcode_view.set_line_number( 0 )
        self.widgets.tbtn_pause.set_active( False )

    def on_btn_run_clicked( self, widget, data = None ):
        self.command.auto( linuxcnc.AUTO_RUN, self.start_line )

<<<<<<< HEAD
#    def on_btn_step_clicked( self, widget, data = None ):
#        self.command.auto( linuxcnc.AUTO_STEP )
#        self.stepping = True

    # this is needed only for stepping through a program, to
    # sensitize the widgets according to that mode
#    def on_btn_load_state_changed( self, widget, state ):
#        if state == gtk.STATE_INSENSITIVE:
#            self.stepping = False
#            self.widgets.tbtn_pause.set_sensitive( True )

=======
>>>>>>> 4a240297
    def on_btn_from_line_clicked( self, widget, data = None ):
        self._add_alarm_entry( "Restart the program from line clicked" )
        dialogs.restart_dialog( self )

    def on_change_sound( self, widget, sound = None ):
        file = widget.get_filename()
        if file:
            if widget == self.widgets.audio_error_chooser:
                self.error_sound = file
                self.prefs.putpref( "audio_error", file, str )
            else:
                self.alert_sound = file
                self.prefs.putpref( "audio_alert", file, str )

# =========================================================
# Hal Pin Handling Start

    def _on_counts_changed( self, pin, widget ):
        if not self.initialized:
            return
        difference = 0
        counts = pin.get()
        if self.halcomp["feed-override.count-enable"]:
            if widget == "adj_feed":
                difference = ( counts - self.fo_counts ) * self.scale_feed_override
                self.fo_counts = counts
                self._check_counts( counts )
        if self.halcomp["spindle-override.count-enable"]:
            if widget == "adj_spindle":
                difference = ( counts - self.so_counts ) * self.scale_spindle_override
                self.so_counts = counts
                self._check_counts( counts )
        if self.halcomp["jog-speed.count-enable"]:
            if widget == "adj_jog_vel":
                difference = ( counts - self.jv_counts ) * self.scale_jog_vel
                if self.widgets.tbtn_turtle_jog.get_active():
                    difference = difference / self.turtle_jog_factor
                self.jv_counts = counts
                self._check_counts( counts )
        if self.halcomp["max-velocity.count-enable"]:
            if widget == "adj_max_vel":
                difference = ( counts - self.mv_counts ) * self.scale_max_vel
                self.mv_counts = counts
                self._check_counts( counts )
        if not self.halcomp["feed-override.count-enable"] and not self.halcomp["spindle-override.count-enable"] and not self.halcomp["jog-speed.count-enable"] and not self.halcomp["max-velocity.count-enable"]:
            self._check_counts( counts )

        val = self.widgets[widget].get_value() + difference
        if val < 0:
            val = 0
        if difference != 0:
            self.widgets[widget].set_value( val )

    def _check_counts( self, counts ):
        # as we do not know how the user did connect the jog wheels, we have to check all
        # possibilitys. Does he use only one jog wheel and a selection switch or do he use
        # a mpg for each slider or one for speeds and one for override, or ??
        if self.halcomp["feed-override.counts"] == self.halcomp["spindle-override.counts"]:
            if self.halcomp["feed-override.count-enable"] and self.halcomp["spindle-override.count-enable"]:
                return
            self.fo_counts = self.so_counts = counts
        if self.halcomp["feed-override.counts"] == self.halcomp["jog-speed.counts"]:
            if self.halcomp["feed-override.count-enable"] and self.halcomp["jog-speed.count-enable"]:
                return
            self.fo_counts = self.jv_counts = counts
        if self.halcomp["feed-override.counts"] == self.halcomp["max-velocity.counts"]:
            if self.halcomp["feed-override.count-enable"] and self.halcomp["max-velocity.count-enable"]:
                return
            self.fo_counts = self.mv_counts = counts
        if self.halcomp["spindle-override.counts"] == self.halcomp["jog-speed.counts"]:
            if self.halcomp["spindle-override.count-enable"] and self.halcomp["jog-speed.count-enable"]:
                return
            self.so_counts = self.jv_counts = counts
        if self.halcomp["spindle-override.counts"] == self.halcomp["max-velocity.counts"]:
            if self.halcomp["spindle-override.count-enable"] and self.halcomp["max-velocity.count-enable"]:
                return
            self.so_counts = self.mv_counts = counts
        if self.halcomp["jog-speed.counts"] == self.halcomp["max-velocity.counts"]:
            if self.halcomp["jog-speed.count-enable"] and self.halcomp["max-velocity.count-enable"]:
                return
            self.jv_counts = self.mv_counts = counts

    def _on_analog_value_changed( self, pin, widget ):
        if not self.initialized:
            return
        if widget == "adj_feed" and not self.halcomp["feed-override.analog-enable"]:
            return
        if widget == "adj_spindle" and not self.halcomp["spindle-override.analog-enable"]:
            return
        if widget == "adj_jog_vel" and not self.halcomp["jog-speed.analog-enable"]:
            return
        if widget == "adj_max_vel" and not self.halcomp["max-velocity.analog-enable"]:
            return
        percentage = pin.get()
        if percentage > 1.0:
            percentage = 1.0
        range = self.widgets[widget].upper - self.widgets[widget].lower
        try:  # otherwise a value of 0.0 would give an error
            value = self.widgets[widget].lower + ( range * percentage )
        except:
            value = 0
        self.widgets[widget].set_value( value )

    def _on_unlock_settings_changed( self, pin ):
        if not self.widgets.rbt_hal_unlock.get_active():
            return
        self.widgets.tbtn_setup.set_sensitive( pin.get() )

    def _on_message_deleted( self, widget, messages ):
        number = []
        for message in messages:
            if message[2] == ALERT_ICON:
                number.append( message[0] )
        if len( number ) == 0:
            self.halcomp["error"] = False

    def _del_message_changed( self, pin ):
        if pin.get():
            if self.halcomp["error"] == True:
                number = []
                messages = self.notification.messages
                for message in messages:
                    if message[2] == ALERT_ICON:
                        number.append( message[0] )
                self.notification.del_message( number[0] )
                if len( number ) == 1:
                    self.halcomp["error"] = False
            else:
                self.notification.del_last()

    def _on_pin_incr_changed( self, pin, buttonnumber ):
        if not pin.get():
            return
        data = self.jog_increments[int( buttonnumber )]
        self.on_increment_changed( self.incr_rbt_list[int( buttonnumber )], data )
        self.incr_rbt_list[int( buttonnumber )].set_active( True )

    def _on_pin_jog_changed( self, pin, axis, direction ):
        if axis not in "xyz":
            axis = "4"
        if direction == 1:
            widget = self.widgets["btn_%s_plus" % axis]
        else:
            widget = self.widgets["btn_%s_minus" % axis]
        if pin.get():
            self.on_btn_jog_pressed( widget )
        else:
            self.on_btn_jog_released( widget )

    def _on_axis_limit_changed( self, pin ):
        if not pin.get() or self.stat.task_state == ( linuxcnc.STATE_ESTOP or linuxcnc.STATE_OFF ):
            return
        if self.halcomp["set-max-limit"] == True:
            self.command.set_max_limit( self.halcomp["axis-to-set"], self.halcomp["limit-value"] )
        else:
            self.command.set_min_limit( self.halcomp["axis-to-set"], self.halcomp["limit-value"] )

    def _reset_overide( self, pin, type ):
        if pin.get():
            self.widgets["btn_%s_100" % type].emit( "clicked" )

# =========================================================
# The actions of the buttons
    def _on_h_button_changed( self, pin ):
        self._add_alarm_entry( "got h_button_signal %s" % pin.name )
        # we check if the button is pressed ore release,
        # otehrwise a signal will be emitted, wenn the button is released and
        # the signal drob down to zero
        if not pin.get():
            return
        # lets see on witch button_box we are
        page = self.widgets.ntb_button.get_current_page()
        # witch button has been pressed
        btn = str( pin.name )
        # from the list we declared under __init__ we get the button number
        nr = int( btn[-1] )
        tab = self.h_tabs[page]  # see in the __init__ section for the declaration of self.tabs
        button = None
        # we check if there is a button or the user pressed a hardware button under
        # a non existing software button
        for index in tab:
            if int( index[0] ) == nr:
                # this is the name of the button
                button = index[1]
        if button:
            # only emit a signal if the button is sensitive, otherwise
            # running actions may be interupted
            if self.widgets[button].get_sensitive() == False:
                print( "%s not_sensitive" % button )
                self._add_alarm_entry( "%s not_sensitive" % button )
                return
            self.widgets[button].emit( "clicked" )
        else:
            # as we are generating the macro buttons dynamecely, we can"t use the same
            # method as above, here is how we do it
            if page == 1:  # macro page
                # does the user press a valid hardware button?
                if nr < len( self.macrobuttons ):
                    button = self.macrobuttons[nr]  # This list is generated in add_macros_buttons(self)
                    # is the button sensitive?
                    if button.get_sensitive() == False:
                        print( "%s not_sensitive" % button )
                        return
                    button.emit( "pressed" )
                else:
                    print( "No function on this button" )
                    self._add_alarm_entry( "%s not_sensitive" % button )
            else:
                print( "No function on this button" )

    def _on_v_button_changed( self, pin ):
        self._add_alarm_entry( "got v_button_signal %s" % pin.name )
        if not pin.get():
            return
        btn = str( pin.name )
        nr = int( btn[-1] )
        tab = self.v_tabs  # see in the __init__ section for the declaration of self.tabs
        button = None
        for index in tab:
            if int( index[0] ) == nr:
                # this is the name of the button
                button = index[1]
        if button:
            # only emit a signal if the button is sensitive, otherwise
            # running actions may be interupted
            if self.widgets[button].get_sensitive() == False:
                print( "%s not_sensitive" % button )
                self._add_alarm_entry( "%s not_sensitive" % button )
                return
            button_pressed_list = ( "rbt_manual", "rbt_mdi", "rbt_auto" )
            button_toggled_list = ( "tbtn_setup" )
            if button in button_pressed_list:
                self.widgets[button].set_active( True )
                self.widgets[button].emit( "pressed" )
            elif button in button_toggled_list:
                self.widgets[button].set_active( not self.widgets[button].get_active() )
            else:
                self.widgets[button].emit( "clicked" )
        else:
            print( "No button found in v_tabs from %s" % pin.name )
            self._add_alarm_entry( "No button found in v_tabs from %s" % pin.name )

# We need extra HAL pins here is where we do it.
# we make pins for the hardware buttons witch can be placed around the
# screen to activate the coresponding buttons on the GUI
    def _init_hal_pins( self ):
        # generate the horizontal button pins
        for h_button in range( 0, 10 ):
            pin = self.halcomp.newpin( "h-button-%s" % h_button, hal.HAL_BIT, hal.HAL_IN )
            hal_glib.GPin( pin ).connect( "value_changed", self._on_h_button_changed )

        # generate the vertical button pins
        for v_button in range( 0, 7 ):
            pin = self.halcomp.newpin( "v-button-%s" % v_button, hal.HAL_BIT, hal.HAL_IN )
            hal_glib.GPin( pin ).connect( "value_changed", self._on_v_button_changed )

        # buttons for jogging the axis
        for jog_button in self.axis_list:
#             if jog_button not in "xyz":
#                 jog_button = self.axisletter_four
            pin = self.halcomp.newpin( "jog-%s-plus" % jog_button, hal.HAL_BIT, hal.HAL_IN )
            hal_glib.GPin( pin ).connect( "value_changed", self._on_pin_jog_changed, jog_button, 1 )
            pin = self.halcomp.newpin( "jog-%s-minus" % jog_button, hal.HAL_BIT, hal.HAL_IN )
            hal_glib.GPin( pin ).connect( "value_changed", self._on_pin_jog_changed, jog_button, -1 )

        # jog_increment out pin
        self.halcomp.newpin( "jog-increment", hal.HAL_FLOAT, hal.HAL_OUT )

        # generate the pins to set the increments
        for buttonnumber in range( 0, len( self.jog_increments ) ):
            pin = self.halcomp.newpin( "jog-inc-%s" % buttonnumber, hal.HAL_BIT, hal.HAL_IN )
            hal_glib.GPin( pin ).connect( "value_changed", self._on_pin_incr_changed, buttonnumber )

        # make the pin for unlocking settings page
        pin = self.halcomp.newpin( "unlock-settings", hal.HAL_BIT, hal.HAL_IN )
        hal_glib.GPin( pin ).connect( "value_changed", self._on_unlock_settings_changed )

        # generate the pins to connect encoders to the sliders
        pin = self.halcomp.newpin( "feed-override.counts", hal.HAL_S32, hal.HAL_IN )
        hal_glib.GPin( pin ).connect( "value_changed", self._on_counts_changed, "adj_feed" )
        pin = self.halcomp.newpin( "spindle-override.counts", hal.HAL_S32, hal.HAL_IN )
        hal_glib.GPin( pin ).connect( "value_changed", self._on_counts_changed, "adj_spindle" )
        pin = self.halcomp.newpin( "jog-speed.counts", hal.HAL_S32, hal.HAL_IN )
        hal_glib.GPin( pin ).connect( "value_changed", self._on_counts_changed, "adj_jog_vel" )
        pin = self.halcomp.newpin( "max-velocity.counts", hal.HAL_S32, hal.HAL_IN )
        hal_glib.GPin( pin ).connect( "value_changed", self._on_counts_changed, "adj_max_vel" )
        self.halcomp.newpin( "feed-override.count-enable", hal.HAL_BIT, hal.HAL_IN )
        self.halcomp.newpin( "spindle-override.count-enable", hal.HAL_BIT, hal.HAL_IN )
        self.halcomp.newpin( "jog-speed.count-enable", hal.HAL_BIT, hal.HAL_IN )
        self.halcomp.newpin( "max-velocity.count-enable", hal.HAL_BIT, hal.HAL_IN )

        # generate the pins to connect analog inputs for sliders
        self.halcomp.newpin( "feed-override.analog-enable", hal.HAL_BIT, hal.HAL_IN )
        self.halcomp.newpin( "spindle-override.analog-enable", hal.HAL_BIT, hal.HAL_IN )
        self.halcomp.newpin( "jog-speed.analog-enable", hal.HAL_BIT, hal.HAL_IN )
        self.halcomp.newpin( "max-velocity.analog-enable", hal.HAL_BIT, hal.HAL_IN )
        pin = self.halcomp.newpin( "feed-override.direct-value", hal.HAL_FLOAT, hal.HAL_IN )
        hal_glib.GPin( pin ).connect( "value_changed", self._on_analog_value_changed, "adj_feed" )
        pin = self.halcomp.newpin( "spindle-override.direct-value", hal.HAL_FLOAT, hal.HAL_IN )
        hal_glib.GPin( pin ).connect( "value_changed", self._on_analog_value_changed, "adj_spindle" )
        pin = self.halcomp.newpin( "jog-speed.direct-value", hal.HAL_FLOAT, hal.HAL_IN )
        hal_glib.GPin( pin ).connect( "value_changed", self._on_analog_value_changed, "adj_jog_vel" )
        pin = self.halcomp.newpin( "max-velocity.direct-value", hal.HAL_FLOAT, hal.HAL_IN )
        hal_glib.GPin( pin ).connect( "value_changed", self._on_analog_value_changed, "adj_max_vel" )

        # make a pin to set turtle jog vel
        pin = self.halcomp.newpin( "turtle-jog", hal.HAL_BIT, hal.HAL_IN )
        hal_glib.GPin( pin ).connect( "value_changed", self._on_turtle_jog_enable )

        # make the pins for tool measurement
        self.halcomp.newpin( "probeheight", hal.HAL_FLOAT, hal.HAL_OUT )
        self.halcomp.newpin( "blockheight", hal.HAL_FLOAT, hal.HAL_OUT )
        self.halcomp.newpin( "toolmeasurement", hal.HAL_BIT, hal.HAL_OUT )
        self.halcomp.newpin( "searchvel", hal.HAL_FLOAT, hal.HAL_OUT )
        self.halcomp.newpin( "probevel", hal.HAL_FLOAT, hal.HAL_OUT )

        # make pins to react to tool_offset changes
        pin = self.halcomp.newpin( "tooloffset-x", hal.HAL_FLOAT, hal.HAL_IN )
        hal_glib.GPin( pin ).connect( "value_changed", self._offset_changed, "tooloffset-x" )
        pin = self.halcomp.newpin( "tooloffset-z", hal.HAL_FLOAT, hal.HAL_IN )
        hal_glib.GPin( pin ).connect( "value_changed", self._offset_changed, "tooloffset-z" )

        # make a pin to delete a notification message
        pin = self.halcomp.newpin( "delete-message", hal.HAL_BIT, hal.HAL_IN )
        hal_glib.GPin( pin ).connect( "value_changed", self._del_message_changed )

        # for manual tool change dialog
        self.halcomp.newpin( "toolchange-number", hal.HAL_S32, hal.HAL_IN )
        self.halcomp.newpin( "toolchange-changed", hal.HAL_BIT, hal.HAL_OUT )
        pin = self.halcomp.newpin( 'toolchange-change', hal.HAL_BIT, hal.HAL_IN )
        hal_glib.GPin( pin ).connect( 'value_changed', self.on_tool_change )

        # make some pin to be able to enlarge the working limits, i.e. if the tool changer is in that place
        # and the soft limits are set to not have colision with the changer, you can use this pin to change
        # the working area, you are responsible to be in the area if you reduce it!
        self.halcomp.newpin( "axis-to-set", hal.HAL_S32, hal.HAL_IN )
        self.halcomp.newpin( "set-max-limit", hal.HAL_BIT, hal.HAL_IN )
        pin = self.halcomp.newpin( "limit-value", hal.HAL_FLOAT, hal.HAL_IN )
        hal_glib.GPin( pin ).connect( "value_changed", self._on_axis_limit_changed )

        # make a pin to reset feed override to 100 %
        pin = self.halcomp.newpin( "reset-feed-override", hal.HAL_BIT, hal.HAL_IN )
        hal_glib.GPin( pin ).connect( "value_changed", self._reset_overide, "feed" )

        # make a pin to reset spindle override to 100 %
        pin = self.halcomp.newpin( "reset-spindle-override", hal.HAL_BIT, hal.HAL_IN )
        hal_glib.GPin( pin ).connect( "value_changed", self._reset_overide, "spindle" )

        # make an error pin to indicate a error to hardware
        self.halcomp.newpin( "error", hal.HAL_BIT, hal.HAL_OUT )

        # make pins to indicate program progress information
        self.halcomp.newpin( "program.length", hal.HAL_S32, hal.HAL_OUT )
        self.halcomp.newpin( "program.current-line", hal.HAL_S32, hal.HAL_OUT )
        self.halcomp.newpin( "program.progress", hal.HAL_FLOAT, hal.HAL_OUT )

# Hal Pin Handling End
# =========================================================

<<<<<<< HEAD
=======
#    def on_gremlin_button_press_event( self, widget, event ):
#        print widget.get_highlight_line()

>>>>>>> 4a240297
if __name__ == "__main__":
    app = gmoccapy()

    inifile = sys.argv[2]
    print ( "**** GMOCCAPY INFO : inifile = %s ****:" % sys.argv[2] )
    postgui_halfile = app.get_ini_info.get_postgui_halfile()
    print ( "**** GMOCCAPY INFO : postgui halfile = %s ****:" % postgui_halfile )

    if postgui_halfile:
        if postgui_halfile.lower().endswith('.tcl'):
            res = os.spawnvp(os.P_WAIT, "haltcl", ["haltcl", "-i", inifile, postgui_halfile])
        else:
            res = os.spawnvp( os.P_WAIT, "halcmd", ["halcmd", "-i", inifile, "-f", postgui_halfile] )
        if res:
            raise SystemExit, res
    gtk.main()
<|MERGE_RESOLUTION|>--- conflicted
+++ resolved
@@ -88,11 +88,7 @@
 
 # constants
 #         # gmoccapy  #"
-<<<<<<< HEAD
 _RELEASE = " 2.0.0"
-=======
-_RELEASE = " 1.5.5.2"
->>>>>>> 4a240297
 _INCH = 0                         # imperial units are active
 _MM = 1                           # metric units are active
 _TEMPDIR = tempfile.gettempdir()  # Now we know where the tempdir is, usualy /tmp
@@ -164,10 +160,6 @@
         # widget states.
 
         self.start_line = 0      # needed for start from line
-<<<<<<< HEAD
-#        self.stepping = False    # used to sensitize widgets when using step by step
-=======
->>>>>>> 4a240297
 
         self.active_gcodes = []  # this are the formated G code values
         self.active_mcodes = []  # this are the formated M code values
@@ -1695,13 +1687,10 @@
 
         self._sensitize_widgets( widgetlist, False )
         self.widgets.btn_run.set_sensitive( False )
-<<<<<<< HEAD
         # the user want to run step by step
 #        if self.stepping == True:
 #            self.widgets.btn_step.set_sensitive( True )
 #            self.widgets.tbtn_pause.set_sensitive( False )
-=======
->>>>>>> 4a240297
 
         self.widgets.btn_show_kbd.set_image( self.widgets.img_brake_macro )
         self.widgets.btn_show_kbd.set_property( "tooltip-text", _( "interrupt running macro" ) )
@@ -4065,20 +4054,6 @@
     def on_btn_run_clicked( self, widget, data = None ):
         self.command.auto( linuxcnc.AUTO_RUN, self.start_line )
 
-<<<<<<< HEAD
-#    def on_btn_step_clicked( self, widget, data = None ):
-#        self.command.auto( linuxcnc.AUTO_STEP )
-#        self.stepping = True
-
-    # this is needed only for stepping through a program, to
-    # sensitize the widgets according to that mode
-#    def on_btn_load_state_changed( self, widget, state ):
-#        if state == gtk.STATE_INSENSITIVE:
-#            self.stepping = False
-#            self.widgets.tbtn_pause.set_sensitive( True )
-
-=======
->>>>>>> 4a240297
     def on_btn_from_line_clicked( self, widget, data = None ):
         self._add_alarm_entry( "Restart the program from line clicked" )
         dialogs.restart_dialog( self )
@@ -4438,12 +4413,6 @@
 # Hal Pin Handling End
 # =========================================================
 
-<<<<<<< HEAD
-=======
-#    def on_gremlin_button_press_event( self, widget, event ):
-#        print widget.get_highlight_line()
-
->>>>>>> 4a240297
 if __name__ == "__main__":
     app = gmoccapy()
 
