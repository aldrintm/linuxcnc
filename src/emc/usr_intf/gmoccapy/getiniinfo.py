--- conflicted
+++ resolved
@@ -103,15 +103,12 @@
             return False
         return True
 
-<<<<<<< HEAD
     def get_lathe_wear_offsets(self):
         temp = self.inifile.find("DISPLAY", "LATHE_WEAR_OFFSETS")
         if not temp or temp == "0":
             return False
         return True
 
-=======
->>>>>>> c0af9a9a
     def get_jog_vel(self):
         # get default jog velocity
         # must convert from INI's units per second to gscreen's units per minute
