--- conflicted
+++ resolved
@@ -189,12 +189,8 @@
     (_("Shift-Home"), _("Zero G54 offset for active axis")),
     (_("End"), _("Set G54 offset for active axis")),
     (_("Ctrl-End"), _("Set tool offset for loaded tool")),
-<<<<<<< HEAD
     ("-, =", _("Jog active axis or joint")),
-=======
-    ("-, =", _("Jog active axis")),
     (";, '", _("Select Max velocity")),
->>>>>>> 2f1cea13
 
     ("", ""),
     (_("Left, Right"), _("Jog first axis or joint")),
@@ -1440,10 +1436,6 @@
     # pdb.set_trace()
     cursel = root_window.call(widgets.jogincr._w, "curselection")
     if type(cursel) == tuple: cursel = cursel[0]
-<<<<<<< HEAD
-=======
-
->>>>>>> 2f1cea13
     if cursel == "":
         cursel = 0
     else:
