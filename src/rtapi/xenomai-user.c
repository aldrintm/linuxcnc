/********************************************************************
* Description:  xenomai-user.c
*               This file, 'xenomai-user.c', implements the unique
*               functions for the Xenomai userland thread system.
********************************************************************/

#include "config.h"
#include "rtapi.h"
#include "rtapi_common.h"

#include <sys/mman.h>		/* munlockall() */
#include <native/timer.h>	/* rt_timer_*() */

#ifdef RTAPI
//FIXME minimize
#include <native/mutex.h>
#include <rtdk.h>

#include <stdlib.h>		// abort()

#define MAX_ERRORS 3

/*  RTAPI task functions  */
RT_TASK ostask_array[RTAPI_MAX_TASKS + 1];

// this is needed due to the weirdness of the rt_task_self return value -
// it does _not_ match the address of the RT_TASK structure it was 
// created with
RT_TASK *ostask_self[RTAPI_MAX_TASKS + 1];

<<<<<<< HEAD
=======
static struct rt_stats_struct {
    int rt_wait_error;		/* release point missed */
    int rt_last_overrun;	/* last number of overruns reported by
				   Xenomai */
    int rt_total_overruns;	/* total number of overruns reported
				   by Xenomai */
} rt_stats;
#endif  /* RTAPI */

>>>>>>> 7a44d650
/* init_rtapi_data */
#ifdef RTAPI
void init_rtapi_data_hook(rtapi_data_t * data) {
    rt_stats.rt_wait_error = 0;
    rt_stats.rt_last_overrun = 0;
    rt_stats.rt_total_overruns = 0;
}
#endif


/* rtapi_init() and rtapi_exit() */

/***********************************************************************
*                    INIT AND EXIT FUNCTIONS                           *
************************************************************************/

int _rtapi_init(const char *modname) {

    return _rtapi_next_module_id();
}

int _rtapi_exit(int module_id) {
  munlockall();
  return 0;
}

/***********************************************************************
*                           rtapi_task.c                               *
************************************************************************/

#ifdef RTAPI
int _rtapi_task_delete_hook(task_data *task, int task_id) {
    int retval = 0;

    if ((retval = rt_task_delete( &ostask_array[task_id] )) < 0)
	rtapi_print_msg(RTAPI_MSG_ERR,"ERROR: rt_task_delete() = %d %s\n", 
			retval, strerror(retval));

    return retval;
}

void _rtapi_task_wrapper(void * task_id_hack) {
    int ret;
    int task_id = (int)(long) task_id_hack; // ugly, but I ain't gonna fix it
    task_data *task = &task_array[task_id];

    /* use the argument to point to the task data */
    if (task->period < period) task->period = period;
    task->ratio = task->period / period;
    rtapi_print_msg(RTAPI_MSG_DBG,
		    "rtapi_task_wrapper: task %p '%s' period=%d "
		    "prio=%d ratio=%d\n",
		    task, task->name, task->ratio * period,
		    task->prio, task->ratio);

    ostask_self[task_id]  = rt_task_self();
    
    if ((ret = rt_task_set_periodic(NULL, TM_NOW, task->ratio * period)) < 0) {
	rtapi_print_msg(RTAPI_MSG_ERR,
			"ERROR: rt_task_set_periodic(%d,%s) failed %d\n", 
			task_id, task->name, ret);
	abort();
    }

    /* call the task function with the task argument */
    (task->taskcode) (task->arg);
    
    /* if the task ever returns, we record that fact */
    task->state = ENDED;
    rtapi_print_msg(RTAPI_MSG_ERR,
		    "ERROR: reached end of wrapper for task %d '%s'\n", 
		    task_id, task->name);
}


int _rtapi_task_start_hook(task_data *task, int task_id) {
    int which_cpu = 0;
    int retval;

#if !defined(BROKEN_XENOMAU_CPU_AFFINITY)
    // seems to work for me
    // not sure T_CPU(n) is possible - see:
    // http://www.xenomai.org/pipermail/xenomai-help/2010-09/msg00081.html

    if (task->cpu > -1)  // explicitly set by threads, motmod
	which_cpu = T_CPU(task->cpu);
#endif

    // http://www.xenomai.org/documentation/trunk/html/api/group__task.html#ga03387550693c21d0223f739570ccd992
    // Passing T_FPU|T_CPU(1) in the mode parameter thus creates a
    // task with FPU support enabled and which will be affine to CPU #1
    // the task will start out dormant; execution begins with rt_task_start()

    // since this is a usermode RT task, it will be FP anyway
    if ((retval = rt_task_create (&ostask_array[task_id], task->name, 
				  task->stacksize, task->prio, 
				  (task->uses_fp ? T_FPU : 0) | which_cpu )
	 ) != 0) {
	rtapi_print_msg(RTAPI_MSG_ERR,
			"rt_task_create failed, rc = %d\n", retval );
	return -ENOMEM;
    }

    if ((retval = rt_task_start( &ostask_array[task_id],
				 _rtapi_task_wrapper, (void *)(long)task_id))) {
	rtapi_print_msg(RTAPI_MSG_INFO,
			"rt_task_start failed, rc = %d\n", retval );
	return -ENOMEM;
    }
    return 0;
}

int _rtapi_task_stop_hook(task_data *task, int task_id) {
    int retval;

    if ((retval = rt_task_delete( &ostask_array[task_id] )) < 0) {
	rtapi_print_msg(RTAPI_MSG_ERR,"rt_task_delete() = %d\n", retval);
	return retval;
    }

    return 0;
}

int _rtapi_task_pause_hook(task_data *task, int task_id) {
    return rt_task_suspend( &ostask_array[task_id] );
}

int _rtapi_task_resume_hook(task_data *task, int task_id) {
    return rt_task_resume( &ostask_array[task_id] );
}

void _rtapi_wait_hook() {
    unsigned long overruns;
    static int error_printed = 0;
    int task_id;
    task_data *task;

    int result =  rt_task_wait_period(&overruns);
    switch (result) {
    case 0: // ok - no overruns;
	break;

    case -ETIMEDOUT: // release point was missed
	rt_stats.rt_wait_error++;
	rt_stats.rt_last_overrun = overruns;
	rt_stats.rt_total_overruns += overruns;

	if (error_printed < MAX_ERRORS) {
	    task_id = _rtapi_task_self();
	    task = &(task_array[task_id]);

	    rtapi_print_msg
		(RTAPI_MSG_ERR,
		 "RTAPI: ERROR: Unexpected realtime delay on task %d - "
		 "'%s' (%lu overruns)\n" 
		 "This Message will only display once per session.\n"
		 "Run the Latency Test and resolve before continuing.\n", 
		 task_id, task->name, overruns);
	}
	error_printed++;
	if(error_printed == MAX_ERRORS) 
	    rtapi_print_msg(RTAPI_MSG_ERR,
			    "RTAPI: (further messages will be suppressed)\n");
	break;

    case -EWOULDBLOCK:
	rtapi_print_msg(error_printed == 0 ? RTAPI_MSG_ERR : RTAPI_MSG_WARN,
			"RTAPI: ERROR: rt_task_wait_period() without "
			"previous rt_task_set_periodic()\n");
	error_printed++;
	break;

    case -EINTR:
	rtapi_print_msg(error_printed == 0 ? RTAPI_MSG_ERR : RTAPI_MSG_WARN,
			"RTAPI: ERROR: rt_task_unblock() called before "
			"release point\n");
	error_printed++;
	break;

    case -EPERM:
	rtapi_print_msg(error_printed == 0 ? RTAPI_MSG_ERR : RTAPI_MSG_WARN,
			"RTAPI: ERROR: cannot rt_task_wait_period() from "
			"this context\n");
	error_printed++;
	break;
    default:
	rtapi_print_msg(error_printed == 0 ? RTAPI_MSG_ERR : RTAPI_MSG_WARN,
			"RTAPI: ERROR: unknown error code %d\n", result);
	error_printed++;
	break;
    }
}

int _rtapi_task_self_hook(void) {
    RT_TASK *ptr;
    int n;

    /* ask OS for pointer to its data for the current task */
    ptr = rt_task_self();

    if (ptr == NULL) {
	/* called from outside a task? */
	return -EINVAL;
    }
    /* find matching entry in task array */
    n = 1;
    while (n <= RTAPI_MAX_TASKS) {
	if (ostask_self[n] == ptr) {
	    /* found a match */
	    return n;
	}
	n++;
    }
    return -EINVAL;
}

#endif  /* RTAPI */


/***********************************************************************
*                           rtapi_time.c                               *
************************************************************************/

#ifdef RTAPI
void _rtapi_delay_hook(long int nsec)
{
    long long int release = rt_timer_tsc() + nsec;
    while (rt_timer_tsc() < release);
}
#endif

long long int _rtapi_get_time_hook(void) {
    /* The value returned will represent a count of jiffies if the
       native skin is bound to a periodic time base (see
       CONFIG_XENO_OPT_NATIVE_PERIOD), or nanoseconds otherwise.  */
    return rt_timer_read();
}

/* This returns a result in clocks instead of nS, and needs to be used
   with care around CPUs that change the clock speed to save power and
   other disgusting, non-realtime oriented behavior.  But at least it
   doesn't take a week every time you call it.
*/
long long int _rtapi_get_clocks_hook(void) {
    // Gilles says: do this - it's portable
    return rt_timer_tsc();
}<|MERGE_RESOLUTION|>--- conflicted
+++ resolved
@@ -28,8 +28,6 @@
 // created with
 RT_TASK *ostask_self[RTAPI_MAX_TASKS + 1];
 
-<<<<<<< HEAD
-=======
 static struct rt_stats_struct {
     int rt_wait_error;		/* release point missed */
     int rt_last_overrun;	/* last number of overruns reported by
@@ -39,7 +37,6 @@
 } rt_stats;
 #endif  /* RTAPI */
 
->>>>>>> 7a44d650
 /* init_rtapi_data */
 #ifdef RTAPI
 void init_rtapi_data_hook(rtapi_data_t * data) {
