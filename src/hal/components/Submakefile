#HALCOMP_SUBMAKEFILE= hal/components/Submakefile
# for debugging this file - to prevent recompilation of
# everything under the sun with every small change
HALCOMP_SUBMAKEFILE=

ifneq ($(KERNELRELEASE),)
COMPS := $(patsubst $(BASEPWD)/%,%,$(wildcard $(BASEPWD)/hal/components/*.comp $(BASEPWD)/hal/drivers/*.comp))
include $(patsubst %.comp, $(BASEPWD)/$(OBJDIR)/%.mak, $(COMPS))
else
CONVERTERS :=  \
    conv_float_s32.comp conv_float_u32.comp \
    conv_bit_s32.comp conv_bit_u32.comp \
    conv_s32_float.comp conv_s32_bit.comp conv_s32_u32.comp \
    conv_u32_float.comp conv_u32_bit.comp conv_u32_s32.comp
COMPS := $(sort $(wildcard hal/components/*.comp) $(addprefix hal/components/, $(CONVERTERS)))
COMP_MANPAGES := $(patsubst hal/components/%.comp, ../docs/man/man9/%.9, $(COMPS))
COMP_DRIVERS := $(wildcard hal/drivers/*.comp)
COMP_DRIVER_MANPAGES := $(patsubst hal/drivers/%.comp, ../docs/man/man9/%.9, $(COMP_DRIVERS))
manpages: $(COMP_MANPAGES) $(COMP_DRIVER_MANPAGES)
TARGETS += manpages
.PHONY: manpages
ifeq ($(TRIVIAL_BUILD),no)
-include $(patsubst %.comp, $(OBJDIR)/%.mak, $(COMPS) $(COMP_DRIVERS))
Makefile: $(patsubst %.comp, $(OBJDIR)/%.mak, $(COMPS) $(COMP_DRIVERS))
endif
endif

obj-m += $(patsubst hal/drivers/%.comp, %.o, \
	$(patsubst hal/components/%.comp, %.o, \
	$(COMPS)))

$(COMP_MANPAGES): ../docs/man/man9/%.9: hal/components/%.comp ../bin/comp
	$(ECHO) Making comp manpage $(notdir $@)
	@mkdir -p $(dir $@)
	$(Q)../bin/comp --document -o $@ $<

$(COMP_DRIVER_MANPAGES): ../docs/man/man9/%.9: hal/drivers/%.comp ../bin/comp
	$(ECHO) Making comp manpage $(notdir $@)
	@mkdir -p $(dir $@)
	$(Q)../bin/comp --document -o $@ $<

<<<<<<< HEAD
objects/%.mak: %.comp $(HALCOMP_SUBMAKEFILE)
=======
$(OBJDIR)/%.mak: %.comp hal/components/Submakefile
>>>>>>> 1eab1730
	$(ECHO) "Creating $(notdir $@)"
	$(ECHO) "Creating $@"
	@mkdir -p $(dir $@)
	$(Q)echo $(notdir $*)-objs := halcomp-srcs/$*.o > $@.tmp
	$(Q)echo $(RTLIBDIR)/$(notdir $*)$(MODULE_EXT): $(OBJDIR)/halcomp-srcs/$*.o >> $@.tmp
	$(Q)mv -f $@.tmp $@

halcomp-srcs/%.c: %.comp ../bin/comp
	$(ECHO) "Preprocessing $(notdir $<)"
	@mkdir -p $(dir $@)
	$(Q)../bin/comp --require-license -o $@ $<

modules: $(patsubst %.comp, halcomp-srcs/%.c, $(COMPS) $(COMP_DRIVERS))

clean: clean-comp-manpages
clean-comp-manpages:
	-rm -f $(COMP_MANPAGES) $(COMP_DRIVER_MANPAGES)

HALSTREAMERSRCS := hal/components/streamer_usr.c
USERSRCS += $(HALSTREAMERSRCS)

../bin/halstreamer: $(call TOOBJS, $(HALSTREAMERSRCS)) ../lib/liblinuxcnchal.so.0
	$(ECHO) Linking $(notdir $@)
	$(Q)$(CC) $(LDFLAGS) -o $@ $^
TARGETS += ../bin/halstreamer

HALSAMPLERSRCS := hal/components/sampler_usr.c
USERSRCS += $(HALSAMPLERSRCS)

../bin/halsampler: $(call TOOBJS, $(HALSAMPLERSRCS)) ../lib/liblinuxcnchal.so.0
	$(ECHO) Linking $(notdir $@)
	$(Q)$(CC) $(LDFLAGS) -o $@ $^
TARGETS += ../bin/halsampler

hal/components/conv_float_s32.comp: hal/components/conv.comp.in hal/components/mkconv.sh $(HALCOMP_SUBMAKEFILE)
	$(ECHO) converting conv for $(notdir $@)
	$(Q)sh hal/components/mkconv.sh float s32 "" -2147483647-1 2147483647 < $< > $@

hal/components/conv_float_u32.comp: hal/components/conv.comp.in hal/components/mkconv.sh $(HALCOMP_SUBMAKEFILE)
	$(ECHO) converting conv for $(notdir $@)
	$(Q)sh hal/components/mkconv.sh float u32 "" 0 2147483647 < $< > $@

hal/components/conv_bit_s32.comp: hal/components/conv.comp.in hal/components/mkconv.sh $(HALCOMP_SUBMAKEFILE)
	$(ECHO) converting conv for $(notdir $@)
	$(Q)sh hal/components/mkconv.sh bit s32 // < $< > $@

hal/components/conv_bit_u32.comp: hal/components/conv.comp.in hal/components/mkconv.sh $(HALCOMP_SUBMAKEFILE)
	$(ECHO) converting conv for $(notdir $@)
	$(Q)sh hal/components/mkconv.sh bit u32 // < $< > $@

hal/components/conv_s32_float.comp: hal/components/conv.comp.in hal/components/mkconv.sh $(HALCOMP_SUBMAKEFILE)
	$(ECHO) converting conv for $(notdir $@)
	$(Q)sh hal/components/mkconv.sh s32 float // < $< > $@

hal/components/conv_s32_bit.comp: hal/components/conv.comp.in hal/components/mkconv.sh $(HALCOMP_SUBMAKEFILE)
	$(ECHO) converting conv for $(notdir $@)
	$(Q)sh hal/components/mkconv.sh s32 bit "" 0 1 < $< > $@

hal/components/conv_s32_u32.comp: hal/components/conv.comp.in hal/components/mkconv.sh $(HALCOMP_SUBMAKEFILE)
	$(ECHO) converting conv for $(notdir $@)
	$(Q)sh hal/components/mkconv.sh s32 u32 "" 0 0 < $< > $@

hal/components/conv_u32_float.comp: hal/components/conv.comp.in hal/components/mkconv.sh $(HALCOMP_SUBMAKEFILE)
	$(ECHO) converting conv for $(notdir $@)
	$(Q)sh hal/components/mkconv.sh u32 float // < $< > $@

hal/components/conv_u32_bit.comp: hal/components/conv.comp.in hal/components/mkconv.sh $(HALCOMP_SUBMAKEFILE)
	$(ECHO) converting conv for $(notdir $@)
	$(Q)sh hal/components/mkconv.sh u32 bit "" -1 1 < $< > $@

hal/components/conv_u32_s32.comp: hal/components/conv.comp.in hal/components/mkconv.sh $(HALCOMP_SUBMAKEFILE)
	$(ECHO) converting conv for $(notdir $@)
	$(Q)sh hal/components/mkconv.sh u32 s32 "" -1 2147483647 < $< > $@

<|MERGE_RESOLUTION|>--- conflicted
+++ resolved
@@ -1,7 +1,7 @@
-#HALCOMP_SUBMAKEFILE= hal/components/Submakefile
+HALCOMP_SUBMAKEFILE= hal/components/Submakefile
 # for debugging this file - to prevent recompilation of
 # everything under the sun with every small change
-HALCOMP_SUBMAKEFILE=
+#HALCOMP_SUBMAKEFILE=
 
 ifneq ($(KERNELRELEASE),)
 COMPS := $(patsubst $(BASEPWD)/%,%,$(wildcard $(BASEPWD)/hal/components/*.comp $(BASEPWD)/hal/drivers/*.comp))
@@ -39,11 +39,7 @@
 	@mkdir -p $(dir $@)
 	$(Q)../bin/comp --document -o $@ $<
 
-<<<<<<< HEAD
 objects/%.mak: %.comp $(HALCOMP_SUBMAKEFILE)
-=======
-$(OBJDIR)/%.mak: %.comp hal/components/Submakefile
->>>>>>> 1eab1730
 	$(ECHO) "Creating $(notdir $@)"
 	$(ECHO) "Creating $@"
 	@mkdir -p $(dir $@)
