--- conflicted
+++ resolved
@@ -1131,12 +1131,7 @@
     char *cp1;
     const char *nakStr = "SET LOADRT NAK";
 
-<<<<<<< HEAD
 #if defined(BUILD_SYS_USER_DSO)
-=======
-#if defined(RTAPI_SIM)
-#if 0
->>>>>>> 54f3cee8
     argv[m++] = "-Wn";
     argv[m++] = mod_name;
     argv[m++] = EMC2_BIN_DIR "/rtapi_app";
