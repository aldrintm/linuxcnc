#                                               -*- Autoconf -*-
# Process this file with autoconf to produce a configure script.
# 
# Description: configure.in
#   Autonconf produce a ./configure from this file
#   that's used to discover various programs/dependencies
#   usage: autoconf
#
# Authors: paul_c alex_joni jepler
# License: GPL Version 2
# System: Linux
#    
# Copyright (c) 2004 All rights reserved.
#
# Last change:
# This file is released under GPL, refer to docs/README for details
#
# This file is adapted to replace the old ./configure script
# therefor it includes parts of that script

##############################################################################
# Section 1                                                                  #
# Autoconf initialisation                                                    #
##############################################################################

AC_PREREQ(2.53)
AC_INIT([LinuxCNC],[m4_normalize(esyscmd(cat ../VERSION))],[emc-developers@lists.sourceforge.net])
AC_CONFIG_SRCDIR(emc/motion/motion.c)
if test "$srcdir" != "."; then
    AC_MSG_ERROR([Building outside of srcdir is not supported])
fi

## _PYTHON_SYSCONFIG(expression, [action-if-succeeded], [action-if-failed])
##
m4_define([_PYTHON_SYSCONFIG],
[dnl
py_val=`$PYTHON -c "dnl
[import sys; from distutils import sysconfig; sys.stdout.write]dnl
([sysconfig.]$1 or '')" 2>&AS_MESSAGE_LOG_FD`
AS_IF([test "[$]?" -eq 0 && test "x$py_val" != x], [$2], [$3])[]dnl
])

# adapted from AX_BOOST_PYTHON_MURRAYC
# http://ftp.gnome.org/pub/GNOME/sources/glom/1.19/
m4_define([AX_BOOST_PYTHON_EMC],
[
AC_LANG_PUSH([C++])
saved_CPPFLAGS=$CPPFLAGS
saved_LIBS=$LIBS
# Note that this requires PYTHON_CPPFLAGS 
# Note that this expects boost/ to be at some top-level such as /usr/include/
# We couldn't check for anything else anyway because there's no pkg-config file to tell us where it is
CPPFLAGS="$PYTHON_CPPFLAGS $saved_CPPFLAGS"
AC_CACHE_CHECK([whether the Boost::Python headers are available],
               [ac_cv_boost_python],
               [AC_COMPILE_IFELSE([AC_LANG_PROGRAM([[
#include <boost/python/module.hpp>
using namespace boost::python;
BOOST_PYTHON_MODULE(test) { (void)0; }
]], [])],
    [ac_cv_boost_python=yes], [ac_cv_boost_python=no])])

AS_IF([test "x$ac_cv_boost_python" = xyes],
[
  BOOST_PYTHON_LIBS=
  ax_python_lib=boost_python
  AC_ARG_WITH([boost-python],
              [AS_HELP_STRING([--with-boost-python],
                              [specify the boost python shared library to use. For instance, --with-boost-python=boost_python-py25. Defaults to boost-python. If you use this then you should probably set PYTHON too, to avoid using multiple python versions.])],
  [if test "x$with_boost_python" != xno; then
    ax_python_lib=$with_boost_python
    ax_boost_python_lib=boost_python-$with_boost_python
  fi])
  AC_MSG_CHECKING([for boost::python shared library])
  for ax_lib in "$ax_python_lib" "$ax_boost_python_lib" boost_python
  do
    # Note that this requires LIBPYTHON from configure.in
    LIBS="$saved_LIBS -l$LIBPYTHON -l$ax_lib"
    AC_LINK_IFELSE(
      [AC_LANG_PROGRAM([[#include <boost/python.hpp>]], [[boost::python::object test_object;]])],
      [BOOST_PYTHON_LIBS="-l$ax_lib"; break])
  done
  AS_IF([test "x$BOOST_PYTHON_LIBS" != x], [ax_result=$BOOST_PYTHON_LIBS], [ax_result=])
  AC_MSG_RESULT([$ax_result])
])
CPPFLAGS=$saved_CPPFLAGS
LIBS=$saved_LIBS
AC_LANG_POP([C++])
AS_IF([test "x$ac_cv_boost_python" = xyes && test "x$BOOST_PYTHON_LIBS" != x],
      [AC_DEFINE([HAVE_BOOST_PYTHON], [1],
                 [define if the Boost::Python headers and library are available])],
      [AC_MSG_ERROR([[boost::python is required to build $PACKAGE_NAME]])])
AC_SUBST([BOOST_PYTHON_LIBS])
])

AC_MSG_CHECKING(libgl1-mesa-dri workaround)

PRELOAD_WORKAROUND=`../scripts/test-libgl-bug.sh 2>/dev/null`
if test  $? -ne 0 ; then
   # real bad, the test failed - let me know
   AC_MSG_RESULT([test for libgl1-mesa-dri workaround failed, please file a bug])
   exit 1
fi
if test "x$PRELOAD_WORKAROUND" != "x" ; then
   AC_MSG_RESULT(required - need to preload $PRELOAD_WORKAROUND)
else
   AC_MSG_RESULT(not required)
fi




AC_MSG_CHECKING(build toplevel)
BUILD_TOPLEVEL="$(cd ..; pwd -P)"
AC_MSG_RESULT($BUILD_TOPLEVEL)

AC_CONFIG_HEADER(config.h)

# Support some of the standard configure options for directories
AC_PREFIX_DEFAULT(run-in-place)

AC_MSG_CHECKING(installation prefix)
if test "x$prefix" = "xNONE"; then
  RUN_IN_PLACE=yes
  AC_MSG_RESULT(run in place)
  prefix=${BUILD_TOPLEVEL}
else
  RUN_IN_PLACE=no
  AC_MSG_RESULT($prefix)
fi
AC_SUBST(AUTODIRS)

# internationalisation package name:
PACKAGE="linuxcnc"
AC_SUBST([PACKAGE])

if test -f ../VERSION; then
    EMC2VERSION="$(cat ../VERSION)"
else
    EMC2VERSION="Undetermined"
fi
AC_SUBST([EMC2VERSION])

AC_PATH_PROG(GREP, grep)
AC_PATH_PROG(EGREP, egrep)
AC_PATH_PROG(ARCHCMD, arch)

##############################################################################
# Section 2                                                                  #
# RealTime checking (either RTAI, or RT-Linux)                               #
# Subsection 2.1 - arguments to ./configure (--with-realtime)                #
# Subsection 2.2 - if none specified above, RTDIR needs to be found by search#
# Subsection 2.3 - RTS(RT-script) is found, it gets queried for values       #
##############################################################################

# set up some default values

# we'll be using it for compile tests
# might be extended by RTSCC later
AC_PROG_CC([gcc])  

# RTDIR points to some directory which is supposed to reveal which RT thread
# system is in use, like /usr/realtime* or /usr/src/rtai* .
# used in Makefile and Makefile.modinc to set a threadsystem specific include path,
# it is assumed to have subdirs:
# modules
# include
RTDIR=""
#  it can be explicitly set with the --with-rtdir=<directory> option
WITH_RTDIR=""

# shorthand for the threadsystem. currently rtai, rtai-3.0 or none. not set for rtl or sim.
RTNAME=""

# RTAI version define. 1 with RTNAME=rtai, 3 with rtai-3.0
RTAI=""

# a compiler which might be specific for the realime system.
# relevant case: rtai-config -cc
RTSCC=""

# used  to signify the thread style
# also in src/rtapi/ as part of the filename for the threadsystem-specific RTAPI files (src/Makefile)
# historic values: 'sim', 'rtai', or 'rtl'.
#
# used in:
# src/Makefile.inc
# src/Makefile 
# src/module_helper/Submakefile
# scripts/realtime
# scripts/rtapi.conf
RTPREFIX=""

# historic values 'sim', or 'simulator', or a script like /usr/realtime/foo-config,
# which can be used to extract c or ld flags specific for the thread system.
#RTS

# checked only if RTS equals */rtai-config or */realtime-config. empty for sim.
KERNELDIR=""

# the c flags for compiling kernel modules. set by calling RTS. rtai* and rtlinux only.
RTFLAGS=""

# this used to be: 'sim', 'kbuild' or 'normal' 
# 'normal' was used by rtlinux, and is deprecated.
# 'sim' has been renamed 'user-dso' because it does not imply simulator mode anymore -
#   too much confusion.
BUILD_SYS=""
# reflected in config.h like so:
#
# /* build modules through kbuild */
# /* #undef BUILD_SYS_KBUILD */
#
# /* build normal (unused) */
# /* #undef BUILD_SYS_NORMAL */
#
# /* build modules as .so shared objects */
# #define BUILD_SYS_USER_DSO /**/


# SIMULATOR=yes if --enable-simulator was given - use this to derive other values
# used in tcl :-/
# tcl/show_errors.tcl
# tcl/linuxcnc.tcl.in
SIMULATOR=no

#----------------------------------------------------------------------------
#
# introduce new build categories as per:
# http://wiki.linuxcnc.org/cgi-bin/wiki.pl?RealtimeConfiguratonProposal
#
# at the shell script/makefile level, we have:
#
# 'THREADS' - one of 'rtai', 'posix', 'xenomai-user', 'xenomai-kernel',
# 'rt-preempt-user', 'rt-preempt-kernel' in shell/Makefile
#
THREADS=""

# reflected in config.h like so:
#
# /* thread style posix */
# /* #undef RTAPI_POSIX */
#
# /* thread style rtai */
# /* #undef RTAPI_RTAI */
#
# /* thread style rt-preempt-kernel */
# /* #undef RTAPI_RTPREEMPT_KERNEL */
#
# /* thread style rt-preempt-user */
# /* #undef RTAPI_RTPREEMPT_USER */
#
# /* thread style xenomai-kernel */
# /* #undef RTAPI_XENOMAI_KERNEL */
#
# /* thread style xenomai-user */
# #define RTAPI_XENOMAI_USER /**/
#

# 'BUILD_SYS' - one of 'user-dso', 'kbuild' or 'normal' in shell/Makkefile
#
# this is reflected in config.h like so:
#
# /* build modules through kbuild */
# /* #undef BUILD_SYS_KBUILD */
#
# /* build normal (unused) */
# /* #undef BUILD_SYS_NORMAL */
#
# /* build modules as .so shared objects */
# #define BUILD_SYS_USER_DSO /**/


# the latter is implied by the former, so we have:
# 'rtai', 'xenomai-kernel', 'rt-preempt-kernel' -> implies 'kbuild' 
# 'posix', 'xenomai-user', 'rt-preempt-user' -> implies 'user-dso'
# and the corresponding #defines.
#
# ------------ drivers: build or dont build -------------
#
# A third angle is whether to build drivers or not. Normally drivers would be
# built except for the simulator version. However, there is no reason not to develop 
# user-mode drivers with a simulator, in which case drivers should be built, and the
# 'sudo make setuid' step will be required.
# Wether a given driver should be compiled should be defined in the Submakefile,
# subject to supported BUILD_SYS and possibly THREADS.
#
# To reduce the suprise factor of a simulator config suddenly talking to ports,
# BUILD_DRIVERS defaults to 'no' for the 'simulator' build. 
# to explicitly enable them, we add a '--enable-drivers' option for that case.
#
BUILD_DRIVERS="no"
# reflected in config.h as follows:
# /* build hardware drivers */
# #define BUILD_DRIVERS /**/
#
# the existing configurations will translate as follows:
#
# --enable-simulator: THREADS=posix, BUILD_SYS=user-dso, BUILD_DRIVERS=no
#   defines shell subsitution, and make variables as follows:
#           BUILD_SYS=usr-dso THREADS=posix BUILD_DRIVERS=no
#   define in config.h: BUILD_USER_DSO RTAPI_POSIX
#
# --enable-simulator --enable-drivers will set BUILD_DRIVERS=yes in shell/Makefiles
#   and define in config.h: BUILD_DRIVERS
#
# 
#--with-kernel=/boot/config-<whatever>  which defaults to running kernel 
#--with-build-type=(posix,rtai,rt-preempt-user,rt-preempt-kernel,xenomai-user,xenomai-kernel) 
#--enable-drivers (defaults to yes except for --with-build-type=posix which is newspeak for 'sim')

#the latter can be defaulted too once you have access to /boot/config*, and checked against kernel

#In practice this would look like so:

#configure --enable-simulator 
# 	as before. defaults to --with-build-type=posix, and --disable-drivers but may take a --enable-drivers #option to build drivers like sim_parport
#	doesnt care about kernel; fine if Gnu threads library installed.
#
#configure
#	Takes the running kernel config to determine which kernel type (rtai, xenomai, rt-preempt)
#	makes a default thread style (rtai, rt-preempt-user and xenomai-user for now)
#	complains if running kernel is generic (non-RT)
#	implies --enable-drivers. Module type derived from thread style.
#
#configure --with-build-type=xenomai-user --with-kernel=/boot/config-2.6.38.8-xenomai
#	this would build for xenomai-2.6.38.8-xenomai provided it is installed but needs not be running
#	complains if /boot/config-2.6.38.8-xenomai does not smell like a Xenomai config
#
#configure --with-build-type=rt-preempt-user
#	this would check whether the running kernel is in fact rt-preempt by inspecting /boot/config-`uname #-r` for appropriate flags, and complain otherwise-
KCONFIG=""

# if autoconfiguring from kernel config, use these
# defaults as thread style:
DEFAULT_THREADSTYLE_XENOMAI=xenomai-user
DEFAULT_THREADSTYLE_RTAI=rtai
DEFAULT_THREADSTYLE_RTPREEMPT=rt-preempt-user

# Pass math-related CFLAGS into the kernel.  These should be appended
# onto EXTRA_CFLAGS to override anything conflicting.
KERNEL_MATH_CFLAGS=""


# Parport: on x86 PC platform, we can use either use
# direct inb/outb or the slower but portable ppdev ioctl
USE_PORTABLE_PARPORT_IO="no"
# reflected in config.h as follows:
# /* build hardware drivers */
# #define USE_PORTABLE_PARPORT_IO /**/

# atomic bitops. We have the inline asm stuff in rtapi_bitops.h
# but that's x86 and ppc only. We could just as well use the
# gcc builtin atomic ops which have appeared since, and whack!
# all portable
USE_GCC_ATOMIC_OPS="no"

# Platforms. set by --enable-platform=<platform>
# see Section 2.1 to enable other platforms, and later to AC_DEFINE it
PLATFORM="PC"
TARGET_PLATFORM=""

# Architecture. Use output of arch(1).
ARCHITECTURE=`$ARCHCMD`


# Name of thread system source file to include, with no extension
# e.g. 'rt-preempt-user'; used to generate #include "rt-preempt-user.h"
# in config.h, rtapi/$(THREADS_SOURCE).c in Makefile.inc
THREADS_SOURCE=""

# xenomai equivalent of pkg-config
XENO_CONFIG=

# whether to build drivers for userland with PCI shim support
USERMODE_PCI=no

# note to mah: dont forget debian/configure FIXME
 

##############################################################################
# Subsection 2.1                                                             #
# Check for arguments to ./configure                                         #
# parse --enable-drivers, --with-kernel, --with-threads, --enable-simulator  #
# complain about --with-realtime                                             #
##############################################################################

AC_MSG_CHECKING(platform)
AC_ARG_WITH(platform,
    [  --with-platform=<platform>   Build for specific platform],
    [
        case "$withval" in
            PC*|pc*)
		TARGET_PLATFORM=PC
                AC_MSG_RESULT([configuring for PC platform])
            ;;
            raspberry*|pi*)
		TARGET_PLATFORM=raspberry
                AC_MSG_RESULT([configuring for Raspberry Pi])
            ;;
            beaglebone*|bb)
		TARGET_PLATFORM=beaglebone
                AC_MSG_RESULT([configuring for BeagleBone board])
            ;;
        esac
	if test -z "$TARGET_PLATFORM"; then
	   AC_MSG_ERROR([ I dont understand $enableval, just PC, raspberry, or beaglebone ]) 
	fi
    ],
    [
      AC_MSG_RESULT([using default platform: $PLATFORM])
      TARGET_PLATFORM="$PLATFORM"
    ])



AC_MSG_CHECKING(whether to build hardware drivers)
AC_ARG_ENABLE(drivers,
    [  --enable-drivers      Build hardware drivers],
    [
        case "$enableval" in
            Y*|y*)
		BUILD_DRIVERS=yes
                AC_MSG_RESULT([explicitly configuring for building hardware drivers])
            ;;
            N*|n*)
		BUILD_DRIVERS=no
                AC_MSG_RESULT([explicitly disabling building hardware drivers])
            ;;
        esac
	if test -z "$BUILD_DRIVERS"; then
	   AC_MSG_ERROR([ I dont understand $enableval, just yes or no ]) 
	fi
    ],
    [
      AC_MSG_RESULT([hardware drivers build will be determined by --with-threads])
    ])

AC_MSG_CHECKING(whether to use inb/outb or ppdev ioctl on the x86 for parport I/O)
AC_ARG_ENABLE(portable-parport,
    [  --enable-portable-parport      Build hal_parport using the ppdev ioctl instead of inb/outb],
    [
        case "$enableval" in
            Y*|y*)
		USE_PORTABLE_PARPORT_IO=yes
                AC_MSG_RESULT([explicitly configuring for ppdev ioctl])
            ;;
            N*|n*)
		USE_PORTABLE_PARPORT_IO=no
                AC_MSG_RESULT([explicitly disabling ppdev ioctl and using inb/outb])
            ;;
        esac
	if test -z "$USE_PORTABLE_PARPORT_IO"; then
	   AC_MSG_ERROR([ I dont understand $enableval, just yes or no ])
	fi
    ],
    [
      AC_MSG_RESULT([using defaults: $USE_PORTABLE_PARPORT_IO])
    ])

AC_MSG_CHECKING(whether to use GCC's builtin atomic operations)
AC_ARG_ENABLE(gcc-atomic-ops,
    [  --enable-gcc-atomic-ops      Build using GCC's builtin atomic operations],
    [
        case "$enableval" in
            Y*|y*)
		USE_GCC_ATOMIC_OPS=yes
                AC_MSG_RESULT([using GCC's builtin atomic operations])
            ;;
            N*|n*)
	        if test "$TARGET_PLATFORM" = "raspberry" -o \( "$TARGET_PLATFORM" = "beaglebone" \); then
		   AC_MSG_ERROR([$TARGET_PLATFORM: ARM platforms need --enable-gcc-atomic-ops=yes])
		fi
 		USE_GCC_ATOMIC_OPS=no
                AC_MSG_RESULT([explicitly disabling GCC's builtin atomic operations])
            ;;
        esac
	if test -z "$USE_GCC_ATOMIC_OPS"; then
	   AC_MSG_ERROR([ I dont understand $enableval, just yes or no ])
	fi
    ],
    [
      if test "$TARGET_PLATFORM" = "raspberry" -o \( "$TARGET_PLATFORM" = "beaglebone" \); then
          AC_MSG_RESULT([ARM platforms($TARGET_PLATFORM): forcing --enable-gcc-atomic-ops=yes])
	  USE_GCC_ATOMIC_OPS=yes
      else
          AC_MSG_RESULT([using defaults: $USE_GCC_ATOMIC_OPS ])
      fi
    ])


AC_MSG_CHECKING(kernel configuration)
AC_ARG_WITH(kernel,
    [  --with-kernel=/boot/config-<kernel-version>  kernel configuration to build for
                        this determines the RT kernel type (RTAI, Xenomai, RT-PREEMPT)
    ],
    [  
	if test -f "$withval"; then 
	    # an absolute path was given
	    KCONFIG="$withval"
	else 
            if test -f "/boot/config-$withval"; then
	        KCONFIG="/boot/config-$withval"
	    else
	       AC_MSG_ERROR([cannot read kernel configuration based on $withval hint ]) 
	    fi
	fi
	AC_MSG_RESULT([using $KCONFIG ])
    ],
    [
      AC_MSG_RESULT([none given, will use running kernel configuration if required])
    ])  

AC_MSG_CHECKING(simulator selection)
AC_ARG_ENABLE(simulator,
    [  --enable-simulator      Run as a pure userspace program],
    [

        case "$enableval" in
            Y*|y*)
                SIMULATOR=yes
                dnl RTS=simulator
		THREADS=posix
                dnl BUILD_SYS=user-dso
		dnl BUILD_DRIVERS=no
                dnl MODEXT=.so
                dnl MODULE_DIR=${prefix}/lib/linuxcnc/modules
                AC_MSG_RESULT([configuring for simulator])
            ;;
            *)
                SIMULATOR=no
		;;
        esac
    ],
    [
        AC_MSG_RESULT([not selected])
        SIMULATOR=no
    ])

AC_MSG_CHECKING(thread style)
AC_ARG_WITH(threads,
    [  --with-threads=<style>   the thread style to use; styles are:
    		                posix,rtai,rt-preempt-user,rt-preempt-kernel,xenomai-user,xenomai-kernel ],
    [  
	if test  "$SIMULATOR" = yes -a \( "$withval" != posix \) ; then
	    AC_MSG_ERROR([ --with-threads=$withval is incompatible with --enable-simulator ]) 
	fi
        case "$withval" in
            posix)
                THREADS=posix	
                AC_MSG_RESULT([configuring for Posix threads])

		if test -n "$KONFIG"; then
		  AC_MSG_ERROR([ --with-threads=posix does not require a kernel configuration - ignored ]) 
		fi
            ;;
            rtai)
                THREADS=rtai	
                AC_MSG_RESULT([configuring for RTAI threads])
            ;;
            rt-preempt-user)
                THREADS=rt-preempt-user	
                AC_MSG_RESULT([configuring for RT_PREEMPT user threads])
            ;;
            rt-preempt-kernel)
                THREADS=rt-preempt-kernel	
                AC_MSG_RESULT([configuring for RT_PREEMPT kernel threads])
            ;;
            xenomai-user)
                THREADS=xenomai-user	
                AC_MSG_RESULT([configuring for Xenomai user threads])
            ;;
            xenomai-kernel)
                THREADS=xenomai-kernel	
                AC_MSG_RESULT([configuring for Xenomai kernel threads])
            ;;
            *)
	    if test -z "$THREADS"; then
	        AC_MSG_ERROR([style must be one of: posix,rtai,rt-preempt-user,rt-preempt-kernel,xenomai-user,xenomai-kernel ]) 
	    fi
	    ;;
        esac  
    ],
    [
      if test "$THREADS" != posix; then
        AC_MSG_RESULT([not set, will guess from kernel configuration ])
      else
        AC_MSG_RESULT([using Posix threads ])
      fi
    ])  


AC_ARG_WITH(realtime,
    [  --with-realtime  A deprecated option, ignored
                   instead, use
		   --with-threads=posix,rtai,rt-preempt-user,rt-preempt-kernel,xenomai-user,xenomai-kernel 
		   and --with-kernel=<config>],
    [  
        AC_MSG_WARN([--with-realtime will be removed soon and has no effect.])
    ],
    [])



# if we dont have a kernel configuration, and the threadstyle requires one, 
# use the running config.
if test -z "$KCONFIG" -a \( "$THREADS" != posix \); then
  AC_MSG_CHECKING(for config file of running kernel)
  kversion=`uname -r`
  if test -z "$kversion"; then 
    AC_MSG_ERROR([cannot determine  kernel configuration - 'uname -r' failed ]) 
  fi
  KCONFIG="/boot/config-$kversion"
  if test -f "$KCONFIG"; then
    AC_MSG_RESULT([Using $KCONFIG as kernel configuration ])
  else
    # try compressed builtin config
    if test -f "/proc/config.gz"; then
       KCONFIG="/proc/config.gz"
       AC_MSG_RESULT([Using compiled-in kernel config $KCONFIG ])
    else
       AC_MSG_ERROR([cannot read $KCONFIG kernel configuration ]) 
    fi
  fi
fi

# a kernel configuration path is set at this point (KCONFIG).
# dig and determine the type of kernel RT system
KTYPE=""
DEFAULT_THREAD_STYLE=""

if test  "$THREADS" != posix; then
    AC_MSG_CHECKING(kernel for type of realtime system)

    # use zgrep to deal with /proc/config.gz
    opt_ipipe=`zgrep '^CONFIG_IPIPE' $KCONFIG |wc -l`
    opt_xeno=`zgrep '^CONFIG_XENO_' $KCONFIG |wc -l`
    opt_preempt_rt=`zgrep '^CONFIG_PREEMPT_RT' $KCONFIG |wc -l`
   
    #echo "forensics: ipipe=$opt_ipipe xeno=$opt_xeno preempt=$opt_preempt_rt"

    if test $opt_ipipe -gt 0 -a \( $opt_xeno -eq 0 \) -a \( $opt_preempt_rt -eq 0 \); then
	KTYPE=rtai
	DEFAULT_THREAD_STYLE=$DEFAULT_THREADSTYLE_RTAI
	AC_MSG_RESULT([looks like a RTAI configuration])
    else 
    if test $opt_ipipe -gt 0 -a \( $opt_xeno -gt 0 \) -a \( $opt_preempt_rt -eq 0 \); then
	KTYPE=xenomai
	DEFAULT_THREAD_STYLE=$DEFAULT_THREADSTYLE_XENOMAI
	AC_MSG_RESULT([looks like a Xenomai configuration ])
    else 
       if test $opt_ipipe -eq 0 -a \( $opt_xeno -eq 0 \) -a \( $opt_preempt_rt -gt 0 \); then
       KTYPE=rt-preempt
       DEFAULT_THREAD_STYLE=$DEFAULT_THREADSTYLE_RTPREEMPT
       AC_MSG_RESULT([looks like a RT_PREEMPT configuration])
    else
	AC_MSG_WARN([failed to guess realtime system from $KCONFIG - building simulator ])
        THREADS=posix	
	fi
	fi
	fi
fi

# check if THREADS style compatible with KTYPE
# if THREADS was not set, set default thread style for this kernel type
AC_MSG_CHECKING(kernel and thread style compatibility)
if `echo $THREADS | grep $KTYPE 1>/dev/null 2>&1`
then
  AC_MSG_RESULT([kernel type $KTYPE and thread style $THREADS are compatible])
else
  if test -z "$THREADS"; then
   THREADS=$DEFAULT_THREAD_STYLE
   AC_MSG_RESULT([setting thread style to $THREADS (default for $KTYPE)])
  else
    if test "$THREADS" != posix; then
        AC_MSG_ERROR([thread style $THREADS and kernel type $KTYPE are incompatible])
    else
        AC_MSG_RESULT([thread style Posix has no special kernel requirements])
    fi
  fi 
fi

# at this point, both THREADS and KCONFIG is set.
# If required, dig for kernel-headers; we need this only for the kernel
# thread styles

if test "$THREADS" = 'rtai' -o \(  "$THREADS" = 'xenomai-kernel' \); then

   # we have a kernel config path; extract version

   # if /proc/config.gz given, then this is for the running kernel
   if test "$KCONFIG" = "/proc/config.gz"; then
      KERNEL_VERSION=`uname -r`
   else
      KERNEL_VERSION=`echo $KCONFIG | sed -e 's/\/boot\/config-//'`
   fi
   AC_MSG_RESULT([building for kernel version $KERNEL_VERSION])

    AC_MSG_CHECKING([for location of kernel headers])
    AC_ARG_WITH(kernel-headers,
	[  --with-kernel-headers=<directory>       Location for kernel headers],
	[ KERNELDIR="$withval"	],
	[ KERNELDIR="/usr/src/linux-headers-$KERNEL_VERSION" ])
	
    if test -d "$KERNELDIR"; then
       AC_MSG_RESULT(using kernel headers from $KERNELDIR)
    else
       AC_MSG_ERROR([kernel header directory not found: $KERNELDIR ])
    fi
fi

# verify this user is member of group xenomai if threads=xenomai-user otherwise
# you get 'Xenomai: binding failed: Operation not permitted.' errors
if test "$THREADS" = xenomai-user; then
   nmatch=`grep -c xenomai /etc/group`
   if test $nmatch -eq 0
   then
       AC_MSG_ERROR([the xenomai group doesnt exist - is the xenomai userland support properly installed? ])
   fi
   nmatch=`id -Gn | grep -c xenomai`
   if test $nmatch -eq 0
   then
       thisuser=`id -un`
       AC_MSG_WARN([the user $thisuser is not member of the xenomai group\
 - please run 'sudo adduser $thisuser xenomai', logout and login again to run linuxcnc])
   fi
fi

# now it's safe to investigate whether we should build with usermode PCI support
# as platform, kernel and thread style is known
AC_MSG_CHECKING(whether to compile PCI drivers with usermode PCI support)
AC_ARG_ENABLE(usermode-pci,
    [  --enable-usermode-pci      Build PCI drivers with usermode PCI support],
    [
        case "$enableval" in
            Y*|y*)
		# scream if this doesnt make sense for the chosen thread style
		case "$THREADS" in
		     rtai|rt-preempt-kernel|xenomai-kernel)
		        AC_MSG_ERROR([ --enable-usermode-pci does not make sense with thread style $THREADS ]) 
		     ;;
		    *)
		        USERMODE_PCI=yes
                        AC_MSG_RESULT([explicitly configuring for usermode PCI support])
		    ;;
		esac
            ;;
            N*|n*)
		USERMODE_PCI=no
                AC_MSG_RESULT([explicitly disabling usermode PCI support])
            ;;
        esac
	if test -z "$USERMODE_PCI"; then
	   AC_MSG_ERROR([ I dont understand $enableval, just yes or no ])
	fi
    ],
    [
      # default: enable if TARGET_PLATFORM=PC and a userland thread style
      case "$THREADS" in
           rt-preempt-user|xenomai-user|posix)
               if test "$TARGET_PLATFORM" = "PC" ; then
	           USERMODE_PCI=yes
		   AC_MSG_RESULT([using defaults: platform $TARGET_PLATFORM - enable USERMODE_PCI for userland thread styles])
	       else
	           AC_MSG_RESULT([disabling USERMODE_PCI since platform not PC: $TARGET_PLATFORM])
	       fi
	       ;;
	   *)
	       USERMODE_PCI=no
               AC_MSG_RESULT([thread style not applicable for USERMODE_PCI])
	       ;;
      esac
    ])


# now test if libudev is usable if USERMODE_PCI was chosen
LIBUDEV_CFLAGS=
LIBUDEV_LIBS=
if test "$USERMODE_PCI" = "yes"; then
   AC_MSG_CHECKING(for libudev usability since USERMODE_PCI=$USERMODE_PCI)
   if pkg-config libudev >/dev/null 2>&1; then
      LIBUDEV_VER=`pkg-config libudev --version`
      AC_MSG_RESULT(installed - version $LIBUDEV_VER)
      LIBUDEV_CFLAGS=`pkg-config libudev --cflags`
      LIBUDEV_LIBS=`pkg-config libudev --libs`
      LIBS_hold=$LIBS
      LIBS=$LIBUDEV_LIBS
      AC_CHECK_LIB(udev, udev_new, [], [
          echo "Error - libudev isnt usable!"
	  exit -1
	  ])
      LIBS=$LIBS_hold
   else
      AC_MSG_ERROR(no -- please install libudev by sudo apt-get install libudev-dev)
   fi
fi

# Validate the userland part - config programs, directories, libraries  etc
AC_MSG_CHECKING(for $THREADS build support)
SIMULATOR=no
THREADS_SOURCE="${THREADS}"
case "$THREADS" in

    posix)
	# BUILD_DRIVERS already set or default
	# RTPREFIX not needed
	# KERNELDIR not needed
	RTFLAGS= # dso flags for posix - FIXME needed?
	#'BUILD_SYS' - one of 'user-dso', 'kbuild' or 'normal' 
	BUILD_SYS=user-dso
	SIMULATOR=yes	 # tcl legacy
	THREADS_SOURCE="rt-preempt-user"  # use RT_PREEMPT code
    ;;

    rtai)
	if test -z "$WITH_RTDIR"; then
	    DIRS="/usr/realtime-`uname -r` /usr/realtime /usr/realtime* /usr /usr/src/rtai*"
 	else	    
            DIRS="$WITH_RTDIR"
        fi
  	for location in $DIRS; do
    	    for subdir in .  bin; do
	        candidate=$location/$subdir/rtai-config
		if test -z "$RTS" -a -e $candidate; then
		    RTS=$candidate
		    AC_MSG_RESULT([using $RTS for RTAI config values])
		    break
		fi
    	    done
        done
	if test -z "$RTS"; then
	    AC_MSG_ERROR([could not find rtai-config in $DIRS - wrong directory or not installed])
	fi

	# The compiler MUST match the one used to compile the realtime modules if the
	# kernel level code is to function correctly. But if the kernel has been
	# compiled with gcc-2.96, it is unlikely to ever work !

	AC_MSG_CHECKING([for cc version])
  	RTSCC=`$RTS --cc`
	if test -n "$RTSCC"; then
	   AC_MSG_RESULT(found $RTSCC in $RTS) 
	else
	   AC_MSG_RESULT(not specified)
        fi

	BUILD_DRIVERS=yes
	BUILD_SYS=kbuild
	# replace given RTDIR by what rtai-config thinks it is
	RTDIR=`$RTS --prefix`	
	RTDIR=$(cd $RTDIR ; pwd -P )    # make absolute path
  	RTFLAGS=`$RTS --module-cflags`
        RTFLAGS="$RTFLAGS -DRTAI=3"
	RTAI=3
	# or use explicitly set KERNELDIR?
        KERNELDIR=`$RTS --linux-dir`
    	RTARCH=`$RTS --arch`
	test "$RTARCH" = x86_64 && \
	    KERNEL_MATH_CFLAGS="-msse -ffast-math -funsafe-math-optimizations"
	# avoid a naming conflict with /usr/realtime/include/rtai.h
	# this should probably be addressed more betterly
	THREADS_SOURCE="rtai-kernel"
    ;;

    rt-preempt-user|rt-preempt-kernel)
	LIBS_hold=$LIBS
	LIBS="$LIBS -lrt"

	AC_LINK_IFELSE([AC_LANG_PROGRAM([[
	#include <time.h>
	#include <sched.h>
	#include <sys/mman.h>
	]], [[
	struct timespec t;
	clock_gettime(CLOCK_MONOTONIC ,&t);
	clock_nanosleep(CLOCK_MONOTONIC, TIMER_ABSTIME, &t, NULL);
	]])],[AC_MSG_RESULT(linking against $THREADS support library librt.a - works)],[AC_MSG_ERROR(
	Unable to link to librt.a library. If you
	just installed it: try running ldconfig
	as root)])
	LIBS=$LIBS_hold

	BUILD_DRIVERS=yes
	if test "$THREADS" = rt-preempt-user ; then
	   BUILD_SYS=user-dso
	else
	   BUILD_SYS=kbuild
	fi
    ;;

    xenomai-user|xenomai-kernel)
	if test -z "$RTDIR"; then
     	    DIRS="/usr/bin /usr/xenomai/bin"
 	else	    
            DIRS="$RTDIR /usr/xenomai/bin"
        fi
  	for location in $DIRS; do
 	    candidate=$location/xeno-config
	    if test -x $candidate; then
	        RTS=$candidate # not sure this makes sense
		XENO_CONFIG=$candidate
		xenomai_version=`$XENO_CONFIG --version`
		AC_MSG_RESULT([using $XENO_CONFIG for Xenomai config values, version $xenomai_version ])
		break
	    fi
        done
	if test -z "$XENO_CONFIG"; then
	    AC_MSG_ERROR([could not find xeno-config in $DIRS -  wrong directory or libxenomai-dev not installed])
	fi

	CC_hold=$CC
	CFLAGS_hold=$CFLAGS
	CFLAGS="$CFLAGS "`$XENO_CONFIG --skin=native --cflags`
	LIBS_hold=$LIBS
	LIBS="$LIBS "`$XENO_CONFIG --skin=native --ldflags`

	# need to force hard-float for kernel modules
	if test "$THREADS" = xenomai-kernel ; then
  	   RTFLAGS="$CFLAGS  -D_FORTIFY_SOURCE=0 -ffast-math -mhard-float"
	fi

	# Xenomai docs recommend turning off CONFIG_CC_STACKPROTECTOR
	# on all arches but x86_64; this causes missing symbols without
	# this CFLAG
	if ! grep -q CONFIG_X86_64=y $KCONFIG; then
	  RTFLAGS="$RTFLAGS -fno-stack-protector"
	fi

	test "$THREADS" = xenomai-kernel -a "$($XENO_CONFIG --arch)" = x86 && \
	    KERNEL_MATH_CFLAGS="-msse -ffast-math -funsafe-math-optimizations"

	AC_MSG_CHECKING([for cc version])
  	RTSCC=`$XENO_CONFIG --cc`
	if test -n "$RTSCC"; then
	   AC_MSG_RESULT(found $RTSCC in $XENO_CONFIG) 
	else
	   AC_MSG_RESULT(not specified)
        fi

	AC_LINK_IFELSE([AC_LANG_PROGRAM([[
	#include <native/task.h>
	#include <native/timer.h>
	RT_TASK demo_task;
        RTIME now;
	]], [[
        rt_task_create(&demo_task, "trivial", 0, 99, 0);
        rt_task_set_periodic(NULL, TM_NOW, 1000000000);
        rt_timer_read();
	]])],[AC_MSG_RESULT(linking against xenomai support library - works)],[AC_MSG_ERROR(
	Unable to link to Xenomai support library. If you
	just installed it: try running ldconfig
	as root)])
	LIBS=$LIBS_hold
	CFLAGS=$CFLAGS_hold
	CC=$CC_hold

	BUILD_DRIVERS=yes
	if test "$THREADS" = xenomai-user ; then
	   BUILD_SYS=user-dso
	else
	   BUILD_SYS=kbuild
	fi
    ;;
    *)
    AC_MSG_ERROR([duh? thread-style = $THREADS ]) 
    ;;
esac  

AC_PROG_CC([$RTSCC gcc])
AC_PROG_CPP()

if test -z "$CC"; then
  AC_MSG_ERROR([no acceptable cc found])
elif ! test `$CC -dumpversion | cut -d '.' -f 1` -gt 2 ; then
  AC_MSG_ERROR([Compilers older than gcc 3.x are no longer supported])
fi

# RTPREFIX: used in:
# src/Makefile.inc
# src/Makefile 
# src/module_helper/Submakefile
# scripts/realtime
# scripts/rtapi.conf
RTPREFIX=$THREADS


AC_SUBST(SIMULATOR)
AC_SUBST([RTNAME])

AC_SUBST([RTAI])
AC_SUBST([RTPREFIX])
AC_SUBST([KERNELDIR])
AC_SUBST([RTFLAGS])
AC_SUBST([RTDIR])
AC_SUBST([RTARCH])
AC_SUBST([KERNEL_MATH_CFLAGS])
<<<<<<< HEAD

if test "$BUILD_DRIVERS" = yes; then
   AC_DEFINE(BUILD_DRIVERS, [], [build hardware drivers])
fi
AC_SUBST(BUILD_DRIVERS)

if test "$USERMODE_PCI" = yes; then
   AC_DEFINE(USERMODE_PCI, [], [build PCI drivers with usermode PCI support])
fi
AC_SUBST(USERMODE_PCI)
AC_SUBST(LIBUDEV_CFLAGS)
AC_SUBST(LIBUDEV_LIBS)
AC_DEFINE(HAVE_LIBUDEV, [], [libudev installed and available])

if test "$USE_GCC_ATOMIC_OPS" = yes; then
   AC_DEFINE(USE_GCC_ATOMIC_OPS, [], [use GCC builtin atomic operations])
fi
AC_SUBST(USE_GCC_ATOMIC_OPS)

if test "$USE_PORTABLE_PARPORT_IO" = yes; then
   AC_DEFINE(USE_PORTABLE_PARPORT_IO, [], [use ppdev ioctl instead of inb/outb])
fi
AC_SUBST(USE_PORTABLE_PARPORT_IO)

if test "$TARGET_PLATFORM" = "PC"; then
   TARGET_PLATFORM_PC=1
   AC_DEFINE(TARGET_PLATFORM_PC, [], [build for PC platform])
fi
if test "$TARGET_PLATFORM" = "raspberry"; then
   TARGET_PLATFORM_RASPBERRY=1
   AC_DEFINE(TARGET_PLATFORM_RASPBERRY, [], [build for Raspberry Pi platform])
fi
if test "$TARGET_PLATFORM" = "beaglebone"; then
   TARGET_PLATFORM_BEAGLEBONE=1
   AC_DEFINE(TARGET_PLATFORM_BEAGLEBONE, [], [build for BeagleBone platform])
fi
AC_SUBST(TARGET_PLATFORM)


AC_SUBST(ARCHITECTURE)
AC_SUBST(XENO_CONFIG)


# man, is this lame
case $BUILD_SYS in
  user-dso)
      AC_DEFINE(BUILD_SYS_USER_DSO, [], [build modules as .so shared objects])
      ;;
  kbuild)
      AC_DEFINE(BUILD_SYS_KBUILD, [], [build modules through kbuild])
      ;;
  normal)
      # I dont see _anything_ 'normal' here
      AC_DEFINE(BUILD_SYS_NORMAL, [], [build normal (unused)])
      ;;
esac
AC_SUBST(BUILD_SYS)

dnl threadstyle=`echo $THREADS |tr '[a-z\-]' '[A-Z_]'`
dnl AC_DEFINE_UNQUOTED([RTAPI_$threadstyle], [], [thread style])
dnl AC_SUBST(RTAPI_$threadstyle)
case $THREADS in
  posix)
      AC_DEFINE(RTAPI_POSIX, [], [thread style posix])
      ;;
  rtai)
      AC_DEFINE(RTAPI_RTAI, [], [thread style rtai])
      ;;
  xenomai-user)
      AC_DEFINE(RTAPI_XENOMAI_USER, [], [thread style xenomai-user])
      ;;
  xenomai-kernel)
      AC_DEFINE(RTAPI_XENOMAI_KERNEL, [], [thread style xenomai-kernel])
      ;;
  rt-preempt-user)
      AC_DEFINE(RTAPI_RTPREEMPT_USER, [], [thread style rt-preempt-user])
      ;;
  rt-preempt-kernel)
      AC_DEFINE(RTAPI_RTPREEMPT_KERNEL, [], [thread style rt-preempt-kernel])
      ;;
esac
AC_SUBST(THREADS)
AC_DEFINE_UNQUOTED(THREADS_HEADERS,"rtapi/${THREADS_SOURCE}.h",
	[thread system settings header file])
AC_SUBST(THREADS_SOURCE)

# while we are at it, drop a git scent mark
GIT_VERSION=unknown
gitcmd=`which git`
if test -n "$gitcmd"; then
   version=`$gitcmd describe --dirty --always`
   if test -n "$version"; then
      GIT_VERSION=$version
   fi
fi
=======

if test "$BUILD_DRIVERS" = yes; then
   AC_DEFINE(BUILD_DRIVERS, [], [build hardware drivers])
fi
AC_SUBST(BUILD_DRIVERS)

if test "$USERMODE_PCI" = yes; then
   AC_DEFINE(USERMODE_PCI, [], [build PCI drivers with usermode PCI support])
fi
AC_SUBST(USERMODE_PCI)
AC_SUBST(LIBUDEV_CFLAGS)
AC_SUBST(LIBUDEV_LIBS)
AC_DEFINE(HAVE_LIBUDEV, [], [libudev installed and available])

if test "$USE_GCC_ATOMIC_OPS" = yes; then
   AC_DEFINE(USE_GCC_ATOMIC_OPS, [], [use GCC builtin atomic operations])
fi
AC_SUBST(USE_GCC_ATOMIC_OPS)

if test "$USE_PORTABLE_PARPORT_IO" = yes; then
   AC_DEFINE(USE_PORTABLE_PARPORT_IO, [], [use ppdev ioctl instead of inb/outb])
fi
AC_SUBST(USE_PORTABLE_PARPORT_IO)

if test "$TARGET_PLATFORM" = "PC"; then
   TARGET_PLATFORM_PC=1
   AC_DEFINE(TARGET_PLATFORM_PC, [], [build for PC platform])
fi
if test "$TARGET_PLATFORM" = "raspberry"; then
   TARGET_PLATFORM_RASPBERRY=1
   AC_DEFINE(TARGET_PLATFORM_RASPBERRY, [], [build for Raspberry Pi platform])
fi
if test "$TARGET_PLATFORM" = "beaglebone"; then
   TARGET_PLATFORM_BEAGLEBONE=1
   AC_DEFINE(TARGET_PLATFORM_BEAGLEBONE, [], [build for BeagleBone platform])
fi
AC_SUBST(TARGET_PLATFORM)


AC_SUBST(ARCHITECTURE)
AC_SUBST(XENO_CONFIG)


# man, is this lame
case $BUILD_SYS in
  user-dso)
      AC_DEFINE(BUILD_SYS_USER_DSO, [], [build modules as .so shared objects])
      ;;
  kbuild)
      AC_DEFINE(BUILD_SYS_KBUILD, [], [build modules through kbuild])
      ;;
  normal)
      # I dont see _anything_ 'normal' here
      AC_DEFINE(BUILD_SYS_NORMAL, [], [build normal (unused)])
      ;;
esac
AC_SUBST(BUILD_SYS)

dnl threadstyle=`echo $THREADS |tr '[a-z\-]' '[A-Z_]'`
dnl AC_DEFINE_UNQUOTED([RTAPI_$threadstyle], [], [thread style])
dnl AC_SUBST(RTAPI_$threadstyle)
case $THREADS in
  posix)
      AC_DEFINE(RTAPI_POSIX, [], [thread style posix])
      ;;
  rtai)
      AC_DEFINE(RTAPI_RTAI, [], [thread style rtai])
      ;;
  xenomai-user)
      AC_DEFINE(RTAPI_XENOMAI_USER, [], [thread style xenomai-user])
      ;;
  xenomai-kernel)
      AC_DEFINE(RTAPI_XENOMAI_KERNEL, [], [thread style xenomai-kernel])
      ;;
  rt-preempt-user)
      AC_DEFINE(RTAPI_RTPREEMPT_USER, [], [thread style rt-preempt-user])
      ;;
  rt-preempt-kernel)
      AC_DEFINE(RTAPI_RTPREEMPT_KERNEL, [], [thread style rt-preempt-kernel])
      ;;
esac
AC_SUBST(THREADS)
AC_DEFINE_UNQUOTED(THREADS_HEADERS,"rtapi/${THREADS_SOURCE}.h",
	[thread system settings header file])
AC_SUBST(THREADS_SOURCE)

# while we are at it, drop a git scent mark
GIT_VERSION=unknown
gitcmd=`which git`
if test -n "$gitcmd"; then
   version=`$gitcmd describe --dirty --always`
   if test -n "$version"; then
      GIT_VERSION=$version
   fi
fi
>>>>>>> 7dd08993
AC_SUBST(GIT_VERSION)


EMC2_HOME=`(cd .. ; pwd)`
AC_SUBST([EMC2_HOME])

AC_DEFINE_UNQUOTED([RTDIR], "$RTDIR", [Directory of the installed realtime system])

##############################################################################
# Section 3                                                                  #
# aditional checking                                                         #
# Subsection 3.1 - checking for a CC (we must use the same one used for RT)  #
# Subsection 3.2 - check for the kernel version, with RT patches             #
# Subsection 3.3 - check the moduledir where modules can get installed       #
# Subsection 3.4 - check for GTK                                             #
# Subsection 3.5 - check for utility programs needed to build and run EMC    #
##############################################################################


##############################################################################
# Subsection 3.1 - checking for a CC (we must use the same one used for RT)  #
# Check CC version - (P.C.) We need to verify the compiler is the same one   #
# used for the realtime extensions... Hence the need to find the RT signature# 
# first.                                                                     #
# $RTS --cc should return the C compiler used - Verify this is acceptable.   #
# if version is gcc-2.96 check for alternative                               #
##############################################################################

AC_MSG_CHECKING([for usability of rdtscll from asm/msr.h])
AC_LINK_IFELSE([AC_LANG_PROGRAM([[
#include <asm/msr.h>
#include <stdio.h>
void use_rdtscll(void) { long long tsc; rdtscll(tsc); }
]], [[]])],[
        MSR_H_USABLE=yes
        AC_DEFINE([MSR_H_USABLE], [], [Define to 1 if asm/msr.h is usable and defines rdtscll])
    ],[MSR_H_USABLE=no])
AC_MSG_RESULT($MSR_H_USABLE)

AC_MSG_CHECKING([for usability of linux/hidraw.h])
AC_LINK_IFELSE([AC_LANG_PROGRAM([[
#include <sys/ioctl.h>
#include <linux/hidraw.h>
long hidiocgrawinfo = HIDIOCGRAWINFO;
    ]], [[]])],[
	HIDRAW_H_USABLE=yes
        AC_DEFINE([HIDRAW_H_USABLE], [], [Define to 1 if linux/hidraw.h is usable and defines HIDIOCGRAWINFO])
],[HIDRAW_H_USABLE=no])
AC_MSG_RESULT($HIDRAW_H_USABLE)
AC_SUBST([HIDRAW_H_USABLE])


# libmodbus3 has a pkg-config file:
AC_MSG_CHECKING([for libmodbus3])
if pkg-config libmodbus --atleast-version 3 >/dev/null 2>&1; then
  LIBMODBUS_VER=`pkg-config libmodbus --modversion`
  AC_MSG_RESULT(yes - version [$LIBMODBUS_VER])
  LIBMODBUS_CFLAGS=`pkg-config libmodbus --cflags`
  LIBMODBUS_LIBS=`pkg-config libmodbus --libs`
  AC_DEFINE([LIBMODBUS3_USABLE], [], [Define to 1 if usable libmodbus3 library present])
  AC_SUBST([LIBMODBUS3_USABLE],yes)
  # cant have both
  AC_SUBST([LIBMODBUS2_USABLE],no)
  AC_SUBST([LIBMODBUS_CFLAGS])
  AC_SUBST([LIBMODBUS_LIBS])
else
  AC_SUBST([LIBMODBUS3_USABLE],no)
  AC_MSG_RESULT(no)
  AC_MSG_CHECKING([for libmodbus2])
  # check if libmodbus version2 is installed
  # v2 doesnt have a pkg-config file, so assume
  # includes are under /usr/include/modbus
  LIBMODBUS_CFLAGS="-I/usr/include/modbus"
  LIBMODBUS_LIBS="-lmodbus"

  saved_LIBS=$LIBS
  saved_CPPFLAGS=$CPPFLAGS
  CPPFLAGS="$LIBMODBUS_CFLAGS $saved_CPPFLAGS"
  LIBS="$saved_LIBS $LIBMODBUS_LIBS"

  AC_TRY_LINK([#include <modbus.h>],[
      read_holding_registers(0,0,0,0,0);
      preset_single_register(0,0,0,0);
    ],
    [LIBMODBUS2_USABLE=yes
      AC_DEFINE([LIBMODBUS2_USABLE], [], [Define to 1 if usable libmodbus2 library present])
      AC_SUBST([LIBMODBUS2_USABLE],yes)
      AC_SUBST([LIBMODBUS_CFLAGS])
      AC_SUBST([LIBMODBUS_LIBS])
      AC_MSG_RESULT(yes - version2)
    ],
    [AC_MSG_RESULT(no)]
  )
  LIBS=$saved_LIBS
  CPPFLAGS=$saved_CPPFLAGS
fi 


##############################################################################
# Subsection 3.2 - check for the kernel version, with RT patches             #
#----------------------------------------------------------------------------#
# Check with the version.h to find the uts-kernel version.                   #
# This should be a more reliable way of determining the kernel that          #
# is being used to compile against - `uname -r` only returns the             #
# running kernel version which is may not be the one the code is             #
# compiled against.                                                          #
##############################################################################

case $THREADS in
    rt-preempt-kernel|rtai|xenomai-kernel)
    AC_CHECK_HEADERS([$KERNELDIR/include/linux/version.h],[],
        [AC_MSG_ERROR([version.h not found - Is the kernel headers package installed ?])])
<<<<<<< HEAD

    # Unfortunately, many distributions (redhat, mandrake) have #defines
    # inside version.h, so a simple cat|grep|cut test won't work... But then again,
    # RH & Mandrake kernels are notorious for their use of patches that break
    # the RT patching - Both RTAI and RTLinux strongly recommend using
    # a virgin source from kernel.org.

    # Get the kernel version from version.h
    AC_MSG_CHECKING([for kernel version string])

=======

    # Unfortunately, many distributions (redhat, mandrake) have #defines
    # inside version.h, so a simple cat|grep|cut test won't work... But then again,
    # RH & Mandrake kernels are notorious for their use of patches that break
    # the RT patching - Both RTAI and RTLinux strongly recommend using
    # a virgin source from kernel.org.

    # Get the kernel version from version.h
    AC_MSG_CHECKING([for kernel version string])

>>>>>>> 7dd08993
    if test -e $KERNELDIR/include/linux/utsrelease.h; then
	VERSION_FILE=$KERNELDIR/include/linux/utsrelease.h
    elif test -e $KERNELDIR/include/generated/utsrelease.h; then
	VERSION_FILE=$KERNELDIR/include/generated/utsrelease.h
    else
	VERSION_FILE=$KERNELDIR/include/linux/version.h
    fi
    KERNEL_VERS=`$CC -E -dM ${VERSION_FILE} | grep UTS | cut -d '"' -f 2`

    if test -z "$KERNEL_VERS"; then 
	AC_MSG_ERROR(Kernel version string not found)
    fi

    AC_MSG_RESULT([$KERNEL_VERS])
    AC_SUBST([KERNEL_VERS])
    AC_DEFINE_UNQUOTED([RTAPI_KERNEL_VERSION], "$KERNEL_VERS", [Required kernel version])

    if test $THREADS = xenomai-kernel; then
       	# no support in xeno-config, so force
        MODEXT=".ko" 
    else
	# Do a quick test for module extension..
	AC_MSG_CHECKING([for kernel module extension])
    	MODEXT=`$RTS --module-ext 2>/dev/null` || MODEXT=".o"
    	if test "x" = "x$MODEXT"; then
	   MODEXT=".o"
	fi
    fi
    AC_MSG_RESULT([$MODEXT])

    # This check should see if kbuild is or isn't used
    AC_MSG_CHECKING([kernel build system])
    # FIXME FIXME FIXME
    # right now it will assume based on the kernel module extension
    EXT_RTFLAGS=""
    BUILD_SYS="kbuild"

    if test "x$MODEXT" = "x.ko" ; then
	BUILD_SYS="kbuild"
    else
	EXT_RTFLAGS="-DEXPORT_SYMTAB"
    fi

    AC_ARG_WITH(kbuild,
	[  --with-kbuild=<y/n>                     Specify if your kernel uses kbuild or not],
	[
	    case "$withval" in
	    "" | y | ye | yes )
		BUILD_SYS="kbuild"
	      ;;
	    n | no )
		BUILD_SYS="normal"
	      ;;
	    esac
	])
    AC_MSG_RESULT([$BUILD_SYS])
    ;;
   posix|xenomai-user|rt-preempt-user)
      MODEXT=".so"
   ;;
   *)
   echo "duh?" THREADS=$THREADS
   ;;
esac
AC_SUBST([MODEXT])
AC_DEFINE_UNQUOTED([MODULE_EXT], "$MODEXT", [Extension for realtime modules])
AC_SUBST([BUILD_SYS])
AC_SUBST([EXT_RTFLAGS])

##############################################################################
# Subsection 3.3 - check the moduledir where modules can get installed       #
#                                                                            #
# Provides the user the possibility to specify (--with-module-dir=<path>)    #
# If not specified default inside /lib/modules/${KERNEL_VERS}/               #
# to the location where a RT-module gets found (mbuff.o or rtai_shm.o)       #
# (maybe the default should be /lib/modules/$KERNEL_VERS/extra if it exists? #
##############################################################################

# Create a module-dir option, similar to rtai's...
AC_MSG_CHECKING([for module installation directory])

AC_ARG_WITH(module-dir,
    [  --with-module-dir=<module-dir>          Installation directory for kernel modules],
    [
        case "$withval" in
        "" | y | ye | yes | n | no)
            AC_MSG_ERROR([You must supply a path for --with-module-dir.])
          ;;
        esac
        MODULE_DIR="$withval"
    ])


# if not specified, ask the realtime config script where the directory is
# if the config script returns an error, set MODULE_DIR to nothing
if test "x" = "x$MODULE_DIR" ; then
  MODULE_DIR=`$RTS --module-dir 2>/dev/null`
  if ! test -d $MODULE_DIR ; then
    AC_MSG_ERROR([$RTS --module-dir did not specify an existing directory.  You must use specify it using --with-module-dir=...])
  fi
fi
    
if test "$RUN_IN_PLACE" = "yes"; then
    RIP_MODULE_DIR="${BUILD_TOPLEVEL}/rtlib"
    AC_MSG_RESULT([configuring for run-in-place])
    prefix=${BUILD_TOPLEVEL}
    DEFAULT_NMLFILE=${prefix}/configs/common/linuxcnc.nml
    DEFAULT_TOOLTABLE=${prefix}/configs/sim/sim.tbl
    AC_MSG_RESULT([$RIP_MODULE_DIR])
else
    RUN_IN_PLACE=no
    EMC2_HOME=$prefix
    DEFAULT_NMLFILE=${prefix}/share/linuxcnc/linuxcnc.nml
    AC_MSG_RESULT([$MODULE_DIR])
fi

AC_ARG_ENABLE(run-in-place,
    [  --enable-run-in-place   A deprecated flag
                          (instead, configure without specifying --prefix)],
    [
        if ! test -z "$enableval"; then
            AC_MSG_WARN([--enable-run-in-place will be removed soon.
Configure without specifying --prefix to get a run-in-place build.])
        fi
    ])

AC_SUBST([MODULE_DIR])
AC_SUBST([RIP_MODULE_DIR])
AC_SUBST([RUN_IN_PLACE])
AC_SUBST([DEFAULT_NMLFILE])
AC_DEFINE_UNQUOTED([EMC2_DEFAULT_NMLFILE], "$DEFAULT_NMLFILE", [Default nml file])
AC_DEFINE_UNQUOTED([EMC2_DEFAULT_TOOLTABLE], "$DEFAULT_TOOLTABLE", [Default nml file])

##############################################################################
# Subsection 3.4 - define default dirs, these get used in a lot of places    #
# we decide based on RIP or install where stuff goes                         #
##############################################################################

fe () {
    # Fully expand argument.  Example:
    # ${datadir} -> ${datarootdir} -> ${prefix}/share -> /usr/local
    case "$1" in
    *\$*) eval fe \""$1"\" ;;
    *) echo "$1" ;;
    esac
}

if test "xyes" = "x$RUN_IN_PLACE"; then
    EMC2_LATENCY_SCRIPT=$EMC2_HOME/scripts/latency-test
    EMC2_LATENCYPLOT_SCRIPT=$EMC2_HOME/scripts/latencyplot
    EMC2_SCRIPT=$EMC2_HOME/scripts/emc
    EMC2_SUFFIX=" (run-in-place)"
    EMC2_ICON=$EMC2_HOME/linuxcncicon.png
    EMC2_BIN_DIR=$EMC2_HOME/bin
    EMC2_TCL_DIR=$EMC2_HOME/tcl
    EMC2_TCL_LIB_DIR=$EMC2_HOME/tcl
    EMC2_LANG_DIR=$EMC2_HOME/src/objects
    EMC2_PO_DIR=$EMC2_HOME/share/locale
    EMC2_HELP_DIR=$EMC2_HOME/docs/help
    EMC2_RTLIB_DIR=$EMC2_HOME/rtlib
    LINUXCNC_CONFIG_PATH="~/linuxcnc/configs:$EMC2_HOME/configs"
    EMC2_NCFILES_DIR=$EMC2_HOME/nc_files
    REALTIME=$EMC2_HOME/scripts/realtime
    EMC2_IMAGE_DIR=$EMC2_HOME
else
    EMC2_HOME=${prefix}
    EMC2_BIN_DIR=${prefix}/bin
    EMC2_LATENCY_SCRIPT=$EMC2_BIN_DIR/latency-test
    EMC2_LATENCYPLOT_SCRIPT=$EMC2_BIN_DIR/latencyplot
    EMC2_SCRIPT=$EMC2_BIN_DIR/emc
    EMC2_SUFFIX=""
    EMC2_ICON=linuxcncicon
    EMC2_TCL_DIR=${prefix}/lib/tcltk/linuxcnc
    EMC2_TCL_LIB_DIR=${prefix}/lib/tcltk/linuxcnc
    EMC2_LANG_DIR=${prefix}/share/linuxcnc/tcl/msgs
    EMC2_PO_DIR=${prefix}/share/locale
    EMC2_HELP_DIR=${prefix}/share/doc/linuxcnc
    case $MODULE_DIR in
        */linuxcnc*) EMC2_RTLIB_DIR=$MODULE_DIR ;;
	*) EMC2_RTLIB_DIR=$MODULE_DIR/linuxcnc
    esac
    LINUXCNC_CONFIG_PATH="~/linuxcnc/configs:/usr/local/etc/linuxcnc/configs:"$(eval echo $EMC2_HELP_DIR)"/examples/sample-configs"
    EMC2_NCFILES_DIR=${prefix}/share/linuxcnc/ncfiles
    REALTIME=/etc/init.d/realtime
    EMC2_IMAGE_DIR=$(fe "$datadir")/linuxcnc
fi

AC_DEFINE_UNQUOTED([EMC2_HOME], "$EMC2_HOME", [Prefix or RIP directory])
AC_DEFINE_UNQUOTED([EMC2_BIN_DIR], "$EMC2_BIN_DIR", [Directory for binaries])
AC_DEFINE_UNQUOTED([EMC2_TCL_DIR], "$EMC2_TCL_DIR", [Directory for tcl scripts])
AC_DEFINE_UNQUOTED([EMC2_HELP_DIR], "$EMC2_HELP_DIR", [Directory for help files])
AC_DEFINE_UNQUOTED([EMC2_RTLIB_DIR], "$EMC2_RTLIB_DIR", [Directory of realtime system])
AC_DEFINE_UNQUOTED([EMC2_LANG_DIR], "$EMC2_LANG_DIR", [Directory for tcl translation files])
AC_DEFINE_UNQUOTED([EMC2_PO_DIR], "$EMC2_PO_DIR", [Directory for po/mo translation files])
AC_DEFINE_UNQUOTED([EMC2_CONFIG_DIR], "$EMC2_CONFIG_DIR", [Directory for configuration files])
AC_DEFINE_UNQUOTED([EMC2_NCFILES_DIR], "$EMC2_NCFILES_DIR", [Directory for nc files])
AC_DEFINE_UNQUOTED([EMC2_IMAGE_DIR], "$EMC2_IMAGE_DIR", [Directory for images])
AC_DEFINE_UNQUOTED([PRELOAD_WORKAROUND], "$PRELOAD_WORKAROUND", [library pathname to LD_PRELOAD])

AC_SUBST([EMC2_BIN_DIR])
AC_SUBST([EMC2_TCL_DIR])
AC_SUBST([EMC2_TCL_LIB_DIR])
AC_SUBST([EMC2_HELP_DIR])
AC_SUBST([EMC2_RTLIB_DIR])
AC_SUBST([EMC2_LANG_DIR])
AC_SUBST([LINUXCNC_CONFIG_PATH])
AC_SUBST([EMC2_NCFILES_DIR])
AC_SUBST([REALTIME])
AC_SUBST([EMC2_IMAGE_DIR])
AC_SUBST([EMC2_SCRIPT])
AC_SUBST([EMC2_LATENCY_SCRIPT])
AC_SUBST([EMC2_LATENCYPLOT_SCRIPT])
AC_SUBST([EMC2_SUFFIX])
AC_SUBST([EMC2_ICON])
AC_SUBST([PRELOAD_WORKAROUND])

##############################################################################
# Subsection 3.5 - check for GTK                                             #
# FIXME: allow it to be enabled or disabled command line                     #
##############################################################################

AC_MSG_CHECKING([for glib])
if pkg-config glib-2.0 >/dev/null 2>&1; then
  GLIB_VER=`pkg-config glib-2.0 --modversion`
  AC_MSG_RESULT(yes - $GLIB_VER)
  GLIB_CFLAGS=`pkg-config glib-2.0 --cflags`
  GLIB_LIBS=`pkg-config glib-2.0 --libs`
else
  AC_MSG_ERROR(no -- required until somebody makes modbus optional)
fi


AC_ARG_ENABLE(gtk,
    [  --disable-gtk        Disable the parts of emc2 that depend on GTK],
    [
	case "$enableval" in
	Y*|y*)
	    BUILD_GTK=yes ;;
	*)
	    BUILD_GTK=no ;;
	esac
    ],
    [BUILD_GTK=yes])

if test "$BUILD_GTK" = "yes"; then
  AC_MSG_CHECKING([for GTK 2.4.0 or above])
  if pkg-config gtk+-2.0 --atleast-version 2.4.0 >/dev/null 2>&1; then
    GTK_VER=`pkg-config gtk+-2.0 --modversion`
    AC_MSG_RESULT(yes - $GTK_VER)
    GTK_CFLAGS=`pkg-config gtk+-2.0 --cflags`
    GTK_LIBS=`pkg-config gtk+-2.0 --libs`
    AC_MSG_CHECKING(for libgnomeprintui-2.2)
    if pkg-config --exists libgnomeprintui-2.2; then
      AC_MSG_RESULT(yes)
      GTK_CFLAGS="$GTK_CFLAGS `pkg-config --cflags libgnomeprintui-2.2`"
      GTK_LIBS="$GTK_LIBS `pkg-config --libs libgnomeprintui-2.2`"
      HAVE_GNOMEPRINT=yes
    else
      AC_MSG_RESULT(no -- printing from classicladder will not be possible)
      HAVE_GNOMEPRINT= 
    fi
  else
    AC_MSG_RESULT(no)
    AC_MSG_ERROR([GTK2 missing.  Install it or specify --disable-gtk to skip the parts of emc2 that depend on GTK])
  fi
fi

AC_SUBST(HAVE_GNOMEPRINT)
AC_SUBST(GTK_VER)
AC_SUBST(GTK_LIBS)
AC_SUBST(GTK_CFLAGS)
AC_SUBST(GLIB_LIBS)
AC_SUBST(GLIB_CFLAGS)

##############################################################################
# Subsection 3.6 - check for utility programs needed to build and run EMC    #
#                                                                            #
# Check for all the utility programs we need to build and install emc        #
# as well as those we use in the emc scripts...                              #
##############################################################################

SPATH=$PATH:/usr/local/sbin:/usr/sbin:/sbin
AC_PROG_CXX

AC_PATH_PROG(CXX,$CXX,"none")
if test $CXX = "none"
then
    AC_MSG_ERROR([C++ compiler not found])
fi

AC_PROG_MAKE_SET
AC_PROG_RANLIB
AC_PATH_PROG(AR,ar)
AC_PATH_PROG(INSTALL, install)
AC_PATH_PROG(SED, sed)
AC_PATH_PROG(PS, ps)
AC_PATH_PROG(KILL, kill)
AC_PATH_PROG(WHOAMI, whoami)
AC_PATH_PROG(AWK, awk)
AC_PATH_PROG(INSMOD, insmod, $SPATH)
AC_PATH_PROG(RMMOD, rmmod, "", $SPATH)
AC_PATH_PROG(LSMOD, lsmod, "", $SPATH)
AC_PATH_PROG(PIDOF, pidof, "", $SPATH)
AC_PATH_PROG(IPCS, ipcs, "")
AC_PATH_PROG(FUSER, fuser, "", $SPATH)
AC_PATH_PROG(MANDB, mandb, "")

AC_ARG_WITH(rmmod,
    [  --with-rmmod=</path/rmmod>              rmmod variant],
    [
	case "$withval" in
	"" | y | ye | yes)
	    AC_MSG_ERROR([You must supply an argument to --with-rmmod.])
	  ;;
	n | no | none)
	    RMMOD=""
	  ;;
	*)
	    RMMOD="$withval"
	esac
    ],
    [
            RMMOD="$EMC2_BIN_DIR/linuxcnc_module_helper remove"
    ])

AC_ARG_WITH(insmod,
    [  --with-insmod=</path/insmod>            insmod variant],
    [
	case "$withval" in
	"" | y | ye | yes)
	    AC_MSG_ERROR([You must supply an argument to --with-insmod.])
	  ;;
	n | no | none)
	    INSMOD=""
	  ;;
	*)
	    INSMOD="$withval"
	esac
    ],
    [
            INSMOD="$EMC2_BIN_DIR/linuxcnc_module_helper insert"
    ])

##############################################################################
# Subsection 3.7 - check for programs needed to build documentation          #
#                                                                            #
# Check for LyX and other programs we need to build and install docs.        #
# (Optional, if not present, just don't build the docs.)                     #
##############################################################################

AC_ARG_WITH(python,
    [  --with-python=<path>                    Specify the Python interpreter],
    [
        PYTHON=$withval
    ],[
        PYTHON=python
    ])
AC_PATH_PROG(PYTHON,$PYTHON,"none")
if test $PYTHON = "none"
then
    AC_MSG_ERROR([python not found])
fi

AC_MSG_CHECKING([whether to build documentation])
AC_ARG_ENABLE(build-documentation,
    [  --enable-build-documentation[=format]   Build documentation.
              Format may be "pdf" or "html" if only one format is desired.],
    [
        case "$enableval" in
        Y*|y*|html,pdf|pdf,html)
            BUILD_DOCS=yes
            BUILD_DOCS_PDF=yes
            BUILD_DOCS_HTML=yes
            AC_MSG_RESULT([PDF and HTML requested])
        ;;
        html)
            BUILD_DOCS=yes
            BUILD_DOCS_PDF=no
            BUILD_DOCS_HTML=yes
            AC_MSG_RESULT([HTML requested])
	;;
        pdf)
            BUILD_DOCS=yes
            BUILD_DOCS_PDF=yes
            BUILD_DOCS_HTML=no
            AC_MSG_RESULT([PDF requested])
	;;
        *)
            BUILD_DOCS=no
            AC_MSG_RESULT([no])
        ;;
    esac
    ],
    [
        BUILD_DOCS=no
        AC_MSG_RESULT([no])
    ])

# Programs required for building all documentation
if ( test "$BUILD_DOCS" = "yes" ) ; then
    if ( test "none" = "$PYTHON" ) ; then
        AC_MSG_ERROR([no python, documentation cannot be built])
    fi

    AC_PATH_PROG(ASCIIDOC,asciidoc,"none")
    if ( test "none" = "$ASCIIDOC" ) ; then
	AC_MSG_ERROR([no AsciiDoc, documentation cannot be built])
    fi

    AC_MSG_CHECKING([asciidoc version])
    set -- `asciidoc --version`; ASCIIDOC_VER=$2
    set -- `echo $ASCIIDOC_VER | sed 's/\./ /g'`

    if test $1 -lt 8 -o \( $1 -eq 8 -a $2 -lt 5 \); then
        AC_MSG_ERROR([asciidoc version $ASCIIDOC_VER less than 8.5.
Documentation cannot be built.
On Lucid, install the regular asciidoc from Ubuntu by running "sudo apt-get install asciidoc".
On Hardy, install the backported asciidoc available from the linuxcnc.org debian archive.
On other systems, do what you need to install asciidoc version 8.5 or newer.])
    fi
    AC_MSG_RESULT([$ASCIIDOC_VER])

    AC_PATH_PROG(DBLATEX,dblatex,"none")
    if ( test "none" = "$DBLATEX" ) ; then
	AC_MSG_ERROR([no dblatex, documentation cannot be built])
    fi

    AC_MSG_CHECKING([dblatex version])
    set -- `dblatex --version`; DBLATEX_VER=$3
    set -- `echo $DBLATEX_VER | sed 's/[[.-]]/ /g'`

    if test $1 -eq 0 -a \( $2 -lt 2 -o \( $2 -eq 2 -a ${3:-0} -lt 12 \) \); then
        AC_MSG_ERROR([dblatex version $DBLATEX_VER less than 0.2.12.
Documentation cannot be built.])
    fi
    AC_MSG_RESULT([$DBLATEX_VER])


    AC_PATH_PROG(SOURCE_HIGHLIGHT,source-highlight,"none")
    if ( test "none" = "$SOURCE_HIGHLIGHT" ) ; then
	AC_MSG_ERROR([no source-highlight, documentation cannot be built])
    fi


    AC_PATH_PROG(CONVERT,convert,"none")
    if ( test "none" = "$CONVERT" ) ; then
	AC_MSG_ERROR([no convert, documentation cannot be built])
    fi

    AC_PATH_PROG(GS,gs,"none")
    if ( test "none" = "$GS" ) ; then
	AC_MSG_ERROR([no gs, documentation cannot be built])
    fi
fi

# Programs required only for building the PDF documentation
if ( test "$BUILD_DOCS_PDF" = "yes" ) ; then
    AC_PATH_PROG(DBLATEX,dblatex,"none")
    if ( test "none" = "$DBLATEX" ) ; then
	AC_MSG_ERROR([no dblatex, PDF documentation cannot be built])
    fi

    AC_PATH_PROG(PDFLATEX,pdflatex,"none")
    if ( test "none" = "$PDFLATEX" ) ; then
	AC_MSG_ERROR([no pdflatex, PDF documentation cannot be built])
    fi

    AC_PATH_PROG(EPSTOPDF,epstopdf,"none")
    if ( test "none" = "$EPSTOPDF" ) ; then
	AC_MSG_ERROR([no epstopdf, PDF documentation cannot be built])
    fi
fi

# Programs required only for building the HTML documentation
if ( test "$BUILD_DOCS_HTML" = "yes" ) ; then
    AC_PATH_PROG(XSLTPROC,xsltproc,"none")
    if ( test "none" = "$XSLTPROC" ) ; then
	AC_MSG_ERROR([no xsltproc, HTML documentation cannot be built])
    fi

    AC_PATH_PROG(DVIPNG,dvipng,"none")
    if ( test "none" = "$DVIPNG" ) ; then
	AC_MSG_ERROR([no dvipng, HTML documentation cannot be built])
    fi

    AC_MSG_CHECKING([for HTML support in groff])
    if ! groff -Thtml < /dev/null > /dev/null 2>&1 ; then
        AC_MSG_ERROR([no groff -Thtml, HTML documentation cannot be built])
    else
        AC_MSG_RESULT(yes)
    fi
fi
AC_SUBST(BUILD_DOCS)
AC_SUBST(BUILD_DOCS_PDF)
AC_SUBST(BUILD_DOCS_HTML)

#############################################################################
# Section 4 - Check for math support                                         #
#                                                                            #
# Because some of the realtime kernel modules use floating point math        #
# which is not supported by standard kernel calls, we need to link to        #
# libm. RTAI provides a loadable module derived from uclibc (a minimal       #
# glibc implimentaion for embedded systems). Alternatively, we can link      #
# to dietlibc - Most distros package this as diet or dietlibc. Debian        #
# splits the headers and static libs into dietlibc-dev..                     #
# If neither of the two preferred options are available, then the default    #
# GNU glibc math library will have to be used. This will cause problems      #
# if certain functions found in libc.so are not stubbed, hence the following #
# tests and linking to mathstubs.o at a later stage.                         #
##############################################################################

if test "$SIMULATOR" != "yes"
then
AC_MSG_CHECKING([for kernel math support])
USE_LIBM=""
USE_RTLIBM=""
USE_STUBS=""
MATHLIB=""
MATHINC=""

#we need to make sure that $RTS has a --module-dir option
#only rtai-config has, well rtlinux-config has a --module_dir and lacks the rtai_* modules
if test $THREADS = rtai ; then
    if (test -r $($RTS --module-dir)/rtai_math${MODEXT} ) ; then
       USE_RTLIBM=1
    fi
fi

if (test -r $RTDIR/modules/rtai_libm${MODEXT} ) || (test $USE_RTLIBM) || (test -r /lib/modules/${KERNEL_VERS}/rtai/rtai_libm${MODEXT}) ; then
    # Found a suitable kernel module..
    MATHLIB=
    USE_RTLIBM=1
    AC_MSG_RESULT([ok, using RTAI's libm kernel module])
# Note: need to search /lib/modules/$KERNEL_VER for the math modules..
#       or `$RTS --module-dir`...
else
    AC_MSG_RESULT([no])
    AC_MSG_CHECKING([for a suitable libm])
    rm -f tests/mathtest.o tests/mathtest 2>/dev/null
    # compile a sample first.
    $CC -c tests/mathtest.c $RTFLAGS -o tests/mathtest.o 2>/dev/null
    
    DIET_DIR=$(find /usr/lib -maxdepth 2 -name diet* | head -n1)
    if (test "$DIET_DIR" != "" ) ; then
        # Run a test to see if it will work...
        ld -r -static tests/mathtest.o -o tests/mathtest -L$DIET_DIR/lib-i386 -lm 2>/dev/null
        if (test "$(nm -u tests/mathtest | grep -v ende)" = "" ) ; then
            AC_MSG_RESULT([diet lib OK to use.])
            USE_DIET=1
            MATHLIB="-L$DIET_DIR/lib-i386 -lm"
            MATHINC="-I$DIET_DIR/include"
        fi
    fi
    if (test "$USE_DIET" = "" ) ; then
        # Test the standard libm
    rm -f tests/mathtest 2>/dev/null
    ld -r -static tests/mathtest.o -o tests/mathtest -L/usr/lib -lm 2>/dev/null
        if ! nm -u tests/mathtest ; then
            AC_MSG_RESULT([libm OK to use.])
            USE_LIBM=1
            MATHLIB="-L/usr/lib -lm"
        else
            # We need to link to mathstubs if we are to use the glibc libm
            AC_MSG_WARN([Using glibc libm with mathstubs.
			If unresolved symbols are reported when loading kernel modules
			please file a bug report.])
            USE_LIBM=1
	    USE_STUBS=1
            MATHLIB="-L/usr/lib -lm"
        fi
    fi
    rm -f tests/mathtest.o tests/mathtest 2>/dev/null
fi

AC_SUBST([USE_LIBM])
AC_SUBST([USE_STUBS])
AC_SUBST([USE_RTLIBM])
AC_SUBST([MATHINC])
AC_SUBST([MATHLIB])

for m in adeos rtai_hal rtai_ksched rtai_fifos rtai_shm rtai_sem rtai_math \
        rtai rt_mem_mgr rtai_sched rtai_libm \
        rtl mbuff rtl_time rtl_sched rtl_posixio rtl_fifo xeno_math; do
    AC_MSG_CHECKING([for $m])
    TMP=$(find $MODULE_DIR -name $m$MODEXT 2>/dev/null)
    if test -z "$TMP"; then
        TMP=$(find /lib/modules/$KERNEL_VERS -name $m$MODEXT)
    fi
    eval MODPATH_$m=${TMP/$KERNEL_VERS/\\\$\\\(uname\\\ -r\\\)}
    AC_MSG_RESULT([${TMP:-not found}])
done

AC_SUBST(MODPATH_adeos)
AC_SUBST(MODPATH_rtai_hal)
AC_SUBST(MODPATH_rtai_ksched)
AC_SUBST(MODPATH_rtai_fifos)
AC_SUBST(MODPATH_rtai_shm)
AC_SUBST(MODPATH_rtai_sem)
AC_SUBST(MODPATH_rtai_math)
AC_SUBST(MODPATH_adeos)
AC_SUBST(MODPATH_rtai)
AC_SUBST(MODPATH_rt_mem_mgr)
AC_SUBST(MODPATH_rtai_sched)
AC_SUBST(MODPATH_rtai_shm)
AC_SUBST(MODPATH_rtai_libm)
AC_SUBST(MODPATH_rtl)
AC_SUBST(MODPATH_mbuff)
AC_SUBST(MODPATH_rtl_time)
AC_SUBST(MODPATH_rtl_sched)
AC_SUBST(MODPATH_rtl_posixio)
AC_SUBST(MODPATH_rtl_fifo)
AC_SUBST(MODPATH_xeno_math)
fi

# Checks for header files.

##############################################################################
# Section 4.1 - Important headers, functions and gloabl defines.             #
#                                                                            #
##############################################################################

# This section gets inserted in to config.h.in when autoheader is run.
# Global and common defines should be here rather than duplicated in
# multiple places. Keep screwball constructs out of this, and it can
# be used in both kernel space and user space.
AH_TOP([/********************************************************************
* Description: config.h
*
*	Common defines used in many emc2 source files.
*       To add to this file, edit Section 4.1 in configure.in
*       and then run autoheader.
*
* Author: Autogenerated by autoheader
* License: LGPL Version 2
* System: Linux
*    
* Copyright (c) 2004 All rights reserved.
********************************************************************/
#ifndef EMC2_CONFIG_H
#define EMC2_CONFIG_H

/* LINELEN is used throughout for buffer sizes, length of file name strings,
   etc. Let's just have one instead of a multitude of defines all the same. */
#define LINELEN 255
/* Used in a number of places for sprintf() buffers. */
#define BUFFERLEN 80

#define MM_PER_INCH 25.4
#define INCH_PER_MM (1.0/25.4)
])

AH_VERBATIM([_GNU_SOURCE],
[/* Enable GNU extensions on systems that have them.  */
#ifndef _GNU_SOURCE
# define _GNU_SOURCE
#endif
])

AC_HEADER_STDC
AC_HEADER_SYS_WAIT
AC_CHECK_FUNCS(semtimedop)
LIBS_hold=$LIBS
LIBS="$LIBS -lm"

AC_MSG_CHECKING([for sincos function])
sincos_ok=yes
AC_LINK_IFELSE([AC_LANG_PROGRAM([[double a, b;]], [[sincos(1.0, &a, &b);]])],[AC_DEFINE(
        HAVE_SINCOS,
        1,
        Define to 1 if sincos is available.
    )],[sincos_ok=no
])
AC_MSG_RESULT([$sincos_ok])

AC_CHECK_FUNCS(__sincos)
LIBS=$LIBS_hold

AH_BOTTOM(#endif
)

##############################################################################
# Section 5 - Check for tcl/tk support                                       #
#                                                                            #
# Test for tcl/tk headers fails if they are not in /usr/include              #
# so testing is done by finding tclConfig.sh and tkConfig.sh                 #
# if the search fails the traditional check is done                          #
##############################################################################
AC_MSG_CHECKING([for tcl])

AC_ARG_WITH(tclConfig,
    [  --with-tclConfig=<path>                 Specify the path to tclConfig],
    [
        TCLCONFIG=$withval
    ],[
        TCLCONFIG=
    ])

# if not specified, search for tclConfig.sh
if (test "x$TCLCONFIG" = "x"); then
    TCLCONFIG=$(find /usr/lib* -maxdepth 2 -name tclConfig.sh | head -n1)
    if (test "x$TCLCONFIG" = "x"); then
	TCLCONFIG=$(find /usr/local/lib* -maxdepth 2 -name tclConfig.sh | head -n1)
    fi
fi

if (test "x$TCLCONFIG" = "x"); then
   AC_MSG_RESULT([tclConfig.sh not found, trying tcl.h and libs.
		  If it doesn't work try running ./configure --with-tclConfig=<path to tclConfig.sh>])
   AC_CHECK_HEADERS([tcl.h])
   AC_SEARCH_LIBS(Tcl_Init,[tcl tcl8.1 tcl8.2 tcl8.3 tcl8.4 tcl8.5],[],[AC_MSG_ERROR([tcl lib not found])])
else
# tclConfig.sh found,
# extracting vars
   AC_MSG_RESULT([$TCLCONFIG found])
   . "$TCLCONFIG"
   TCL_CFLAGS="$TCL_INCLUDE_SPEC -DUSE_TCL_STUBS"
   TCL_LIBS="$TCL_STUB_LIB_SPEC"
fi

AC_MSG_CHECKING([for tk])

AC_ARG_WITH(tkConfig,
    [  --with-tkConfig=<path>                  Specify the path to tkConfig],
    [
        TKCONFIG=$withval
    ],[
        TKCONFIG=
    ])

# if not specified, search for tclConfig.sh
if test -z "$TKCONFIG"; then
    TKCONFIG=$(dirname $TCLCONFIG)/tkConfig.sh
    if ! test -f $TKCONFIG; then unset TKCONFIG; fi
fi
if (test "x$TKCONFIG" = "x"); then
    # search for tkConfig.sh
    TKCONFIG=$(find /usr/lib -maxdepth 2 -name tkConfig.sh | head -n1)
    if (test "x$TKCONFIG" = "x"); then
	TKCONFIG=$(find /usr/local/lib -maxdepth 2 -name tkConfig.sh | head -n1)
    fi
fi

if (test "x$TKCONFIG" = "x"); then
   AC_MSG_RESULT([tkConfig.sh not found, trying tk.h and libs.
		  If it doesn't work try running ./configure --with-tkConfig=<path to tkConfig.sh>])
   AC_CHECK_HEADERS([tk.h])
   AC_SEARCH_LIBS(Tk_Init,[tk tk80 tk8.0 tk8.1 tk8.2 tk8.3 tk8.4 tk8.5],[],[AC_MSG_ERROR([tk lib not found])])
else
# tkConfig.sh found,
# extracting vars
   AC_MSG_RESULT([$TKCONFIG found])
   . "$TKCONFIG"
   TK_CFLAGS="$TK_INCLUDE_SPEC $TK_XINCLUDES" 
   TK_LIBS="$TK_LIBS $TK_LIB_SPEC"
fi

if ! test -z "$TCL_VERSION" && ! test -z "$TK_VERSION" && ! test "$TCL_VERSION" = "$TK_VERSION" ; then
    AC_MSG_ERROR([Tcl and Tk versions must be the same, but configure found
Tcl $TCL_VERSION and Tk $TK_VERSION.  You can use --with-tkConfig= and --with-tclConfig=
to override the autodetected versions.])
fi

if test -f $TCL_EXEC_PREFIX/bin/wish$TCL_VERSION; then
    WISH=$TCL_EXEC_PREFIX/bin/wish$TCL_VERSION
elif test -f $TCL_EXEC_PREFIX/bin/wish; then
    WISH=$TCL_EXEC_PREFIX/bin/wish
else
    WISH=wish
fi

if test -f $TCL_EXEC_PREFIX/bin/tclsh$TCL_VERSION; then
    TCLSH=$TCL_EXEC_PREFIX/bin/tclsh$TCL_VERSION
elif test -f $TCL_EXEC_PREFIX/bin/tclsh; then
    TCLSH=$TCL_EXEC_PREFIX/bin/tclsh
else
    TCLSH=tclsh
fi

AC_MSG_CHECKING([for BWidget using $TCLSH])
if (unset DISPLAY; echo ["catch { package require bwidget }; exit [expr [lsearch [package names] BWidget] == -1]"] | $TCLSH); then
    AC_MSG_RESULT([found])
else
    AC_MSG_ERROR([not found])
fi

HAVE_WORKING_BLT=no
AC_MSG_CHECKING([for BLT using tclsh8.5])
if (test -f $TCL_EXEC_PREFIX/bin/tclsh8.5) && (echo ['if [catch {package require BLT}] { exit 1; } else { exit 0; }'] | tclsh8.5); then
    AC_MSG_RESULT([found])
    HAVE_WORKING_BLT=yes
else
    AC_MSG_RESULT([not found])
fi

AC_SUBST([TCL_DBGX])
AC_SUBST([TK_DBGX])
AC_SUBST([TCL_CFLAGS])
AC_SUBST([TK_CFLAGS])
AC_SUBST([TCL_LIBS])
AC_SUBST([TK_LIBS])
AC_SUBST([WISH])
AC_SUBST([TCLSH])
AC_SUBST([HAVE_WORKING_BLT])

##############################################################################
# Section 6 - Miscelaneous support                                           #
#                                                                            #
# Subsection 6.1. - provides DATE to output it to the generated files        #
# Subsection 6.2. - user option to convince make to be quiet during make     #
##############################################################################

# provides DATE in order to output it to the generated files
DATE=$(date)
AC_SUBST([DATE])
AC_PATH_XTRA
#X_CFLAGS gets set
#X_LIBS and X_EXTRA_LIBS likewise

AC_SUBST([X_LIBS])
AC_SUBST([X_CFLAGS])

AC_CHECK_HEADERS(X11/extensions/Xinerama.h,
	    [HAVE_XINERAMA=yes],
	    [HAVE_XINERAMA=no])

AC_CHECK_LIB(Xinerama, XineramaQueryExtension,
	    [],
	    [HAVE_XINERAMA=no])

if test "x$HAVE_XINERAMA" = "xno"; then
    AC_MSG_ERROR([Xinerama library or headers not found])
fi

# check for Xaw, that is needed for emc2/src/emc/usr_intf/xemc.cc

if test "$have_x" = "yes"; then
CFLAGS_hold=$CFLAGS
LIBS_hold=$LIBS
CFLAGS="$CFLAGS $X_CFLAGS"
LIBS="$LIBS $X_PRE_LIBS $X_LIBS"

AC_CHECK_HEADERS(X11/Xaw/XawInit.h,
	    [HAVE_XAW=yes],
	    [HAVE_XAW=no],
	    [[#include <X11/Intrinsic.h>
	    ]])

AC_CHECK_LIB(Xaw, XawDialogGetValueString,
	    [],
	    [HAVE_XAW=no])
CFLAGS=$CFLAGS_hold
LIBS=$LIBS_hold
fi

if test "x$HAVE_XAW" = "xno"; then
    AC_MSG_WARN([Xaw lib missing, you won't be able to build/run xemc. try installing it with 'apt-get install libxaw7-dev'])
else    
    XAW_LIBS="$X_PRE_LIBS $X_LIBS -lX11 -lXaw -lXt"
fi
AC_SUBST([HAVE_XAW])
AC_SUBST([XAW_LIBS])

#clean out LIBS, or else all future tests will check with -lXaw (which fails on odd systems)
temp_LIBS=$LIBS
LIBS=

# check for readline.h and friends, optional for halcmd
AC_CHECK_HEADERS(readline/readline.h, [HAVE_READLINE=yes], [HAVE_READLINE=no])
AC_CHECK_HEADERS(readline/history.h, [], [HAVE_READLINE=no])

echo "Trying readline without -ltermcap"
AC_CHECK_LIB(readline, readline, [HAVE_READLINE_NOTERMCAP=yes], [])
unset ac_cv_lib_readline_readline
echo "Trying readline with -ltermcap"
AC_CHECK_LIB(readline, readline, [HAVE_READLINE_TERMCAP=yes], [], -ltermcap)
unset ac_cv_lib_readline_readline

if test "x$HAVE_READLINE_NOTERMCAP" = "xyes"; then
    echo "Readline does not require -ltermcap"
    READLINE_LIBS="-lreadline"
elif test "x$HAVE_READLINE_TERMCAP" = "xyes"; then
    echo "Readline requires -ltermcap"
    READLINE_LIBS="-lreadline -ltermcap"
else
    HAVE_READLINE=no
fi

if test "x$HAVE_READLINE" = "xyes"; then
    AC_DEFINE([HAVE_READLINE], [], [Define to 1 if you have the 'readline' library (-lreadline) and required headers])
else
    AC_MSG_ERROR([Required library 'readline' missing.])
fi
AC_SUBST([HAVE_READLINE])
AC_SUBST([READLINE_LIBS])


#check for ncurses.h needed for emc2/src/emc/usr_intf/keystick.cc

AC_CHECK_HEADERS(ncurses.h,
	    [HAVE_NCURSES=yes],
	    [HAVE_NCURSES=no])

AC_CHECK_LIB(ncurses, initscr,
	    [],
	    [HAVE_NCURSES=no])

if test "x$HAVE_NCURSES" = "xno"; then
    AC_MSG_WARN(ncurses lib missing, you won't be able to build/run keystick. try installing it with 'apt-get install libncurses-dev')
else    
    NCURSES_LIBS="-lncurses"
fi
AC_SUBST([HAVE_NCURSES])
AC_SUBST([NCURSES_LIBS])


##############################################################################
# Section 7 - Language support                                               #
#                                                                            #
# i18n Language support:                                                     #
# see http://cvs.gnome.org/viewcvs/intltool/doc/I18N-HOWTO?rev=1.3           #
##############################################################################

# if you don't have nls tools, allow a way out!

AC_ARG_ENABLE(nls,
              [  --disable-nls           don't use NLS],
              USE_NLS=no, USE_NLS=yes)
AC_SUBST(USE_NLS)

if test "$USE_NLS" = "yes"; then
  AC_CHECK_HEADERS(locale.h)
  AC_CHECK_FUNCS(setlocale)
  AC_SUBST(HAVE_LOCALE_H)  

# Add languages here when they are translated.
# Grep the LINGUAS file.
  LANGUAGES=""
  AC_SUBST(LANGUAGES)  
  AC_CHECK_HEADERS(libintl.h)
  AC_CHECK_LIB(intl,gettext)
  AC_SUBST(HAVE_LIBINTL_H)  
  AC_SUBST(HAVE_LIBINTL)

# The default locale directory is /usr/share/locale - This is generally fixed
# by the distribution....
  dnl Handle localedir
  LOCALEDIR='/usr/share/locale'
  AC_ARG_WITH(locale-dir,
  [  --with-locale-dir=DIR   Location of the locale file(s)
                          [DATADIR/locale]],[
    if test x$withval = xyes; then
      AC_MSG_WARN(Usage is: --with-locale-dir=basedir)
    else
      if test x$withval = xno; then
        AC_MSG_WARN(Usage is: --with-locale-dir=basedir)
      else
        LOCALEDIR=$withval
      fi
    fi
  ])
  AC_SUBST(LOCALEDIR)
fi

#restore LIBS
LIBS="$X_LIBS $temp_LIBS"

AC_PATH_PROG(XGETTEXT,xgettext,none)
XGETTEXT_TCL_WORKS=no
if test "$XGETTEXT" = "none"; then
   AC_MSG_ERROR(install gettext 0.14.5 or above)
else
   AC_MSG_CHECKING(for xgettext tcl bug)
   set -- $(xgettext --version | head -1)
   version=$4
   set -- $(echo $4 | tr . " ")
   if test ${1-0} -gt 0 -o \( ${1-0} -eq 0 -a \( ${2-0} -gt 14 -o \( ${2-0} -eq 14 -a ${3-0} -ge 5 \) \) \)
   then
	XGETTEXT_TCL_WORKS=yes
	AC_MSG_RESULT(xgettext version $version OK)
    else
	AC_MSG_RESULT(xgettext version $version buggy -- need at least 0.14.5)
        AC_MSG_ERROR(install xgettext 0.14.5 or above)
   fi
fi
AC_SUBST(XGETTEXT)

AC_PATH_PROG(MSGFMT,msgfmt,none)
if test "$MSGFMT" = "none"; then
   AC_MSG_ERROR(install gettext 0.14.5 or above)
else
    AC_MSG_CHECKING(for --tcl support in msgfmt)
    if $MSGFMT --tcl -l de -d /tmp /dev/null > /dev/null 2>&1; then
        AC_MSG_RESULT(yes)
    else
        AC_MSG_ERROR(install xgettext 0.14.5 or above)
    fi
fi
AC_SUBST(MSGFMT)

AC_MSG_CHECKING(for Python support)
AC_ARG_ENABLE(python,
    [  --disable-python        Disable the parts of emc2 that depend on Python],
    [
	case "$enableval" in
	Y*|y*)
	    BUILD_PYTHON=yes ;;
	*)
	    BUILD_PYTHON=no ;;
	esac
    ],
    [BUILD_PYTHON=yes])

AC_MSG_RESULT($BUILD_PYTHON)

if test "$BUILD_PYTHON" = "yes"; then
    if test "$PYTHON" = "none"; then
	AC_MSG_ERROR([Python missing.  Install it or specify --disable-python to skip the parts of emc2 that depend on Python])
    fi

    AC_MSG_CHECKING([python version])
    if ! $PYTHON -c 'import sys;raise SystemExit,sys.hexversion<0x2040000'
    then
	AC_MSG_ERROR(Python version too old (2.4 or newer required))
    fi
    AC_MSG_RESULT(OK)

    AC_MSG_CHECKING([version of python libraries])
    LIBPYTHON=`$PYTHON -c 'import distutils.sysconfig; print "python" + distutils.sysconfig.get_config_vars().get("VERSION")'`
    AC_MSG_RESULT($LIBPYTHON)

    AC_MSG_CHECKING([match between tk and Tkinter versions])
	
    PYTHON_TK_VERSION="`$PYTHON -c 'import _tkinter; print _tkinter.TK_VERSION'`"
    PYTHON_TCL_VERSION="`$PYTHON -c 'import _tkinter; print _tkinter.TCL_VERSION'`"

    if test "$PYTHON_TCL_VERSION" != "$TCL_VERSION"; then
	AC_MSG_RESULT([TCL mismatch: $TCL_VERSION vs $PYTHON_TCL_VERSION])
	AC_MSG_ERROR([Python requires use of Tcl $PYTHON_TCL_VERSION and Tk $PYTHON_TK_VERSION.
Install this version and specify --with-tclConfig and --with-tkConfig if necessary])
    fi
    if test "$PYTHON_TK_VERSION" != "$TK_VERSION"; then
	AC_MSG_RESULT([Tk mismatch: $TK_VERSION vs $PYTHON_TK_VERSION])
	AC_MSG_ERROR(["Python requires use of Tk $TK_VERSION.  Install this version and specify --with-tkConfig if necessary"])
    fi
    AC_MSG_RESULT([$PYTHON_TK_VERSION])

    AC_MSG_CHECKING(location of Python header files)
    INCLUDEPY=`$PYTHON -c 'import distutils.sysconfig; print distutils.sysconfig.get_config_vars().get("INCLUDEPY")'`
    AC_MSG_RESULT($INCLUDEPY)

    AC_MSG_CHECKING([for Python headers])
    AS_IF([test "x$PYTHON_CPPFLAGS" = x],
    [
	_PYTHON_SYSCONFIG([[get_python_inc()]], [PYTHON_CPPFLAGS="-I$py_val"])
  	_PYTHON_SYSCONFIG([[get_python_inc(True)]],
  	[test "x$PYTHON_CPPFLAGS" = "x-I$py_val" || PYTHON_CPPFLAGS="$PYTHON_CPPFLAGS -I$py_val"])
    ])
    AC_MSG_RESULT([$PYTHON_CPPFLAGS])
    AC_SUBST(PYTHON_CPPFLAGS)

    AC_MSG_CHECKING([for Python libraries])
    AS_IF([test "x$PYTHON_LIBS" = x],
    [
	_PYTHON_SYSCONFIG([[get_config_var('LIBS')]], [PYTHON_LIBS=$py_val])
    ])
    AC_MSG_RESULT([$PYTHON_LIBS])
    AC_SUBST(PYTHON_LIBS)

    # Get the CFLAGS and LIBS for boost::python.
    # This does an AC_SUBST() of BOOST_PYTHON_LIBS
    # For the CFLAGS we must assume that boost is at the top-level, for instance in /usr/include/:
    AX_BOOST_PYTHON_EMC

    AC_CHECK_HEADER($INCLUDEPY/Python.h,[],
	[AC_MSG_ERROR([Required header Python.h missing.  Install it, or specify --disable-python to skip the parts of emc2 that depend on Python])])

    AC_MSG_CHECKING(for site-package location)
    SITEPY=`$PYTHON -c 'import distutils.sysconfig; print distutils.sysconfig.get_python_lib()'`
    AC_MSG_RESULT($SITEPY)

    AC_CHECK_HEADERS(GL/gl.h GL/glu.h,[],[AC_MSG_ERROR([Required OpenGL header missing.  Install it, or specify --disable-python to skip the parts of emc2 that depend on Python])])

    AC_CHECK_LIB(GL, glBegin, [], [AC_MSG_ERROR([Required GL library missing.  Install it, or specify --disable-python to skip the parts of emc2 that depend on Python])])

    AC_MSG_CHECKING(for working GLU quadrics)
    AC_COMPILE_IFELSE([AC_LANG_PROGRAM([[
#include <GL/gl.h>
#include <GL/glu.h>
]], [[GLUquadric *q;]])],[AC_MSG_RESULT(yes)],[
		AC_MSG_ERROR([Required GLU library missing.  Install it or specify --disable-python to skip the parts of emc2 that depend on Python])
	
    ])

    AC_MSG_CHECKING(for Xmu headers)
    AC_CHECK_HEADERS(X11/Xmu/Xmu.h,[],[AC_MSG_ERROR([Required Xmu header missing.  Install it, or specify --disable-python to skip the parts of emc2 that depend on Python])])
fi

AC_SUBST([BUILD_PYTHON])
AC_SUBST([LIBPYTHON])
AC_SUBST([INCLUDEPY])
AC_SUBST([SITEPY])


##############################################################################
# files that get created by ./configure                                      #
##############################################################################
#AC_CONFIG_FILES([../configs/rtapi.conf ../configs/emc.conf ../configs/hal.conf config.h])
AC_CONFIG_FILES([../scripts/rtapi.conf])
AC_CONFIG_FILES([../docs/man/man1/linuxcnc.1])
AC_CONFIG_FILES([../scripts/linuxcnc], [chmod +x ../scripts/linuxcnc])
AC_CONFIG_FILES([../scripts/halrun], [chmod +x ../scripts/halrun])
AC_CONFIG_FILES([../scripts/rip-environment], [chmod +x ../scripts/rip-environment])
AC_CONFIG_FILES([../scripts/haltcl], [chmod +x ../scripts/haltcl])
AC_CONFIG_FILES([../scripts/realtime], [chmod +x ../scripts/realtime])
AC_CONFIG_FILES([../scripts/latencyplot], [chmod +x ../scripts/latencyplot])
AC_CONFIG_FILES([../scripts/latencyhistogram], [chmod +x ../scripts/latencyhistogram])
AC_CONFIG_FILES(Makefile.inc)
AC_CONFIG_FILES(Makefile.modinc)
AC_CONFIG_FILES(../tcl/linuxcnc.tcl)
AC_CONFIG_FILES(../lib/python/nf.py)
AC_CONFIG_FILES([../scripts/linuxcncmkdesktop], [chmod +x ../scripts/linuxcncmkdesktop])
AC_CONFIG_FILES(../share/applications/linuxcnc-latency.desktop)
AC_CONFIG_FILES(../share/applications/linuxcnc-latencyplot.desktop)
AC_CONFIG_FILES(../share/applications/linuxcnc.desktop)
AC_CONFIG_FILES(../share/desktop-directories/cnc.directory)
AC_CONFIG_FILES(../share/menus/CNC.menu)
<<<<<<< HEAD
AC_OUTPUT
=======
AC_CONFIG_FILES(linuxcncconfig.py-tmp)
AC_OUTPUT

# clean up linuxcncconfig.py:
# subsitute "yes" by True
# subsitute "no" by False
AC_MSG_RESULT(touching up ../lib/python/linuxcncconfig.py)
sed -e 's/"yes"/True/g' -e 's/"no"/False/g' \
    <linuxcncconfig.py-tmp \
    >../lib/python/linuxcncconfig.py
AC_MSG_CHECKING(usability of ../lib/python/linuxcncconfig.py)
python ../lib/python/linuxcncconfig.py
AC_MSG_RESULT(done)
>>>>>>> 7dd08993

##############################################################################
# message to the user what to do next, after a succesfull ./configure        #
##############################################################################
bold () {
    if tty > /dev/null 2>&1 && type -path tput > /dev/null 2>&1;
    then
        tput smso
    fi
}

offbold () {
    if tty > /dev/null 2>&1 && type -path tput > /dev/null 2>&1;
    then
        tput rmso
    fi
}

echo ""
echo ""
echo "######################################################################"
echo "#                LinuxCNC - Enhanced Machine Controller              #"
echo "######################################################################"
echo "#                                                                    #"
echo "#   LinuxCNC is a software system for computer control of machine    #"
echo "#   tools such as milling machines. LinuxCNC is released under the   #"
echo "#   GPL.  Check out http://www.linuxcnc.org/ for more details.       #"
echo "#                                                                    #"
echo "#                                                                    #"
echo "#   It seems that ./configure completed successfully.                #"
if test $SIMULATOR = yes; then
echo "#   However, the configuration is for a simulator only, no RT        #"
echo "#   capabilities will be used. In this mode no control of hardware   #"
echo "#   is possible. Drivers won't be built.                             #"
else
echo "#   This means that RT is properly installed                         #"
fi
echo "#   If things don't work check config.log for errors & warnings      #"
echo "#                                                                    #"

if test "xyes" = "x$RUN_IN_PLACE"; then
echo "#   Next compile by typing                                           #"
echo "#         make                                                       #"
if test $THREADS != posix -o \( $BUILD_DRIVERS = yes \) ; then
echo "#         sudo make setuid                                           #"
fi
echo "#                                                                    #"
echo "#   Before running the software, set the environment:                #"
echo "#         . (top dir)/scripts/rip-environment                        #"
else
bold
echo "#   warning: If you already have an installed linuxcnc, this will    #"
echo "#         replace an existing installation.  If you have installed   #"
echo "#         a linuxcnc package, this will damage the package.          #"
offbold
echo "#   hint: To test a self-built version of emc without damaging       #"
echo "#         the package version, don't specify a --prefix              #"
echo "#                                                                    #"
echo "#   Next compile by typing                                           #"
echo "#         make                                                       #"
echo "#   then install it by typing                                        #"
echo "#         sudo make install                                          #"
fi
echo "#                                                                    #"
echo "#   To run the software type                                         #"
echo "#         linuxcnc                                                   #"
echo "#                                                                    #"
echo "######################################################################"
echo ""
echo ""<|MERGE_RESOLUTION|>--- conflicted
+++ resolved
@@ -994,7 +994,6 @@
 AC_SUBST([RTDIR])
 AC_SUBST([RTARCH])
 AC_SUBST([KERNEL_MATH_CFLAGS])
-<<<<<<< HEAD
 
 if test "$BUILD_DRIVERS" = yes; then
    AC_DEFINE(BUILD_DRIVERS, [], [build hardware drivers])
@@ -1090,103 +1089,6 @@
       GIT_VERSION=$version
    fi
 fi
-=======
-
-if test "$BUILD_DRIVERS" = yes; then
-   AC_DEFINE(BUILD_DRIVERS, [], [build hardware drivers])
-fi
-AC_SUBST(BUILD_DRIVERS)
-
-if test "$USERMODE_PCI" = yes; then
-   AC_DEFINE(USERMODE_PCI, [], [build PCI drivers with usermode PCI support])
-fi
-AC_SUBST(USERMODE_PCI)
-AC_SUBST(LIBUDEV_CFLAGS)
-AC_SUBST(LIBUDEV_LIBS)
-AC_DEFINE(HAVE_LIBUDEV, [], [libudev installed and available])
-
-if test "$USE_GCC_ATOMIC_OPS" = yes; then
-   AC_DEFINE(USE_GCC_ATOMIC_OPS, [], [use GCC builtin atomic operations])
-fi
-AC_SUBST(USE_GCC_ATOMIC_OPS)
-
-if test "$USE_PORTABLE_PARPORT_IO" = yes; then
-   AC_DEFINE(USE_PORTABLE_PARPORT_IO, [], [use ppdev ioctl instead of inb/outb])
-fi
-AC_SUBST(USE_PORTABLE_PARPORT_IO)
-
-if test "$TARGET_PLATFORM" = "PC"; then
-   TARGET_PLATFORM_PC=1
-   AC_DEFINE(TARGET_PLATFORM_PC, [], [build for PC platform])
-fi
-if test "$TARGET_PLATFORM" = "raspberry"; then
-   TARGET_PLATFORM_RASPBERRY=1
-   AC_DEFINE(TARGET_PLATFORM_RASPBERRY, [], [build for Raspberry Pi platform])
-fi
-if test "$TARGET_PLATFORM" = "beaglebone"; then
-   TARGET_PLATFORM_BEAGLEBONE=1
-   AC_DEFINE(TARGET_PLATFORM_BEAGLEBONE, [], [build for BeagleBone platform])
-fi
-AC_SUBST(TARGET_PLATFORM)
-
-
-AC_SUBST(ARCHITECTURE)
-AC_SUBST(XENO_CONFIG)
-
-
-# man, is this lame
-case $BUILD_SYS in
-  user-dso)
-      AC_DEFINE(BUILD_SYS_USER_DSO, [], [build modules as .so shared objects])
-      ;;
-  kbuild)
-      AC_DEFINE(BUILD_SYS_KBUILD, [], [build modules through kbuild])
-      ;;
-  normal)
-      # I dont see _anything_ 'normal' here
-      AC_DEFINE(BUILD_SYS_NORMAL, [], [build normal (unused)])
-      ;;
-esac
-AC_SUBST(BUILD_SYS)
-
-dnl threadstyle=`echo $THREADS |tr '[a-z\-]' '[A-Z_]'`
-dnl AC_DEFINE_UNQUOTED([RTAPI_$threadstyle], [], [thread style])
-dnl AC_SUBST(RTAPI_$threadstyle)
-case $THREADS in
-  posix)
-      AC_DEFINE(RTAPI_POSIX, [], [thread style posix])
-      ;;
-  rtai)
-      AC_DEFINE(RTAPI_RTAI, [], [thread style rtai])
-      ;;
-  xenomai-user)
-      AC_DEFINE(RTAPI_XENOMAI_USER, [], [thread style xenomai-user])
-      ;;
-  xenomai-kernel)
-      AC_DEFINE(RTAPI_XENOMAI_KERNEL, [], [thread style xenomai-kernel])
-      ;;
-  rt-preempt-user)
-      AC_DEFINE(RTAPI_RTPREEMPT_USER, [], [thread style rt-preempt-user])
-      ;;
-  rt-preempt-kernel)
-      AC_DEFINE(RTAPI_RTPREEMPT_KERNEL, [], [thread style rt-preempt-kernel])
-      ;;
-esac
-AC_SUBST(THREADS)
-AC_DEFINE_UNQUOTED(THREADS_HEADERS,"rtapi/${THREADS_SOURCE}.h",
-	[thread system settings header file])
-AC_SUBST(THREADS_SOURCE)
-
-# while we are at it, drop a git scent mark
-GIT_VERSION=unknown
-gitcmd=`which git`
-if test -n "$gitcmd"; then
-   version=`$gitcmd describe --dirty --always`
-   if test -n "$version"; then
-      GIT_VERSION=$version
-   fi
-fi
->>>>>>> 7dd08993
 AC_SUBST(GIT_VERSION)
 
 
@@ -1299,7 +1201,6 @@
     rt-preempt-kernel|rtai|xenomai-kernel)
     AC_CHECK_HEADERS([$KERNELDIR/include/linux/version.h],[],
         [AC_MSG_ERROR([version.h not found - Is the kernel headers package installed ?])])
-<<<<<<< HEAD
 
     # Unfortunately, many distributions (redhat, mandrake) have #defines
     # inside version.h, so a simple cat|grep|cut test won't work... But then again,
@@ -1310,18 +1211,6 @@
     # Get the kernel version from version.h
     AC_MSG_CHECKING([for kernel version string])
 
-=======
-
-    # Unfortunately, many distributions (redhat, mandrake) have #defines
-    # inside version.h, so a simple cat|grep|cut test won't work... But then again,
-    # RH & Mandrake kernels are notorious for their use of patches that break
-    # the RT patching - Both RTAI and RTLinux strongly recommend using
-    # a virgin source from kernel.org.
-
-    # Get the kernel version from version.h
-    AC_MSG_CHECKING([for kernel version string])
-
->>>>>>> 7dd08993
     if test -e $KERNELDIR/include/linux/utsrelease.h; then
 	VERSION_FILE=$KERNELDIR/include/linux/utsrelease.h
     elif test -e $KERNELDIR/include/generated/utsrelease.h; then
@@ -2448,9 +2337,6 @@
 AC_CONFIG_FILES(../share/applications/linuxcnc.desktop)
 AC_CONFIG_FILES(../share/desktop-directories/cnc.directory)
 AC_CONFIG_FILES(../share/menus/CNC.menu)
-<<<<<<< HEAD
-AC_OUTPUT
-=======
 AC_CONFIG_FILES(linuxcncconfig.py-tmp)
 AC_OUTPUT
 
@@ -2464,7 +2350,6 @@
 AC_MSG_CHECKING(usability of ../lib/python/linuxcncconfig.py)
 python ../lib/python/linuxcncconfig.py
 AC_MSG_RESULT(done)
->>>>>>> 7dd08993
 
 ##############################################################################
 # message to the user what to do next, after a succesfull ./configure        #
