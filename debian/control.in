Source: linuxcnc
Section: misc
Priority: extra
Maintainer: Sebastian Kuzminsky <seb@highlab.com>
Build-Depends: debhelper (>= 6),
    @KERNEL_DEPENDS@, @KERNEL_HEADERS@, @EXTRA_BUILD@,
    tcl@TCLTK_VERSION@-dev, tk@TCLTK_VERSION@-dev,
    libxaw7-dev, libncurses-dev, libreadline-dev,
    asciidoc (>= 8.5), source-highlight, dblatex (>= 0.2.12), xsltproc, groff,
    python, python-dev, python-support, python-tk, python-lxml,
    libglu1-mesa-dev, libgl1-mesa-dev | libgl1-mesa-swx11-dev,
    libgtk2.0-dev, libgnomeprintui2.2-dev,
    gettext, autoconf, libboost-python-dev,
    texlive-lang-cyrillic, texlive-lang-french,
    texlive-lang-spanish, texlive-lang-german, netcat,
<<<<<<< HEAD
    libmodbus-dev (>= 3.0), libusb-1.0-0-dev, procps, psmisc,
    graphviz, inkscape
=======
    libmodbus-dev (>= 3.0), libusb-1.0-0-dev, procps, psmisc, tclx
>>>>>>> 66c4b2b5
Standards-Version: 2.1.0

Package: @MAIN_PACKAGE_NAME@-dev
Architecture: any
Conflicts: linuxcnc-sim-dev, @OTHER_MAIN_PACKAGE_NAME@-dev
Depends: g++, @KERNEL_HEADERS@,
    python (>= @PYTHON_VERSION@), python (<< @PYTHON_VERSION_NEXT@),
    ${python:Depends}, ${misc:Depends},
    @MAIN_PACKAGE_NAME@ (= ${binary:Version}),
    yapps2-runtime
Section: libs
Description: PC based motion controller for real-time Linux
 LinuxCNC is the next-generation Enhanced Machine Controller which
 provides motion control for CNC machine tools and robotic
 applications (milling, cutting, routing, etc.).
 .
 This package includes files needed to build new realtime components and
 alternate front-ends for linuxcnc

Package: @MAIN_PACKAGE_NAME@
Conflicts: linuxcnc-sim, @OTHER_MAIN_PACKAGE_NAME@
Architecture: any
Recommends: linuxcnc-doc-en | linuxcnc-doc, @EXTRA_RECOMMENDS@
Depends: ${shlibs:Depends}, @KERNEL_DEPENDS@,
    tcl@TCLTK_VERSION@, tk@TCLTK_VERSION@, bwidget (>= 1.7), libtk-img (>=1.13),
    python (>= @PYTHON_VERSION@), python (<< @PYTHON_VERSION_NEXT@),
    ${python:Depends}, ${misc:Depends},
    python@PYTHON_VERSION@-tk,
    python@PYTHON_VERSION@-gnome2 | python-gnome2,
    python@PYTHON_VERSION@-glade2 | python-glade2,
    python@PYTHON_VERSION@-numpy | python-numpy,
    python@PYTHON_VERSION@-imaging | python-imaging,
    python@PYTHON_VERSION@-imaging-tk | python-imaging-tk,
    python-gtksourceview2,
    python-vte,
    python-gst0.10,
    python-xlib, python-gtkglext1, python-configobj,
    tclreadline, procps, psmisc, module-init-tools | kmod
Description: PC based motion controller for real-time Linux
 LinuxCNC is the next-generation Enhanced Machine Controller which
 provides motion control for CNC machine tools and robotic
 applications (milling, cutting, routing, etc.).

Package: linuxcnc-doc-en
Provides: linuxcnc-doc
Architecture: all
Depends: ${misc:Depends}
Suggests: pdf-viewer
Description: PC based motion controller for real-time Linux
 LinuxCNC is the next-generation Enhanced Machine Controller which
 provides motion control for CNC machine tools and robotic
 applications (milling, cutting, routing, etc.).
 .
 This package contains the documentation in English.

Package: linuxcnc-doc-fr
Provides: linuxcnc-doc
Architecture: all
Depends: ${misc:Depends}
Suggests: pdf-viewer
Description: PC based motion controller for real-time Linux
 LinuxCNC is the next-generation Enhanced Machine Controller which
 provides motion control for CNC machine tools and robotic
 applications (milling, cutting, routing, etc.).
 .
 This package contains the documentation in French.

Package: linuxcnc-doc-es
Provides: linuxcnc-doc
Architecture: all
Depends: ${misc:Depends}
Suggests: pdf-viewer
Description: PC based motion controller for real-time Linux
 LinuxCNC is the next-generation Enhanced Machine Controller which
 provides motion control for CNC machine tools and robotic
 applications (milling, cutting, routing, etc.).
 .
 This package contains the documentation in Spanish.<|MERGE_RESOLUTION|>--- conflicted
+++ resolved
@@ -13,12 +13,8 @@
     gettext, autoconf, libboost-python-dev,
     texlive-lang-cyrillic, texlive-lang-french,
     texlive-lang-spanish, texlive-lang-german, netcat,
-<<<<<<< HEAD
     libmodbus-dev (>= 3.0), libusb-1.0-0-dev, procps, psmisc,
-    graphviz, inkscape
-=======
-    libmodbus-dev (>= 3.0), libusb-1.0-0-dev, procps, psmisc, tclx
->>>>>>> 66c4b2b5
+    graphviz, inkscape, tclx
 Standards-Version: 2.1.0
 
 Package: @MAIN_PACKAGE_NAME@-dev
