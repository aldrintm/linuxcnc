--- conflicted
+++ resolved
@@ -146,56 +146,17 @@
 	EXTRAS=extras
 fi
 
-<<<<<<< HEAD
 DOC_DEPENDS='asciidoc (>= 8.5), dblatex (>= 0.2.12), docbook-xsl, dvipng, ghostscript, graphviz, groff, imagemagick, inkscape, python-lxml, source-highlight, texlive-extra-utils, texlive-font-utils, texlive-fonts-recommended, texlive-lang-cyrillic, texlive-lang-french, texlive-lang-german, texlive-lang-polish, texlive-lang-spanish, texlive-latex-recommended, w3c-linkchecker, xsltproc'
 MODUTILS_DEPENDS=kmod
 PYTHON_PACKAGING_DEPENDS=dh-python
 PYTHON_PACKAGING=dh_python2
+PYTHON_GST=python-gst0.10,gstreamer0.10-plugins-base
 TCLTK_VERSION=8.6
 
 case $DISTRIB_NAME in
 Debian-9.*|Raspbian-9.*|Debian-testing) # Stretch
         DOC_DEPENDS="$DOC_DEPENDS, asciidoc-dblatex"
-=======
-PYTHON_PACKAGING=dh_pysupport
-PYTHON_GST=python-gst0.10,gstreamer0.10-plugins-base
-
-case $DISTRIB_NAME in
-Ubuntu-14.*|Ubuntu-15.04|LinuxMint-17.*) # Trusty Tahr (LTS) through Vivid
-	EXTRA_BUILD=dvipng,texlive-extra-utils,texlive-latex-recommended,texlive-fonts-recommended,ghostscript,imagemagick,texlive-font-utils,module-init-tools,python-support
-	TCLTK_VERSION=8.6
-	;;
-Ubuntu-11.04|Ubuntu-12.04|Ubuntu-12.10) # Natty Narwhal, Precise Pangolin (LTS), Quantal Quetzal
-	EXTRA_BUILD=dvipng,texlive-extra-utils,texlive-latex-recommended,texlive-fonts-recommended,ghostscript,imagemagick,texlive-font-utils,module-init-tools,libgnomeprintui2.2-dev,python-support
-	TCLTK_VERSION=8.5
-	;;
-Ubuntu-10.04)
-        LIBREADLINE_DEV=libreadline5-dev
-	EXTRA_BUILD=dvipng,texlive-extra-utils,texlive-latex-recommended,texlive-fonts-recommended,ghostscript,imagemagick,texlive-font-utils,module-init-tools,libgnomeprintui2.2-dev,python-support
-	TCLTK_VERSION=8.5
-	;;
-Ubuntu-9.10)
-        LIBREADLINE_DEV=libreadline5-dev
-	EXTRA_BUILD=dvipng,texlive-extra-utils,texlive-latex-recommended,texlive-fonts-recommended,ghostscript,imagemagick,module-init-tools,libgnomeprintui2.2-dev,python-support
-	TCLTK_VERSION=8.5
-	;;
-Ubuntu-8.04)
-        LIBREADLINE_DEV=libreadline5-dev
-	EXTRA_BUILD=dvipng,texlive-extra-utils,texlive-latex-recommended,texlive-fonts-recommended,ghostscript,imagemagick,module-init-tools,libgnomeprintui2.2-dev,python-support
-	TCLTK_VERSION=8.4
-	;;
-Debian-testing)
-	EXTRA_BUILD=dvipng,texlive-extra-utils,texlive-latex-recommended,texlive-fonts-recommended,ghostscript,imagemagick,texlive-lang-polish,texlive-font-utils,kmod,dh-python
-	TCLTK_VERSION=8.6
-        PYTHON_PACKAGING=dh_python2
         PYTHON_GST=
-	;;
-Debian-9.*)
-	EXTRA_BUILD=dvipng,texlive-extra-utils,texlive-latex-recommended,texlive-fonts-recommended,ghostscript,imagemagick,texlive-lang-polish,texlive-font-utils,kmod,dh-python,asciidoc-dblatex
-	TCLTK_VERSION=8.6
-        PYTHON_PACKAGING=dh_python2
-        PYTHON_GST=
->>>>>>> 731620a8
         ;;
 Debian-8.*|Raspbian-8.*) # Jessie
         ;;
@@ -266,7 +227,6 @@
 esac
 
 subst () {
-<<<<<<< HEAD
 sed \
     -e "s#@DISTRIB_NAME@#$DISTRIB_NAME#g" \
     -e "s#@DOC_DEPENDS@#$DOC_DEPENDS#g" \
@@ -283,6 +243,7 @@
     -e "s#@MODULE_PATH@#$MODULE_PATH#g" \
     -e "s#@MODUTILS_DEPENDS@#$MODUTILS_DEPENDS#g" \
     -e "s#@OTHER_MAIN_PACKAGE_NAME@#$OTHER_MAIN_PACKAGE_NAME#g" \
+    -e "s#@PYTHON_GST@#$PYTHON_GST#g" \
     -e "s#@PYTHON_PACKAGING_DEPENDS@#$PYTHON_PACKAGING_DEPENDS#g" \
     -e "s#@PYTHON_PACKAGING@#$PYTHON_PACKAGING#g" \
     -e "s#@PYTHON_VERSION_NEXT@#$PYTHON_VERSION_NEXT#g" \
@@ -291,27 +252,6 @@
     -e "s#@TARGET@#$TARGET#g" \
     -e "s#@TCLTK_VERSION@#$TCLTK_VERSION#g" \
     -e "s#@XENOMAI_ARCHITECTURE@#$XENOMAI_ARCHITECTURE#g" \
-=======
-sed -e "s|@MODULE_PATH@|$MODULE_PATH|g" \
-    -e "s|@MODULE_EXT@|$MODULE_EXT|g" \
-    -e "s|@KERNEL_VERSION@|$KERNEL_VERSION|g" \
-    -e "s/@KERNEL_DEPENDS@/$KERNEL_DEPENDS/g" \
-    -e "s|@KERNEL_HEADERS@|$KERNEL_HEADERS|g" \
-    -e "s|@EXTRA_BUILD@|$EXTRA_BUILD|g" \
-    -e "s|@LIBREADLINE_DEV@|$LIBREADLINE_DEV|g" \
-    -e "s|@EXTRA_RECOMMENDS@|$EXTRA_RECOMMENDS|g" \
-    -e "s|@MAIN_PACKAGE_NAME@|$MAIN_PACKAGE_NAME|g" \
-    -e "s|@OTHER_MAIN_PACKAGE_NAME@|$OTHER_MAIN_PACKAGE_NAME|g" \
-    -e "s|@EXTRAS@|$EXTRAS|g" \
-    -e "s|@EXTRA_FILES@|$EXTRA_FILES|g" \
-    -e "s|@DISTRIB_NAME@|$DISTRIB_NAME|g" \
-    -e "s|@TARGET@|$TARGET|g" \
-    -e "s|@PYTHON_VERSION@|$PYTHON_VERSION|g" \
-    -e "s|@TCLTK_VERSION@|$TCLTK_VERSION|g" \
-    -e "s|@PYTHON_VERSION_NEXT@|$PYTHON_VERSION_NEXT|g" \
-    -e "s|@PYTHON_GST@|$PYTHON_GST|g" \
-    -e "s|@PYTHON_PACKAGING@|$PYTHON_PACKAGING|g" \
->>>>>>> 731620a8
     $*
 }
 
