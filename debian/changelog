<<<<<<< HEAD
linuxcnc (1:2.8.0~pre1) wheezy; urgency=low

  * Upcoming release, any year now!  Watch this space!

 -- Sebastian Kuzminsky <seb@highlab.com>  Sun, 26 Oct 2014 23:17:34 -0600
=======
linuxcnc (1:2.7.0~pre7) wheezy; urgency=low

  * docs now use expanding/collapsing layout
  * docs: lots of fixes and cleanup
  * docs: fix incorrect image width in pdf docs
  * docs: add info on Vismach
  * docs: hm2 Smart-serial boards can have HAL pins identified by board serial numbers
  * docs: update G33.1 example to include S100 M3
  * docs: document motion.feed-inhibit better
  * docs: better usage info & manpage for moveoff_gui
  * docs: G64 now optionally takes Q
  * docs: add info on index-enable and home
  * docs: add info and links on embedding tabs
  * docs: fix bugs in encoder.9 manpage
  * docs: improve documentation of timers in hostmot2 manpage
  * docs: include the manpage pdf in linuxcnc-doc-en.deb
  * docs: improve G92.1 and G92.2 descriptions

  * axis: Fix regression of control disabling, bug #423
  * touchy: fix Set Tool/Origin defaults on lathes
  * gmoccapy: several new keyboard shortcuts
  * gmoccapy: new place for full size preview button
  * gmoccapy: bug in fullsize / edit change
  * gmoccapy: add Hungarian translation
  * gladeVCP: Add new HAL_LightButton widget
  * gremlin: Add another mouse mode 6: l-move, m-zoom, r-zoom
  * halscope: report shm key when rtapi_shmem_new() fails
  * halui: better error reporting
  * UIs: better tolerance for task latency
  * halcmd now supports 32 tokens per line (up from 20)
  * xhc-hb04: fix a memory leak
  * Calibration dialog: fix finding of halfiles with tunable variables
  * moveoff: add gladevcp demo
  * streamer: add clock and clock-mode pins
  * add a driver for the Huanyang VFD
  * vismach: work around a bug in mesa
  * add a carousel toolchanger component and a vismach sample config

  * stepconf: add support for importing Mach3(tm) config files
  * stepconf: fix invert of signals on pp2 during axis test
  * stepconf: fix multiple picked outputs in axis test being ignored
  * pncconf: fix sserial combobox not selectable

  * hm2 ethernet: improved startup behavior
  * hm2 ethernet: support multiple fpga ethernet boards
  * hm2 ethernet: make unrecognized boards work
  * hm2 ethernet: do iptables and sysctl configuration automatically
  * hm2: don't overload queue_write's length argument (internal cleanup)
  * hm2: support split reads
  * hm2: avoid losing negative velocity commands on arm
  * hm2: enable encoder dpll (when supported by firmware)
  * add elpbcom, a program to communicate directly with mesa ethernet cards

  * add missing memory barriers for ARM

  * uspace: ensure that the thread-specific key is initialized
  * uspace: must advise user to set RTAPI_FIFO_PATH
  * uspace: fix uninitialized bytes in syscall sigaction

  * halcompile: fix parsing of >> and <<

  * task: fix a bug in sequence number tracking
  * task: warn when dropping queued mdi commands

  * interp: log messages to stderr as intended, instead of crashing
  * canon: fix constraint violations with rotated g18/g19 arcs (bug #430)

  * io: initialize the tool-in-spindle info correctly

  * trajectory planner: pausing during G95 fix
  * trajectory planner: fix some bugs and constraint violations

 -- Sebastian Kuzminsky <seb@highlab.com>  Thu, 13 Aug 2015 08:52:48 -0600
>>>>>>> dbc5af7c

linuxcnc (1:2.7.0~pre6) wheezy; urgency=low

  * remove a useless warning message at linuxcnc startup

  * axis: Use a preferred form of "switch" (closes: SF#411)

  * gscreen: check the user directory for GTK2 themes
  * gscreen: added rapid override

  * gmoccapy: fix a bug in ignore limits
  * gmoccapy: include user dir in search for themes

  * xhc-hb04: support lower accels for mpg jogging
  * xhc-hb04: add pin for in or mm icon
  * xhc-hb04: err_exit for missing inifile stanzas
  * xhc-hb04 sim configs: typo fix

  * gladevcp: -H will now load hal tcl files as well as plain hal files
  * gladevcp: add HALIO_Button widget

  * stepconf: fix check for spindle encoder signals for pp2
  * stepconf: fix check for spindle signals for pp2

  * tooledit: fix a typo

  * hal-histogram: minor display improvements
  * latencybins.comp: fix ref to using script name

  * docs: fix latency-histogram.png image
  * docs: fix hal_pin_new() and hal_param_new() manpages

  * halcmd: clarify a getp error message

  * interp: verify that spindle is turning for G76
  * tp: fix for pause during spindle synced motion regression from 2.6
  * fix a type error with arcBlendGapCycles
  * hal: fix fatal memory corruption bug on linking pin to a signal

 -- Sebastian Kuzminsky <seb@highlab.com>  Thu, 09 Apr 2015 20:22:33 -0600

linuxcnc (1:2.7.0~pre5) wheezy; urgency=low

  * gmoccapy: fixed division by zero error on spindle
  * gmoccapy: introduced frensh translation
  * gmoccapy: bug in btn_brake_macro

  * xhc-hb04 jog pendant: add man page, improve docs
  * xhc-hb04.tcl: bugfix, new connect, sig names
  * xhc-hb04.tcl: improve assign of coords to switch

  * moveoff: allow_backtracking_enable_change
  * moveoff: provide -no_display option
  * moveoff: honor changes in backtrack-enable
  * moveoff: verify non-connect of some pins
  * moveoff: improve demo sample configs

  * stepconf: fix missing parport reset commands

  * pncconf: add the 7i84 daughter card as an option
  * pncconf: add combobox filters to sserial and ss encoders
  * pncconf: have the sserial tabs display subboard names
  * pncconf: fix wrong auto-selection of last firmware
  * pncconf: add support for 7i76e
  * pncconf: add spindle vfd options
  * pncconf: improve spindle data collection
  * pncconf: fix calculation of STEPGEN_MAXVEL

  * latency-histogram: include min,max,stddev

  * hal-histogram: add a histogram utility for hal pins

  * halcmd: report error correctly when loadrt fails in uspace

  * halcompile: provide rtapi_math64.h

  * fix velocity & acceleration values on non-G17 arcs
  * fix rigid tapping/threading
  * possible fix for non-zero displayed velocity when stopped

  * motion: ensure that syncedIO is not disrupted
  * motion: catch non-fatal error during new segment and ensure that atspeed is not ignored

  * several internal fixes in the new trajectory planner
  * tp: fixed spindle atspeed overrun due to prev line consumption
  * tp: Improved handling of low-queue state

  * hal_procs_lib.tcl: no error if thread not found
  * hal_procs_lib.tcl: consolidate common procs

 -- Sebastian Kuzminsky <seb@highlab.com>  Tue, 10 Mar 2015 08:46:32 -0600

linuxcnc (1:2.7.0~pre4) wheezy; urgency=low

  * axis gui: fix transition to world mode

 -- Sebastian Kuzminsky <seb@highlab.com>  Sat, 21 Feb 2015 10:11:11 -0700

linuxcnc (1:2.7.0~pre3) wheezy; urgency=low

  * parport: remove probe_parport, it's no longer needed
  * add moveoff, a simple jog-while-paused implementation

  * axis gui: fix too-fast UVW jogs on inch machines displaying mm
  * axis gui: fix too-slow shift-jog speed on inch machines displaying mm
  * axis gui: let the user confirm before closing the window
  * axis gui: fix jog speed in Free mode

  * gmoccapy: fixed a serious bug with PAUSE / RESUME / STOP
  * gmoccapy: initialize mouse button mode corrected
  * gmoccapy: PAUSE button did not get active on M01
  * gmoccapy: virtual keyboard "bug" not initialized settings correct
  * gmoccapy: report gcode errors
  * gmoccapy: better docs
  * gmoccapy: add polish translation
  * gmoccapy: turtle jog and analog in for slider values
  * gmoccapy: added support to select number of digits
  * gmoccapy: deleted unneeded stuff and new translation
  * gmoccapy: new hal pin and some renaming
  * gmoccapy: solved a bug in counts handling
  * gmoccapy: bug/limit in tool sensor height
  * gmoccapy: bug because I missed two self.
  * gmoccapy: added a clock and date label
  * gmoccapy: bug in hal pin updating, new spindle handling
  * gmoccapy: bug in initializing lathe mode

  * pncconf: fix icon/image path error
  * pncconf: lower default watchdog timeout
  * pncconf: fix double POSITION_OFFSET/FEEBACK INI entry
  * pncconf: fix a kernal/kernel misspelling

  * stepconf & pncconf: remove probe_parport command
  * stepconf: use linux parport enumeration number as default
  * stepconf: remove a debug print
  * stepconf: fix a typo in a variable name
  * stepconf: fix the check_for_rt() function for uspace
  * stepconf: optionally generate configs with simulated hardware

  * xhc-hb04.tcl: support fractional scale factors
  * xhc-hb04.tcl: it's an error if halui is not running
  * xhc-hb04.tcl: simplify pin_exists proc
  * xhc-hb04: fix a memory leak
  * lincurve: better manpage
  * gs2_vfd: add missing -A, -D, and -R command-line args
  * gs2_vfd: accept -g to turn on debug output
  * sim_pin: use Toggle by default instead of Pulse
  * debounce: add an example of creating filter groups to manpage
  * encoder: document the surprising encoder num_chan=0 behavior in manpage

  * gladevcp: jogwheel improvements
  * gladevcp: fix a bug forground color of combi_dro 
  * gladevcp: add hiny versions of the hal_bar and led widgets

  * pyvcp: fix a bug in radio button widget

  * latency-test: fix a bug in command-line argument time parsing
  * latency-histogram: clean up on ^C
  * latency-histogram: show linuxcnc version
  * popupkeyboard.py: support standalone demonstration
  * linuxcnc, haltcl: pass args to haltcl file
  * twopass.tcl: handle haltcl files with args
  * util_lib.tcl utilities for haltcl halfiles
  * hal_gremlin: Emit signal in case of gcode error
  * linuxcnc: defer starting [APPLICATIONS]APPs

  * halui: don't forget the Task mode when queueing MDI commands

  * increase default arc radius tolerance (accept larger errors)
  * make arc radius tolerance an ini setting

  * hal: change function .time from parameter to pin
  * hal: increase shared memory size limits

  * halcmd: manage prompt better

  * hallib: support for system-wide halfiles
  * hallib: add sim_lib & basic_sim
  * hallib: relocate common halfiles to lib/hallib
  * hallib: add halcheck, a library halfile to check common errors

  * haltcl: allow haltcl twopass files to use non-builtin Tk widgets

  * inihal: bugfix for ini.n.backlash
  * inihal: document ini hal pins

  * sample configs: use as HALFILE not POSTGUI_HALFILE in Smithy configs

  * gm6: Add USPACE support
  * gm6: Fix RS485 DAC problem, when DAC has zero V output.

  * hm2: fix second default address of EPP port in 7i43 and 7i90 drivers
  * hm2 eth: use defines for all timeouts in driver
  * hm2 eth: cleanup unused code and leftover from rtnet
  * hm2 sserial: fix driver not reporting all sserial remote faults
  * hm2 sserial: fix reporting sserial remote faults
  * hm2 sserial: Fix .scalemax parameter was ignored on analog inputs
  * hm2 sserial: warning when remote sserial device has firmware version lower than r14.
  * hm2 sserial: report link failure

  * task: fix a bug that could drop mdi commands
  * task: fix a dead store

  * motion: rebrand a realtime warning message
  * motion: ignore feed-override when jogging
  * motion: reduce the scope of a state variable
  * motion: redo arc spiral handling
  * motion: several trajectory planner fixes

  * genhexkins: add hal pins for joints coordinates
  * hexapod-sim: support hal pins for joints coordinates

  * rtapi: fix release region

  * uspace: remove debugging message in parport driver
  * uspace: don't try to use rt hardening except on a realtime kernel

  * ini file variables can now span multiple lines using backslash

  * docs: lots of updates to the Getting Started document
  * docs: tidy up the top-level README a bit
  * docs: describe hal_manualtoolchange.change_button
  * docs: describe our git workflow briefly
  * docs: describe our Signed-Off-By procedure
  * docs: update Polish translation of software strings
  * docs: better G2/G3 description
  * docs: better G43 description
  * docs: update stepconf docs and images
  * docs: document io's lube pin a bit more
  * docs: include all manpages in the html & pdf docs
  * docs: fix inaccuracies in hal_init manpage
  * docs: describe postgui_halfiles with twopass info
  * docs: improve docs of hal tools
  * docs: improve docs of latency test tools
  * docs: move parallel port address docs to the correct place
  * docs: misc clarifications & minor improvements
  * docs: fixup manpage syntax for rtapi_app_main.3 & rtapi_app_exit.3
  * docs: improve Servo-To-Go docs

  * halcompile: fix & document 'option extra_link_args'
  * halcompile: don't overrun the names[] array
  * halcompile: improve 'option rtapi_app no' description
  * halcompile: fix indentation nitpick in generated C code
  * halcompile: reject empty names
  * halcompile: document "option userspace" a bit more
  * halcompile: misc docs improvements

  * use /usr/bin/python in all python scripts

  * nml: implement command queue with reliable reception
  * nml: convert arch-dependent types to fixed-width types

  * build: refactor how manpages are generated
  * build: install the new pncconf python modules
  * build: depend on inkscape
  * build: use correct dependencies on Debian Jessie

  * tests: minor improvements to hm2 test
  * tests: fix a spurious false failure in the tlo test
  * tests: reorganize the halui jogging test dir layout
  * tests: give halui a few seconds to switch the task mode back
  * tests: add a halui mdi test
  * tests: add an nml-over-tcp test
  * tests: simplify t0 test and increase task queue usage
  * tests: fix a race condition in the toolchanger/toolno-pocket-differ test
  * tests: longer timeout in halui jogging test
  * tests: test names= and counts= of halcompile-generated comps
  * tests: loadrt must handle failure from rtapi_app_main
  * tests: add a test of jogwheel jogging via Motion
  * tests: fix a spurious failure of the tlo test
  * tests: add arc radius tests

 -- Sebastian Kuzminsky <seb@highlab.com>  Wed, 18 Feb 2015 20:14:41 -0700

linuxcnc (1:2.7.0~pre2) wheezy; urgency=low

  * Fixup release tag signing.

 -- Sebastian Kuzminsky <seb@highlab.com>  Wed, 22 Oct 2014 08:16:57 -0600

linuxcnc (1:2.7.0~pre1) wheezy; urgency=low

  * Brand new trajectory planner!
  * Support for the RT-Preempt realtime kernel.
  * Other things!

 -- Sebastian Kuzminsky <seb@highlab.com>  Tue, 21 Oct 2014 14:31:54 -0500

linuxcnc (1:2.6.9) wheezy; urgency=low

  * docs: update G33.1 example to include S100 M3
  * docs: document motion.feed-inhibit better
  * docs: update encoder.9 manpage
  * docs: improve haltcl docs
  * docs: misc minor fixes & improvements

  * UIs: tolerate task latency better
  * touchy: Fix Set Tool/Origin defaults on lathes
  * gmoccapy: introduced hungarian translation
  * gmoccapy: several new keyboard shortcuts
  * gmoccapy: new place for full size preview button
  * gmoccapy: bug in fullsize / edit change
  * hal_glib: do not emit signal file changed on remap
  * vismach: work around a bug in mesa

  * hm2: Smart-serial boards can have HAL pins identified by board serial numbers

  * interp: don't set an invalid sequence number
  * interp: log messages to stderr as intended, instead of crashing

  * task: warn if the main loop takes too long
  * task: warn when dropping queued mdi commands

  * io: initialize the tool-in-spindle info correctly

 -- Sebastian Kuzminsky <seb@highlab.com>  Sat, 08 Aug 2015 16:00:57 -0600

linuxcnc (1:2.6.8) precise; urgency=low

  * Axis GUI: Fix regression of control disabling, SF#423
  * Axis GUI: Use a preferred form of "switch" (closes: SF#411)

  * gmoccapy GUI: bug in ignore limits solved
  * gmoccapy GUI: search also in the users dir for themes
  * gmoccapy GUI: fixed division by zero error on spindle
  * gmoccapy GUI: introduced french translation
  * gmoccapy GUI: bug in btn_brake_macro

  * tooledit: fix a typo/bug in a switch statement

  * stepconf: fix check for spindle encoder signals for pp2
  * stepconf: fix check for spindle signals for pp2

  * xhc-hb04 sim configs: typo fix

  * emccalib.tcl: allow whitespace on detected setp lines

  * halcmd: err msg applies pins or params
  * hal: fix fatal memory corruption bug on linking pin to a signal
  * hal: fix a dubious type cast

  * docs: fix hal_pin_new() and hal_param_new() manpages

  * packaging: depend on a GPLv2 version of readline
  * build system: clean up cache files

 -- Sebastian Kuzminsky <seb@highlab.com>  Sun, 10 May 2015 13:37:22 -0600

linuxcnc (1:2.6.7) precise; urgency=low

  * axis gui: fix transition to world mode

 -- Sebastian Kuzminsky <seb@highlab.com>  Sat, 21 Feb 2015 10:04:33 -0700

linuxcnc (1:2.6.6) precise; urgency=low

  * axis gui: fix jog speed on nontrivkins machines

  * gmoccapy: bug in initializing lathe mode
  * gmoccapy: bug because I missed two self.
  * gmoccapy: added a clock and date label
  * gmoccapy: bug in hal pin updating, new spindle handling
  * gmoccapy: bug/limit in tool sensor height
  * gmoccapy: solved a bug in counts handling
  * gmoccapy: new hal pin and some renaming
  * gmoccapy: deleted unneeded stuff and new translation
  * gmoccapy: added support to select number of digits
  * gmoccapy: turtle jog and analog in for slider values
  * gmoccapy: introduced polish translation
  * gmoccapy: report about gcode errors

  * pncconf: lower default watchdog limit
  * pncconf: fix double POSITION_OFFSET/FEEBACK INI entry

  * halui: don't forget the Task mode when queueing MDI commands

  * debounce: document filter groups better in the manpage
  * pyvcp: Bug in radio button widgets
  * gladevcp: bug in combi_dro foreground color attribute
  * hal_gremlin - Emit signal in case of gcode error
  * inihal: bugfix, typo for ini.n.backlash

  * xhc-hb04: Fix memory leak
  * xhc-hb04: error exit if [HAL]HALUI not set

  * gm6: Fix RS485 DAC problem, when DAC has zero V output

  * better error message when a component fails to load in sim

  * comp: don't overrun the names[] array
  * comp: fix indentation nitpick in generated C code

  * docs: include a warning about power supplies for the STG
  * docs: update gmoccapy docs
  * docs: improve 'option rtapi_app no' description of comp
  * docs: fixup manpage syntax for rtapi_app_main.3 & rtapi_app_exit.3
  * docs: fix inaccuracies in hal_init manpage
  * docs: document the surprising encoder num_chan=0 behavior
  * docs: update the md5sum of the Live/Install Image
  * docs: misc minor improvements

  * tests: fix a spurious failure of the tlo test
  * tests: test names= and counts= args of comp-generated components
  * tests: longer timeout in halui jogging test
  * tests: fix a race condition in the toolchanger/toolno-pocket-differ test
  * tests: simplify t0 test and increase task queue usage
  * tests: loadrt must handle failure from rtapi_app_main

  * packaging: use correct dependencies on Debian Jessie
  * packaging: tclx is a runtime dependency, not a build-dep

 -- Sebastian Kuzminsky <seb@highlab.com>  Wed, 18 Feb 2015 21:15:08 -0700

linuxcnc (1:2.6.5) precise; urgency=low

  * gmoccapy: virtual keyboard "bug" not initialized settings correct
  * gmoccapy: initialize mouse button mode corrected
  * gmoccapy: PAUSE button did not get active on M01

  * hostmot2: fix default address of the second EPP port (7i43 and 7i90)

  * gs2_vfd: add missing short command line arguments -g, -A, -D, and -R
  * lincurve: improve manpage

  * docs: correct G43 description
  * docs: improve G2 examples
  * docs: fix up whitespace in mux_generic(9) manpage
  * docs: document comp extra_link_args
  * docs: document Signed-off-By procedure
  * docs: include many missing manpages in the html index

  * comp: test that option extra_link_args works
  * comp: 'option extra_link_args' needs a string

  * latency-histogram: clean up on ^C

  * task: remove some dead code
  * task: fix a dropped-mdi bug

  * rebrand a realtime warning message from motion

  * tests: reorganize the halui test dir layout
  * tests: add a halui mdi test
  * tests: fix a spurious false failure in the tlo test

  * NML: improved debugging in interp_list

 -- Sebastian Kuzminsky <seb@highlab.com>  Mon, 08 Dec 2014 22:38:23 -0700

linuxcnc (1:2.6.4) precise; urgency=low

  * axis gui: fix shift-jog speed being too slow on inch configs displaying mm
  * axis gui: fix UVW jogs being too fast by 25.4x, on inch configs displaying mm

  * gmoccapy gui: fixed serious bug with PAUSE / RESUME / STOP
  * gmoccapy gui: bug fixes, minor layout changes
  * gmoccapy gui: support now also matchbox-keyboard

  * hal: make 'halcmd save comp' order match original 'loadrt' order

  * gladevcp tooledit widget: flush tool file to disk
  * gladevcp tooledit widget: fix bugs with tool comment field
  * gladevcp led widget: fix blinking in GLADE editor problem

  * xhc-hb04: improve README

  * emccalib: fix a bug in hal file parsing
  * emccalib: enable search in POSTGUI_HALFILEs

  * popupkeyboard: support standalone demonstration

  * hm2: fix long-standing encoder velocity estimation error
  * hm2: fix FPGA names for 5i24, 5i25, and 6i25

  * sim_pin: remove special case (-0) in isnegative

  * latency-test: fix a bug in "implied microseconds" mode

  * docs: update download & install information
  * docs: fix a copy/paste error in the hostmot2.9 manpage
  * docs: give units of ini vars in homing docs
  * docs: update stepper quickstart equation
  * docs: remove description of removed 'blocks' component
  * docs: update halshow description to remove outdated blocks component
  * docs: change stepconf values so they cover most common drives
  * docs: document some missing declarations in the comp tool
  * docs: in comp, variables should be of type float, not double
  * docs: update README build instructions to include autogen
  * docs: add gmoccapy documentation
  * docs: document milltask's "ini.*" hal pins
  * docs: fix some pyvcp examples
  * docs: fix a typo in the System Requirements document
  * docs: fix a markup bug in the Developer Manual
  * docs: fix motion-type description in motion manpage
  * docs: add info about remapped code reading hal pins
  * docs: fix some spellos in remap docs
  * docs: describe our git workflow briefly

  * tests: fix a transient failure in the halui-jogging test

 -- Sebastian Kuzminsky <seb@highlab.com>  Sat, 01 Nov 2014 11:26:33 -0600

linuxcnc (1:2.6.3) precise; urgency=low

  * axis GUI: add ability to set default spindle speed
  * gmoccapy GUI: iteration over None object message
  * gmoccapy GUI: hal user message system introduced
  * gmoccapy GUI: corrected message system
  * xhc-hb04 jog pendant: move udev rule to the right place
  * python: fix exception in MultiFileBuilder.set_translation_domain
  * emccalib: fix bug #389 (not writing file)
  * estop-latch: improve documentation; set default pin values
  * hm2_7i90: remove some dead code
  * hm2 sample configs: set HOME_SEQUENCE
  * hm2 sample configs: let hm2-stepper estop when hm2 watchdog bites
        (Closes: #391)
  * docs: better description of 5420-5428
  * docs: the remap inifile var is PYTHON_APPEND
  * docs: all html links work now
  * docs: section ids are externally accessible hyperlinks
  * french doc update: default spindle speed
  * french doc update: clarify comp's usage of count and names
  * french doc update: fix startup code example
  * packaging: recommend the correct hostmot2 package
  * packaging: Debian testing (Jessie) requires tcl/tk 8.6
  * build system: misc minor portability fixes
  * tests: no need to track var file

 -- Sebastian Kuzminsky <seb@highlab.com>  Fri, 05 Sep 2014 18:53:11 -0600

linuxcnc (1:2.6.2) precise; urgency=low

  * xhc-hb04: fix device file permissions

  * pncconf: fix error with firmware with more than 5 sserial channels

  * docs: update french translation
  * docs: fix startup code example
  * docs: misc minor fixes

  * sample configs: fix sim/axis/gantry backplot display

 -- Sebastian Kuzminsky <seb@highlab.com>  Sat, 09 Aug 2014 09:19:48 -0600

linuxcnc (1:2.6.1) precise; urgency=low

  * Fix stepconf - generating new configs now works on Debian Wheezy
        and Ubuntu Precise.
  * Touchy: Disable macro button if there aren't any macros defined
  * Fix sim/axis/axis.ini sample config so the splash screen runs
        without re-zeroing G54.
  * minor docs improvements

 -- Sebastian Kuzminsky <seb@highlab.com>  Mon, 04 Aug 2014 21:41:55 -0600

linuxcnc (1:2.6.0) precise; urgency=low

  * add missing copyright and GPL license on all files
  * fix many file & directory permissions
  * fix firmware paths in hm2 5i22 sample configs
  * fix incorrect values on iocontrol.0.tool-prep-pocket (io and iov2)
  * note gmoccapy runtime dependency on python-gst0
  * axis: get interpreter address the right way

 -- Sebastian Kuzminsky <seb@highlab.com>  Mon, 28 Jul 2014 19:21:10 -0600

linuxcnc (1:2.6.0~pre5) precise; urgency=low

  * Add G43.2 - this lets G-code sum an arbitrary number of tool length
      offsets by calling G43.2 multiple times.

  * add a demo config showing remapped G43.2

  * touchy: add support for G43.2

  * gmoccapy: screen2 bug fix
  * gmoccapy: new hal pins for program progress
  * gmoccapy: solved bug using change remap and tool edit widget
  * gmoccapy: fix a bug with remapped tool change

  * pncconf: fix an incompatibility between Mesa and LinuxCNC XMLs

  * pid: change pins from IO to IN
  * thcud: fix velocity tolerance calculation
  * debounce: improve manpage
  * parport: fix API manpage cut & paste errors

  * docs: G43.1 works with all axes, not just XZ
  * docs: French translation updates
  * docs: misc minor cleanups
  * docs: HAL floats are 64 bits wide now, not 32

  * sim: fix 32-bit truncation of rdtsc on x86_64

  * interp: print correct filename in message
  * interp: need to initialize context_struct

  * task: silence a warning with gcc 4.8 + boost 1.55.0
  * task: don't link with ULAPISRCS
  * task: safer message formatting

  * rtapi: use proper type for rtapi_print_msg level
  * rtapi: Remove unused define

  * build-depend on libtk-img and make missing img::png a build-time failure

  * build: Fix a crash on gcc4.7.2 (Debian Wheezy)
  * build: fix inconsistency when multiple versions of tcl/tk are available

 -- Sebastian Kuzminsky <seb@highlab.com>  Mon, 21 Jul 2014 09:52:26 -0600

linuxcnc (1:2.6.0~pre4) precise; urgency=low

  * fix several bugs with NURBS handling (G5, G5.1, G5.2)
  * add a Rapid Override control (analogous to Feed Override)
  * support moving 3, 6, or all 9 axes for a tool change

  * add a driver for the WJ200 VFD
  * add a driver for the Mesa 7i90 AnyIO board

  * general mechatronics: fix a NULL pointer bug

  * touchy: accept all axes for G43.1 TLOs
  * gmoccapy: fix a couple of bugs

  * comp: reject invalid .comp files that don't match the component name

  * docs: add docs for G5, G5.1, G5.2 NURBS G-codes
  * docs: clarify naming requirements of .comp files
  * docs: update classic ladder manpage
  * docs: add info on the servo axis calibration assistant in Axis GUI
  * docs: misc minor fixes

  * fix a "crawling scrollbar" cosmetic bug in linuxcnctop
  * fix handling of shell metacharacters in .ini filenames
  * fix auto-closing of directories in config picker

 -- Sebastian Kuzminsky <seb@highlab.com>  Wed, 11 Jun 2014 21:39:31 -0600

linuxcnc (1:2.6.0~pre3) precise; urgency=low

  * HAL: make halcmd arrow syntax ('=>', '<=', '<=>') more strict
      (matches manpage now)
  * HAL: fix halcmd 'pin = value' and 'param = value' (matches manpage
      now)
  * HAL: don't clobber pin value when connecting to a net
  * HAL: fix a cosmetic bug in signal memory allocation

  * motion: add a pin giving the motion type (motion.motion_type)

  * pid: default to using previous target to compute error.  This will
      disturb existing tunings, so those with old configs who do not want
      to re-tune may want to set pid.N.error-previous-target to false.

  * hm2: fix a bug in 5i24 support on some motherboards
  * hm2: fix 5i24 connector names
  * hm2: expose encoder inputs (A, B, Index) as HAL pins

  * fix a bug in the comp(1) tool that would let invalid .comp files
      compile, but crash when the invalid code executed
  * fix a crash in the biquad component (and add a test)
  * fix a crash in the mesa 7i65 driver

  * pickconfig: always allow creation of shortcuts (fixes bug #372)

  * gmoccapy: add option to hide 4th axis
  * gmoccapy: fix problem of pin_value changing on startup
  * gmoccapy: let user change the DRO font size
  * gmoccapy: reset error pin when user clears the message in GUI

  * gladevcp: fix a bug in iconview

  * sample configs: fix a bug in the gmoccapy config
  * sample configs: make xhc-hb04 program-run button automatically
      switch to auto mode

  * docs: update French translation
  * docs: update motion(9) manpage to match reality
  * docs: fix a markup error in hostmot2(9) manpage
  * docs: fix hostmot2(9) manpage encoder .rawcounts pin name
  * docs: update hm2_pci(9) manpage list of supported boards
  * docs: fix some bugs in the comp(1) documentation

 -- Sebastian Kuzminsky <seb@highlab.com>  Sun, 25 May 2014 08:52:14 -0600

linuxcnc (1:2.6.0~pre2) precise; urgency=low

  * pncconf: fix bug with 7i43 address handling
  * pncconf: fix off-by-one error on pin numbering of 5i25 boards
  * General mechatronics driver: fix initialization for certain BIOSes
  * General Mechatronics driver: Improve DAC from 8 bit to 14 bit resolution
  * Axis: Fix mist and flood buttons (sf bug #371)
  * Axis: Fix spindle control buttons
  * gmoccapy: fix G92 as system bug
  * GUIs: better error message when tryint to tune un-tuneable ini file
  * gladevcp: fix a bug in the offsetpage widget
  * gladevcp: screen 2 "bug" solved and gcode.lang is back
  * halsh: initialize stubs library (this fixes builds on Ubuntu 14.04 Trusty)
  * edge component: Fix a couple of minor bugs
  * Add sample configs for Pico Systems PPMC with velocity estimation
  * docs: add descriptions of the new spindle speed pins in motion
  * docs: add descriptions of the new feed- and spindle-inhibit pins
  * daisy.ngc: Moves are way too short to make tones, if in mm mode

 -- Sebastian Kuzminsky <seb@highlab.com>  Sun, 27 Apr 2014 16:25:56 -0600

linuxcnc (1:2.6.0~pre1) precise; urgency=low

  * reorganized sample configs to improve clarity
  * .ini files now support a '#INCLUDE' directive

  * pncconf: bug fixes and improvements

  * docs: lots of updates & improvements
  * docs: removed untranslated placeholders, german & polish
  * docs: updated italian translations (of the programs)

  * GUI: Axis: allow feed rate override display to go up to 9999%
  * GUI: Axis: XYUV foam cutter support
  * GUI: touchy: wheel scrolling of program start point

  * GUI: add new gmoccapy gui
  * GUI: add new gscreen gui

  * gladevcp: add new widgets: calculator, tool editor, source view,
        dro, offset display, jogwheel, pyngcgui, etc

  * HAL: haltcl now accepts -i or -ini
  * HAL: halcmd now supports tilde expansion
  * HAL: halscope now shows the first derivative of probe channels
  * HAL: hal_glib got a number of new signals

  * HAL: stepgen now supports 16 channels (up from 8 in 2.5)
  * HAL: gs2 VFD driver now supports configurable acceleration and
        deceleration, and has support for a braking resistor
  * HAL: halui now switches to manual mode automatically when the user
        requests jogging

  * HAL: new drivers:
      * VFS11 VFD
      * Delta VFD-B
      * General Mechatronics 6 axis motion control card
      * xhc-hb04 USB jog pendant

  * HAL: new components:
      * mux_generic: generic multiplexer, any number of pins, any data type
      * lincurve: linearization curve lookup table
      * matrix_kb: matrix keyboard driver
      * mb2hal: generic Modbus-to-HAL interface
      * orient: works with M19 to control spindle position
      * sim-encoder: simulate an encoder, for useful for testing
      * thcud: torch height control for plasma

  * Hostmot2: add support for 5i24 AnyIO board
  * Hostmot2: add support for buffered SPI
  * Hostmot2: add support for the Mesa 7i65 (bspi 8xServo)
  * Hostmot2: add support for uarts
  * Hostmot2: add support for serial encoders (ssi, biss, and fanuc)
  * Hostmot2: add support for table-mode stepgens
  * Hostmot2: add support for DPLL
  * Hostmot2: detect & report encoder quadrature error
  * Hostmot2: improved support for encoders (configurable filter rate)
  * Hostmot2: improved support for muxed encoders (configurable skew rate)
  * Hostmot2: changed handling of 8i20 and 7i64 (.hal file changes needed!)

  * interp: G-codes can now be remapped
  * interp: added read-only named parameters (#<_x> etc)
  * interp: added M19 (orient spindle) and an orient component
  * interp: added saving and restoring of modal G-code state with M70-M73
  * interp: bug fixes in O-word handling
  * interp: add python subroutines

  * motion: coolant and lube are now user-controllable at all times
  * motion: add spindle speed inihibit and feed inhibit input pins
  * motion: add spindle absolute speed output pins
  * motion: rapid velocity now ignores feed override setting

  * rtapi: misc bug fixes

  * removed usrmot (buggy & unused)
  * removed freqgen component, it's been replaced by stepgen's
        velocity mode

  * build: simplified our usage of libmodbus

 -- Sebastian Kuzminsky <seb@highlab.com>  Wed, 16 Apr 2014 21:12:39 -0600

linuxcnc (1:2.5.4) lucid; urgency=low

  * Build: update dependencies for Debian 7
  * Docs: many fixes and updates
  * HAL: blend: fix docs to match the real behavior
  * HAL: edge: fix incorrect edge trigger at startup: Bug #346
  * HAL: ilowpass: handle encoder counter overflows properly
  * HAL: lcd: fix formatting when no format length is specified
  * HAL: new components bin2gray, gray2bin for Gray code conversion
  * HAL: new components bitwise and bitslice, for bitwise math operations
  * HAL: pcl720: fix in-not pins
  * HAL: thc: fix incorrect calculation of velocity tolerance: Bug #348
  * Hostmot2: document ability to have multiple 7i43 cards
  * Hostmot2: fix for PCI transfers on Linux 3.x kernels
  * Hostmot2: fix resolver index emulation/detection
  * Hostmot2: fix resolver total brokenness on 64-bit builds
  * Interpreter: fix crash when returning from a subroutine, to a file
    that has been deleted: Bug #357
  * Interpreter: fix VW-plane (G19.1) canned cycles
  * NGCGUI: Always apply tool offset when loading a tool
  * NGCGUI: Fix qpocket stepover, ramping for mm users
  * NML: fix remote clients talking to linuxcncserver
  * Pncconf: allow setting the number of classicladder bits and words
  * Pncconf: fix configurations requesting gladevcp panels without
    spindle speed displays
  * Pncconf: fix 7i43 address designation: Bug #358
  * Pncconf: fix 5i25+prob_rfx2 pin numbering problem: Bug #331
  * Pncconf: fix testing of smart-serial based spindles
  * Pncconf: place STEPGEN_MAXVEL/STEPGEN_MAXACCEL values in the ini
  * PPMC: Add new sample config showing encoder velocity estimation
  * PyVCP: in a spinbox, allow entering a value with Return: Bug #364
  * Stepconf: better defaults for axis-test distances
  * Stepconf: fix spindle-at-speed connection
  * Task: fix several problems with M61 (set currently-loaded tool)
  * Touchy: MDI support for M61 Q
  * Touchy: MDI support for multi-turn arcs
  * TP: fix a minor acceleration constraint violation in some arcs

 -- Chris Radek <chris@timeguy.com>  Thu, 17 Apr 2014 11:49:12 -0500

linuxcnc (1:2.5.3) lucid; urgency=low

  * AXIS: fix disable/enable of the toolbar's reload button
  * BUILD: fix linking on 32 bit x86 debian 7.1
  * Configs: use names= everywhere to make the sim configs clearer
  * Docs: Many improvements
  * HAL: clarkeinv: allow rotation of the input vector
  * HAL: sim_pin: add support for u32, s32, float types
  * HAL: abs_s32: don't unnecessarily require floating point
  * HAL: comp: fix option userinit
  * HAL: comp: improve handling of build failures and error reporting
  * HAL: twopass: improve error reporting
  * Hostmot2: fix smart serial port shutdown
  * Interpreter: Fix bug 315 part 2, O-call through named parameter
  * Kins: replace 5axiskins.c, used by a sample config
  * Kins: 5axiskins: remove misleading tool-length pin
  * Motion: allow for floating point in the base thread
  * PPMC: add encoder timestamp velocity estimation
  * PPMC: selectable encoder filter clock
  * PyVCP: fix several behaviors in the dial widget
  * Task: fix MDI-queueing problems
  * USC: new sample config for Pico USC with encoders
  * linuxcncrsh: many stability fixes
  * pncconf: fix 5i25 GPIO numbering
  * pncconf: fix default PDM rate
  * pncconf: fix open loop test
  * pncconf: fix incorrect zh_CN translation which broke millimeter mode

 -- Chris Radek <chris@timeguy.com>  Tue, 23 Jul 2013 12:34:46 -0500

linuxcnc (1:2.5.2) lucid; urgency=low

  * AXIS: Allow the setting of the top end of the Max Velocity slider
    according to [DISPLAY]MAX_LINEAR_VELOCITY as the docs say
  * Components: Fix mux16's debounce function
  * Components: LCD character display driver
  * Components: New multiclick component detects single, double, triple clicks
  * Docs: Many improvements
  * Gremlin: Better error reporting for gcode errors
  * Gremlin: Fix rotated axes display
  * Halui: Include tool length offsets in relative position outputs
  * Hostmot2: Fixes to sserial
  * Kins: Fix teleop jogging of ABC axes in the negative direction
  * Modbus: Fix TCP communication time out error
  * New config: Gecko G540
  * New config: Smithy 1240combined_mm
  * PID: Optional new error-previous-target mode to reduce ferrors detected
    by motion.  This is especially useful for torque-mode loops and those
    tunings that use large I gains
  * pncconf: Many fixes
  * PPMC: Better error checking for hardware problems causing miscommunication
  * Tool Table: Many fixes to tool table handling, making tool tables on
    nonrandom setups using mismatched tool and pocket numbers work correctly
  * Translations: German for tooledit
  * Translations: Many improvements to French
  * Utilities: new latencyhistogram program that shows details about latency
  * Utilities: sim_pin, a script that simulates writing to hal pins

 -- Chris Radek <chris@timeguy.com>  Sun, 03 Mar 2013 17:07:57 -0600

linuxcnc (1:2.5.1) lucid; urgency=low

  * Motion: fix incorrect spindle direction after G43 in CSS+M4 mode
  * Interpreter: allow G10 L1 to set front/back angles when not 
    also changing offsets
  * Interpreter: correctly report G96/G97 mode to the UI
  * Interpreter: explicitly set the default spindle mode at startup
  * task: fix incorrect spindle speed display when switching mode
    (Manual/MDI)
  * PPMC: fix a bug that would cause missing encoder velocity pins on
    some versions
  * Hostmot2: Fix a couple of bugs affecting sserial (crash on
    shutdown, memory leak)
  * Hostmot2: Add support for 6i25
  * AXIS: fix a surprise jog when the jog increment combobox was open
  * AXIS: show S word in active gcode pane
  * AXIS: rebranding
  * Touchy: rebranding, change program path to ~/linuxcnc/nc_files
  * Docs: improvements/clarifications to the halui.1 manpage
  * Docs: improvements/clarifications to the gladevcp docs
  * Docs: improvements/clarifications to the halcmd docs
  * Docs: improvements/clarifications to the gcode docs
  * Docs: fix misc typos, misspellings, grammar, and markup bugs
  * Docs: updates to French translations
  * GladeVCP: fix EMC_Action_Open
  * GladeVCP: new default-value example
  * tooledit: save/restore geometry, allow sorting on specific columns
  * tooledit: bugfixes and i18n
  * ngcgui: minor fixes and additions
  * pncconf: lots of bug fixes and incremental improvements
  * portability fix for Ubuntu Precise 12.04 LTS
  * portability fix for Fedora 16
  * Calibration: fix missing entries in tuning/calibration screens
  * emcrsh: fix incorrect relative position report for some offset settings
  * time.comp: fix hours wrapping at 60

 -- Chris Radek <chris@timeguy.com>  Sun, 29 Jul 2012 13:48:25 -0500

linuxcnc (1:2.5.0) lucid; urgency=low

  * AXIS: dynamic tabs can embed other applications, including virtual
    control panels
  * AXIS: make the gcode readout resizable
  * AXIS: many speedups in preview generation
  * AXIS: new OpenGL preview with antialiased fonts
  * AXIS: optional blending in the program preview can make very complex
    programs easier to see
  * AXIS: prompt when homing a joint that's already homed
  * AXIS: Selectable tool touch off to workpiece or fixture
  * AXIS: show all offsets and rotation separately in the BIG DRO
  * AXIS: show G5x and G92 offsets graphically in the preview
  * AXIS: user-configurable MDI history file
  * AXIS: A comment (AXIS,notify,message) will print "message" when the
    preview is generated, instead of just at run-time.

  * Configs: many configuration updates for Smithy machines
  * Configs: update motenc sample configs for encoder index
  * Configs: add filtering (image-to-gcode etc) to hostmot2 samples
  * Configs: univpwm sample uses new encoder velocity for pid

  * GladeVCP: a new framework for making virtual control panels with the
    Glade screen designer

  * Gremlin: AXIS's program preview is now separated out as gremlin,
    for use with GladeVCP/Touchy/etc.

  * HAL: fix rare problem with freqgen output getting stuck "on"
  * HAL: gearchange component: support up to 32 gears
  * HAL: make commanded (unaffected by spindle override) spindle speed
    available on a pin, for gear selection etc.
  * HAL: make limit3 parameters into pins
  * HAL: new axis.N.motor-offset pins can be used to detect position loss
    between homings
  * HAL: new component bldc_sine: commutation for BLDC with encoder feedback
  * HAL: new mux16 component
  * HAL: new time comp, which converts seconds to hr/min/sec
  * HAL: new watchdog component
  * HAL: remove deprecated hal_m5i20 driver
  * HAL: new component for ShuttleXpress USB jog dongle
  * HAL: support names= options for encoder_ratio, sim_encoder, at_pid, siggen
  * HAL: a new component, message, to display user messages from HAL
  * HAL: a new component, multiswitch, to toggle through bits with one button

  * Halshow: add menu with load/save/exit
  * Halshow: fix the tree to not cut off after a certain depth

  * HAL: standardize on maximum hal name length

  * HALUI: allow direct-value input to spindle and feed overrides and
    max velocity
  * HALUI: handle the situation better when many command inputs change
    simultaneously

  * Hostmot2: fix a rare problem in stepgen mode setting
  * Hostmot2: fix stepgen moving VERY slowly when it should have been
    stopped
  * Hostmot2: handle failed card registration better
  * Hostmot2: support for multiplexed encoders like on the 7i48
  * Hostmot2: support for onboard diagnostic LEDs
  * Hostmot2: support for three phase PWM
  * Hostmot2: improve watchdog reliability and defaults

  * Interpreter: fixes to always use . for a decimal, no matter the locale
  * Interpreter: fix G83 peck retract to match fanuc
  * Interpreter: fix G98/G99 to match fanuc retract planes behavior
  * Interpreter: fix "run from line" when the start line is between a
    sub definition and its call
  * Interpreter: give correct errors when rotary axes are commanded to
    move in canned cycles
  * Interpreter: improve arc endpoint radius-mismatch error checking
  * Interpreter: maintain G5x and G92 offsets separately
  * Interpreter: make current position including all offsets and in the
    current program units available in parameters 5420-5428
  * Interpreter: make EMC version available in named parameters _vminor,
    _vmajor
  * Interpreter: make G92 offset rotated coordinate systems correctly
  * Interpreter: make more errors translatable
  * Interpreter: many fixes to allow O-call of subroutines from MDI mode
  * Interpreter: many new tests in the test suite, including the ability
    to verify errors
  * Interpreter: new G10 L11 code for tool touch off to fixture instead
    of active work coordinate system
  * Interpreter: new unary function EXISTS tells whether a certain
    parameter exists
  * Interpreter: search path for subroutines: [RS274NGC]SUBROUTINE_PATH
  * Interpreter: search path for user M codes: [RS274NGC]USER_M_PATH
  * Interpreter: detect and error on malformed O-if[] statements

  * IOcontrol: make aborting tool changes work

  * Kinematics: several improvements to the general serial kinematics module

  * Motenc, VTI, Opto_ac5: PCI-related update for new kernel versions

  * Motion: allow translations of more error messages
  * Motion: fix stuttering motion in NURBS
  * Motion: support for indexing/locking rotary axes

  * ngcgui: many new features and bugfixes

  * PID: accept external command-deriv and feedback-deriv connections to
    use a high quality velocity signal when it is available

  * pncconf: many new features and bugfixes

  * PPMC: improve error messages when cards are not found

  * Probing: correctly abort motion when the probe trips during a non-probe
    MDI command

  * Rebranding: rename EMC to LinuxCNC

  * TkEMC: display and allow entry of all tool offsets
  * TkEMC: in Set Coordinates, display the correct axes
  * TkEMC: only display active axes
  * TkEMC: show coordinate system in offset widget
  * TkEMC: show work offsets for all axes

  * Touchy: add a spindle speed readout on the manual tab
  * Touchy: dynamic tabs can embed other applications, including virtual
    control panels
  * Touchy: macro capability that uses MDI O-call
  * Touchy: make single-block switch work like feed hold
  * Touchy: save maximum velocity (MV) value across runs
  * Touchy: Selectable tool touch off to workpiece or fixture
  * Touchy: show all offsets separately in the status information
  * Touchy: show the total number of lines in the loaded program
  * Touchy: show which tools are in which pockets
  * Touchy: support for metric configurations
  * Touchy: support panel indicators for status readout
  * Touchy: use appropriate jog and maxvel increments for metric and degrees
  * Touchy: turning the wheel during a continuous jog changes the current 
    jog speed

  * add a G code language spec for gedit
  * add latencyplot, a strip-chart type display of latency test results

 -- Chris Radek <chris@timeguy.com>  Fri, 30 Mar 2012 13:20:02 -0500<|MERGE_RESOLUTION|>--- conflicted
+++ resolved
@@ -1,10 +1,9 @@
-<<<<<<< HEAD
 linuxcnc (1:2.8.0~pre1) wheezy; urgency=low
 
   * Upcoming release, any year now!  Watch this space!
 
  -- Sebastian Kuzminsky <seb@highlab.com>  Sun, 26 Oct 2014 23:17:34 -0600
-=======
+
 linuxcnc (1:2.7.0~pre7) wheezy; urgency=low
 
   * docs now use expanding/collapsing layout
@@ -78,7 +77,6 @@
   * trajectory planner: fix some bugs and constraint violations
 
  -- Sebastian Kuzminsky <seb@highlab.com>  Thu, 13 Aug 2015 08:52:48 -0600
->>>>>>> dbc5af7c
 
 linuxcnc (1:2.7.0~pre6) wheezy; urgency=low
 
