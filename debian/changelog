--- conflicted
+++ resolved
@@ -1,10 +1,9 @@
-<<<<<<< HEAD
 linuxcnc (1:2.8.0~pre1) wheezy; urgency=low
 
   * Upcoming release, any year now!  Watch this space!
 
  -- Sebastian Kuzminsky <seb@highlab.com>  Sun, 26 Oct 2014 23:17:34 -0600
-=======
+
 linuxcnc (1:2.7.11) unstable; urgency=medium
 
   * doc changes for the transition to github
@@ -13,7 +12,6 @@
   * test that the Python interpreter prints the right errors
 
  -- Sebastian Kuzminsky <seb@highlab.com>  Thu, 27 Jul 2017 22:36:58 -0600
->>>>>>> ce6289c8
 
 linuxcnc (1:2.7.10) unstable; urgency=medium
 
