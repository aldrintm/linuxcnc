<<<<<<< HEAD
linuxcnc (1:2.7.3) unstable; urgency=medium

  * docs: update install instructions for glade
  * docs: correct description of m19 feedback requirements
  * docs: clarify some pins in the halui manpage
  * docs: fix link to the giteveryday(1) manpage
  * docs: combine jog wheel information to one place
  * docs: minor changes to gmoccapy documentation
  * docs: fix links in Gcode Quick Reference (English and French)

  * gmoccapy: document updates and deleted some pin
  * halui: fix some jogging bugs
  * halui: fix a copy-paste error that could prevent homing
  * tooledit_widget.py: tool diameter sorting fix

  * hal: don't segfault if rtapi_init() fails
  * rtapi: error messages are better than errno numbers
  * tp: purge old circle length function
  * tp: overhaul spiral fit computation to use more numerically stable quadratic formula
  * tp: fix for arc-arc coplanar check
  * bugfix:  Start line and remap interaction
  * interp: it's nonsense to take a boost::cref(this)
  * build system: verify links in the Gcode Quick Reference documents

  * linuxcnc launch script: export LINUXCNC_NCFILES_DIR
  * rip-environment: export LINUXCNC_VERSION
=======
linuxcnc (1:2.6.12) unstable; urgency=low

  * docs: add more github info to Contributing to LinuxCNC
  * docs: improve G43.1 info
  * docs: acknowledge Debian and UBUNTU trademarks
  * docs: fix incorrect GladeVCP example syntax and typo
  * docs: fix manpage markup bug in rtapi_app_{main,exit}.3rtapi
  * docs: gladevcp - describe the new iconview signal "sensitive"
  * docs: restore line numbers in example G-code
  * docs: clarify some pins in the halui manpage
  * docs: fix M70-M73 links in French Gcode Quick Reference
  * docs: fix link to the giteveryday(1) manpage
  * docs: describe gmoccapy Show Aux Display feature
  * docs: document gmoccapy updates and deleted some pin

  * mini.tcl: remove duplicate geo mgmt of widget
  * keystick: fix signal handler a second time
  * gladevcp: iconview could create exception in some circumstances
  * gmoccapy: stay syncronized with iconview widget button states
  * gladevcp/offset_widget: fix rare error of non-existant var file
  * gscreen: fix industrial skin's A axis DRO readout
  * tooledit_widget.py: tool diameter sorting fix
  * halui: fix some jogging bugs
  * halui: fix a copy-paste error that could prevent homing
  * serport: fix pin-1-in-not

  * task: fix start-from-line and remap interaction
  * interp: it's nonsense to take a boost::cref(this)
  * emcmodule: fix argument parsing
  * rtapi/sim: better error reporting
  * rtapi: error messages are better than errno numbers
  * hal: don't segfault if rtapi_init() fails
  * realtime script: wait for rtapi_app to die when stopping realtime
>>>>>>> 2272e69b

  * halui/jogging test: change which joint is selected while jogging
  * tests: test homing in halui/jogging
  * tests: add a motion-logger test of a remap bug
<<<<<<< HEAD

 -- Sebastian Kuzminsky <seb@highlab.com>  Sun, 29 Nov 2015 12:51:49 -0700

linuxcnc (1:2.7.2) unstable; urgency=low

  * docs: improve parport docs

  * hm2_7i90 manpage: clarify firmware management
  * hm2_7i90 manpage: remove incorrect EPP info

  * interp: fix an old bug in canned cycle preliminary & in-between moves

  * sample configs: fix homing in sim/axis/halui_pyvcp
  * sample configs: fix homing in sim/axis/classicladder

  * realtime script: wait for the last rtapi_app to die when stopping realtime
  * tests: add an interpreter test of G81
  * tests: add motion-logger, a debugging tool
  * motion: motion_debug.h needs to include motion.h

 -- Sebastian Kuzminsky <seb@highlab.com>  Sun, 01 Nov 2015 10:07:24 -0700

linuxcnc (1:2.7.1) wheezy; urgency=low

  * docs: correct and expand description of #<_coord_system>
  * docs: clarify "Updating from 2.6 to 2.7"
  * docs: fix misc markup issues, typos, and minor issues
  * docs: add more information about parallel ports
  * docs: remove duplicate include
  * docs: clarify dmesg info in Linux FAQ
  * docs: update the desktop menus
  * docs: add info on using % to wrap G-code files
  * docs: update code notes on M61
  * docs: add link to upgrade page from 2.5 to 2.6
  * docs: show complete ini entry names for homing
  * docs: fix display of terminal commands in pdf viewers
  * docs: clarify G2 and G3 with R and P
  * docs: document hal alias APIs with manpages
  * docs: hostmot2 manpage fixes
  * docs: update checksums for new Wheezy image containing 2.7.0

  * gmoccapy: fix single stepping bug
  * gmoccapy: bug in tool info handling with tool number being "-1"
  * gmoccapy: bug in handling tool info with tool being "-1"
  * update copyright dates for AXIS and Touchy
  * gremlin: improve ini file find
  * ngcgui: improve ini file find
  * ngcgui: fix fullscreen regression

  * pncconf: fix spindle control signals
  * pncconf: fix spindle control error
  * pncconf: fix HAL file - VFD always being selected

  * hm2_eth: don't just crash when packets get lost

  * toggle2nist: does not require floating-point

  * xhc-hb04: honor mpg_accels for all manual_mode jogs
  * xhc-hb04: fix output scaling
  * xhc_hb04: update man page text
  * xhc-hb04: support twopass usage

  * hy-vfd: set P144 correctly
  * gs2 vfd: add support for configs that power off the VFD on E-stop

  * fix bug #439, non-NCD arcs on machines with ABCUVW axes
  * motion: set the "In Position" emcmot status flag when aborting

  * add option to disable line number reset in hal_sourceview when idle
  * build system: make the git scripts more user friendly
  * tp: fix warning: function declaration isn't a prototype
  * uspace_rtapi_app: clean up on failed "realtime" module load
  * task: fix a compile warning (heartbeat is unsigned long)
  * io: "no tool" is spelled "0", not "-1"
  * io: fix HAL pins on "M61 Q0"
  * hal_lib: actually export hal_xxx_alias

  * tests: add a lathe test
  * tests: add another loadrt test
  * tests: add "spindle unloading" to m61 test

 -- Sebastian Kuzminsky <seb@highlab.com>  Sat, 17 Oct 2015 21:07:44 -0600

linuxcnc (1:2.7.0) wheezy; urgency=low

  * docs: add jessie rtpreempt install instructions
  * docs: clean up Gscreen GUI docs and add to html and pdf
  * docs: make the Hungarian translation of Gmoccapy stand out better
  * docs: update the GFDL blurb
  * docs: fix html validation errors
  * docs: make the html docs remember what was open
  * docs: fix typo in pyvcp example
  * docs: add missing pyvcp parameter and misc clean up
  * docs: remove note about 2.5.0
  * docs: refresh Axis GUI screenshot
  * docs: fix a copy/paste error in hy-vfd manpage
  * docs: add hy-vfd HAL interface change to "Updating LinuxCNC" docs
  * docs: remove tool tips from html landing page
  * docs: fix html landing page for non-javascript browsers
  * docs: fix expand/collapse in html docs
  * docs: fix a broken link in Spanish Master Document
  * docs: misc minor cleanups

  * touchy: G64 now takes optional Q
  * gscreen: add info about theme support to docs
  * gscreen: add a local theme suited to touchscreens
  * gscreen: add local theme capability
  * gaxis: name some widgets so the theme can see them
  * gaxis: use Override widgets for overrides
  * gladevcp: add override slider widget
  * add support for TCL halfiles in [HAL]POSTGUI_HALFILE ini settings

  * hostmot2: remove pet_watchdog hal function, as per the prophecy
  * hostmot2: change default dpll time constant to avoid
    following errors from ntp

  * thcud: fix manpage formatting
  * thc component: add pin to show current offset

  * latency-plot: don't depend on a specific wish interpreter

  * packaging: switch to dh_python2 on Jessie and later
  * packaging: libgnomeprintui2.2 is not available on Debian Jessie
  * packaging: allow sample configs in /usr/share/doc/linuxcnc/examples to run

 -- Sebastian Kuzminsky <seb@highlab.com>  Sat, 05 Sep 2015 14:15:27 -0600

linuxcnc (1:2.7.0~pre7) wheezy; urgency=low

  * docs now use expanding/collapsing layout
  * docs: lots of fixes and cleanup
  * docs: fix incorrect image width in pdf docs
  * docs: add info on Vismach
  * docs: hm2 Smart-serial boards can have HAL pins identified by board serial numbers
  * docs: update G33.1 example to include S100 M3
  * docs: document motion.feed-inhibit better
  * docs: better usage info & manpage for moveoff_gui
  * docs: G64 now optionally takes Q
  * docs: add info on index-enable and home
  * docs: add info and links on embedding tabs
  * docs: fix bugs in encoder.9 manpage
  * docs: improve documentation of timers in hostmot2 manpage
  * docs: include the manpage pdf in linuxcnc-doc-en.deb
  * docs: improve G92.1 and G92.2 descriptions

  * axis: Fix regression of control disabling, bug #423
  * touchy: fix Set Tool/Origin defaults on lathes
  * gmoccapy: several new keyboard shortcuts
  * gmoccapy: new place for full size preview button
  * gmoccapy: bug in fullsize / edit change
  * gmoccapy: add Hungarian translation
  * gladeVCP: Add new HAL_LightButton widget
  * gremlin: Add another mouse mode 6: l-move, m-zoom, r-zoom
  * halscope: report shm key when rtapi_shmem_new() fails
  * halui: better error reporting
  * UIs: better tolerance for task latency
  * halcmd now supports 32 tokens per line (up from 20)
  * xhc-hb04: fix a memory leak
  * Calibration dialog: fix finding of halfiles with tunable variables
  * moveoff: add gladevcp demo
  * streamer: add clock and clock-mode pins
  * add a driver for the Huanyang VFD
  * vismach: work around a bug in mesa
  * add a carousel toolchanger component and a vismach sample config

  * stepconf: add support for importing Mach3(tm) config files
  * stepconf: fix invert of signals on pp2 during axis test
  * stepconf: fix multiple picked outputs in axis test being ignored
  * pncconf: fix sserial combobox not selectable

  * hm2 ethernet: improved startup behavior
  * hm2 ethernet: support multiple fpga ethernet boards
  * hm2 ethernet: make unrecognized boards work
  * hm2 ethernet: do iptables and sysctl configuration automatically
  * hm2: don't overload queue_write's length argument (internal cleanup)
  * hm2: support split reads
  * hm2: avoid losing negative velocity commands on arm
  * hm2: enable encoder dpll (when supported by firmware)
  * add elpbcom, a program to communicate directly with mesa ethernet cards

  * add missing memory barriers for ARM

  * uspace: ensure that the thread-specific key is initialized
  * uspace: must advise user to set RTAPI_FIFO_PATH
  * uspace: fix uninitialized bytes in syscall sigaction

  * halcompile: fix parsing of >> and <<

  * task: fix a bug in sequence number tracking
  * task: warn when dropping queued mdi commands

  * interp: log messages to stderr as intended, instead of crashing
  * canon: fix constraint violations with rotated g18/g19 arcs (bug #430)

  * io: initialize the tool-in-spindle info correctly

  * trajectory planner: pausing during G95 fix
  * trajectory planner: fix some bugs and constraint violations

 -- Sebastian Kuzminsky <seb@highlab.com>  Thu, 13 Aug 2015 08:52:48 -0600

linuxcnc (1:2.7.0~pre6) wheezy; urgency=low

  * remove a useless warning message at linuxcnc startup

  * axis: Use a preferred form of "switch" (closes: SF#411)

  * gscreen: check the user directory for GTK2 themes
  * gscreen: added rapid override

  * gmoccapy: fix a bug in ignore limits
  * gmoccapy: include user dir in search for themes

  * xhc-hb04: support lower accels for mpg jogging
  * xhc-hb04: add pin for in or mm icon
  * xhc-hb04: err_exit for missing inifile stanzas
  * xhc-hb04 sim configs: typo fix

  * gladevcp: -H will now load hal tcl files as well as plain hal files
  * gladevcp: add HALIO_Button widget

  * stepconf: fix check for spindle encoder signals for pp2
  * stepconf: fix check for spindle signals for pp2

  * tooledit: fix a typo

  * hal-histogram: minor display improvements
  * latencybins.comp: fix ref to using script name

  * docs: fix latency-histogram.png image
  * docs: fix hal_pin_new() and hal_param_new() manpages

  * halcmd: clarify a getp error message

  * interp: verify that spindle is turning for G76
  * tp: fix for pause during spindle synced motion regression from 2.6
  * fix a type error with arcBlendGapCycles
  * hal: fix fatal memory corruption bug on linking pin to a signal

 -- Sebastian Kuzminsky <seb@highlab.com>  Thu, 09 Apr 2015 20:22:33 -0600

linuxcnc (1:2.7.0~pre5) wheezy; urgency=low

  * gmoccapy: fixed division by zero error on spindle
  * gmoccapy: introduced frensh translation
  * gmoccapy: bug in btn_brake_macro

  * xhc-hb04 jog pendant: add man page, improve docs
  * xhc-hb04.tcl: bugfix, new connect, sig names
  * xhc-hb04.tcl: improve assign of coords to switch

  * moveoff: allow_backtracking_enable_change
  * moveoff: provide -no_display option
  * moveoff: honor changes in backtrack-enable
  * moveoff: verify non-connect of some pins
  * moveoff: improve demo sample configs

  * stepconf: fix missing parport reset commands

  * pncconf: add the 7i84 daughter card as an option
  * pncconf: add combobox filters to sserial and ss encoders
  * pncconf: have the sserial tabs display subboard names
  * pncconf: fix wrong auto-selection of last firmware
  * pncconf: add support for 7i76e
  * pncconf: add spindle vfd options
  * pncconf: improve spindle data collection
  * pncconf: fix calculation of STEPGEN_MAXVEL

  * latency-histogram: include min,max,stddev

  * hal-histogram: add a histogram utility for hal pins

  * halcmd: report error correctly when loadrt fails in uspace

  * halcompile: provide rtapi_math64.h

  * fix velocity & acceleration values on non-G17 arcs
  * fix rigid tapping/threading
  * possible fix for non-zero displayed velocity when stopped

  * motion: ensure that syncedIO is not disrupted
  * motion: catch non-fatal error during new segment and ensure that atspeed is not ignored

  * several internal fixes in the new trajectory planner
  * tp: fixed spindle atspeed overrun due to prev line consumption
  * tp: Improved handling of low-queue state

  * hal_procs_lib.tcl: no error if thread not found
  * hal_procs_lib.tcl: consolidate common procs

 -- Sebastian Kuzminsky <seb@highlab.com>  Tue, 10 Mar 2015 08:46:32 -0600

linuxcnc (1:2.7.0~pre4) wheezy; urgency=low

  * axis gui: fix transition to world mode

 -- Sebastian Kuzminsky <seb@highlab.com>  Sat, 21 Feb 2015 10:11:11 -0700

linuxcnc (1:2.7.0~pre3) wheezy; urgency=low

  * parport: remove probe_parport, it's no longer needed
  * add moveoff, a simple jog-while-paused implementation

  * axis gui: fix too-fast UVW jogs on inch machines displaying mm
  * axis gui: fix too-slow shift-jog speed on inch machines displaying mm
  * axis gui: let the user confirm before closing the window
  * axis gui: fix jog speed in Free mode

  * gmoccapy: fixed a serious bug with PAUSE / RESUME / STOP
  * gmoccapy: initialize mouse button mode corrected
  * gmoccapy: PAUSE button did not get active on M01
  * gmoccapy: virtual keyboard "bug" not initialized settings correct
  * gmoccapy: report gcode errors
  * gmoccapy: better docs
  * gmoccapy: add polish translation
  * gmoccapy: turtle jog and analog in for slider values
  * gmoccapy: added support to select number of digits
  * gmoccapy: deleted unneeded stuff and new translation
  * gmoccapy: new hal pin and some renaming
  * gmoccapy: solved a bug in counts handling
  * gmoccapy: bug/limit in tool sensor height
  * gmoccapy: bug because I missed two self.
  * gmoccapy: added a clock and date label
  * gmoccapy: bug in hal pin updating, new spindle handling
  * gmoccapy: bug in initializing lathe mode

  * pncconf: fix icon/image path error
  * pncconf: lower default watchdog timeout
  * pncconf: fix double POSITION_OFFSET/FEEBACK INI entry
  * pncconf: fix a kernal/kernel misspelling

  * stepconf & pncconf: remove probe_parport command
  * stepconf: use linux parport enumeration number as default
  * stepconf: remove a debug print
  * stepconf: fix a typo in a variable name
  * stepconf: fix the check_for_rt() function for uspace
  * stepconf: optionally generate configs with simulated hardware

  * xhc-hb04.tcl: support fractional scale factors
  * xhc-hb04.tcl: it's an error if halui is not running
  * xhc-hb04.tcl: simplify pin_exists proc
  * xhc-hb04: fix a memory leak
  * lincurve: better manpage
  * gs2_vfd: add missing -A, -D, and -R command-line args
  * gs2_vfd: accept -g to turn on debug output
  * sim_pin: use Toggle by default instead of Pulse
  * debounce: add an example of creating filter groups to manpage
  * encoder: document the surprising encoder num_chan=0 behavior in manpage

  * gladevcp: jogwheel improvements
  * gladevcp: fix a bug forground color of combi_dro 
  * gladevcp: add hiny versions of the hal_bar and led widgets

  * pyvcp: fix a bug in radio button widget

  * latency-test: fix a bug in command-line argument time parsing
  * latency-histogram: clean up on ^C
  * latency-histogram: show linuxcnc version
  * popupkeyboard.py: support standalone demonstration
  * linuxcnc, haltcl: pass args to haltcl file
  * twopass.tcl: handle haltcl files with args
  * util_lib.tcl utilities for haltcl halfiles
  * hal_gremlin: Emit signal in case of gcode error
  * linuxcnc: defer starting [APPLICATIONS]APPs

  * halui: don't forget the Task mode when queueing MDI commands

  * increase default arc radius tolerance (accept larger errors)
  * make arc radius tolerance an ini setting

  * hal: change function .time from parameter to pin
  * hal: increase shared memory size limits

  * halcmd: manage prompt better

  * hallib: support for system-wide halfiles
  * hallib: add sim_lib & basic_sim
  * hallib: relocate common halfiles to lib/hallib
  * hallib: add halcheck, a library halfile to check common errors

  * haltcl: allow haltcl twopass files to use non-builtin Tk widgets

  * inihal: bugfix for ini.n.backlash
  * inihal: document ini hal pins

  * sample configs: use as HALFILE not POSTGUI_HALFILE in Smithy configs

  * gm6: Add USPACE support
  * gm6: Fix RS485 DAC problem, when DAC has zero V output.

  * hm2: fix second default address of EPP port in 7i43 and 7i90 drivers
  * hm2 eth: use defines for all timeouts in driver
  * hm2 eth: cleanup unused code and leftover from rtnet
  * hm2 sserial: fix driver not reporting all sserial remote faults
  * hm2 sserial: fix reporting sserial remote faults
  * hm2 sserial: Fix .scalemax parameter was ignored on analog inputs
  * hm2 sserial: warning when remote sserial device has firmware version lower than r14.
  * hm2 sserial: report link failure

  * task: fix a bug that could drop mdi commands
  * task: fix a dead store

  * motion: rebrand a realtime warning message
  * motion: ignore feed-override when jogging
  * motion: reduce the scope of a state variable
  * motion: redo arc spiral handling
  * motion: several trajectory planner fixes

  * genhexkins: add hal pins for joints coordinates
  * hexapod-sim: support hal pins for joints coordinates

  * rtapi: fix release region

  * uspace: remove debugging message in parport driver
  * uspace: don't try to use rt hardening except on a realtime kernel

  * ini file variables can now span multiple lines using backslash

  * docs: lots of updates to the Getting Started document
  * docs: tidy up the top-level README a bit
  * docs: describe hal_manualtoolchange.change_button
  * docs: describe our git workflow briefly
  * docs: describe our Signed-Off-By procedure
  * docs: update Polish translation of software strings
  * docs: better G2/G3 description
  * docs: better G43 description
  * docs: update stepconf docs and images
  * docs: document io's lube pin a bit more
  * docs: include all manpages in the html & pdf docs
  * docs: fix inaccuracies in hal_init manpage
  * docs: describe postgui_halfiles with twopass info
  * docs: improve docs of hal tools
  * docs: improve docs of latency test tools
  * docs: move parallel port address docs to the correct place
  * docs: misc clarifications & minor improvements
  * docs: fixup manpage syntax for rtapi_app_main.3 & rtapi_app_exit.3
  * docs: improve Servo-To-Go docs

  * halcompile: fix & document 'option extra_link_args'
  * halcompile: don't overrun the names[] array
  * halcompile: improve 'option rtapi_app no' description
  * halcompile: fix indentation nitpick in generated C code
  * halcompile: reject empty names
  * halcompile: document "option userspace" a bit more
  * halcompile: misc docs improvements

  * use /usr/bin/python in all python scripts

  * nml: implement command queue with reliable reception
  * nml: convert arch-dependent types to fixed-width types

  * build: refactor how manpages are generated
  * build: install the new pncconf python modules
  * build: depend on inkscape
  * build: use correct dependencies on Debian Jessie

  * tests: minor improvements to hm2 test
  * tests: fix a spurious false failure in the tlo test
  * tests: reorganize the halui jogging test dir layout
  * tests: give halui a few seconds to switch the task mode back
  * tests: add a halui mdi test
  * tests: add an nml-over-tcp test
  * tests: simplify t0 test and increase task queue usage
  * tests: fix a race condition in the toolchanger/toolno-pocket-differ test
  * tests: longer timeout in halui jogging test
  * tests: test names= and counts= of halcompile-generated comps
  * tests: loadrt must handle failure from rtapi_app_main
  * tests: add a test of jogwheel jogging via Motion
  * tests: fix a spurious failure of the tlo test
  * tests: add arc radius tests

 -- Sebastian Kuzminsky <seb@highlab.com>  Wed, 18 Feb 2015 20:14:41 -0700

linuxcnc (1:2.7.0~pre2) wheezy; urgency=low

  * Fixup release tag signing.

 -- Sebastian Kuzminsky <seb@highlab.com>  Wed, 22 Oct 2014 08:16:57 -0600

linuxcnc (1:2.7.0~pre1) wheezy; urgency=low

  * Brand new trajectory planner!
  * Support for the RT-Preempt realtime kernel.
  * Other things!

 -- Sebastian Kuzminsky <seb@highlab.com>  Tue, 21 Oct 2014 14:31:54 -0500
=======
  * packaging: use "set -e" to fail on error in the postinst script
  * buildbot: dont try to build on Jessie RTAI
  * build: verify links in the gcode Quick Reference (English & French)

 -- Sebastian Kuzminsky <seb@highlab.com>  Sun, 10 Jan 2016 10:07:09 -0700
>>>>>>> 2272e69b

linuxcnc (1:2.6.11) UNRELEASED; urgency=low

  * docs: update code notes on M61

  * hm2_7i90 manpage: clarify firmware management
  * hm2_7i90 manpage: remove incorrect EPP info

  * gmoccapy: bug in tool info handling with tool number being "-1"

  * interp: fix an old bug in canned cycle preliminary & in-between moves

  * io: "no tool" is spelled "0", not "-1"
  * io: fix HAL pins on "M61 Q0"

  * tests: add an interpreter test of G81
  * tests: add spindle unloading to m61 test
  * add motion-logger, a debugging tool
  * motion: motion_debug.h needs to include motion.h

 -- Sebastian Kuzminsky <seb@highlab.com>  Sun, 01 Nov 2015 10:16:51 -0700

linuxcnc (1:2.6.10) wheezy; urgency=low

  * docs: specify that G92.1 and G92.2 only affect the G92 offsets
  * docs: update the GFDL blurb
  * docs: remove a stray ")" in User Intro

  * fix constraint violations with rotated G18/G19 arcs (SF bug #430)

  * touchy: G64 now takes optional Q

  * gmoccapy: fix single stepping through a program

  * pncconf: fix spindle control error

  * toggle2nist: does not require floating-point

  * motion: set the "In Position" status flag when aborting

  * task: fix a compile warning (heartbeat is unsigned long)
  * latency-plot: don't depend on a specific wish interpreter
  * sim_rtapi_app: clean up on failed "realtime" module load
  * build system: make the git scripts more user friendly
  * tests: add another loadrt test
  * packaging: switch to dh_python2 on Jessie and later
  * packaging: Debian Jessie and Ubuntu 14.04 don't have libgnomeprintui2.2

 -- Sebastian Kuzminsky <seb@highlab.com>  Fri, 02 Oct 2015 19:03:15 -0600

linuxcnc (1:2.6.9) wheezy; urgency=low

  * docs: update G33.1 example to include S100 M3
  * docs: document motion.feed-inhibit better
  * docs: update encoder.9 manpage
  * docs: improve haltcl docs
  * docs: misc minor fixes & improvements

  * UIs: tolerate task latency better
  * touchy: Fix Set Tool/Origin defaults on lathes
  * gmoccapy: introduced hungarian translation
  * gmoccapy: several new keyboard shortcuts
  * gmoccapy: new place for full size preview button
  * gmoccapy: bug in fullsize / edit change
  * hal_glib: do not emit signal file changed on remap
  * vismach: work around a bug in mesa

  * hm2: Smart-serial boards can have HAL pins identified by board serial numbers

  * interp: don't set an invalid sequence number
  * interp: log messages to stderr as intended, instead of crashing

  * task: warn if the main loop takes too long
  * task: warn when dropping queued mdi commands

  * io: initialize the tool-in-spindle info correctly

 -- Sebastian Kuzminsky <seb@highlab.com>  Sat, 08 Aug 2015 16:00:57 -0600

linuxcnc (1:2.6.8) precise; urgency=low

  * Axis GUI: Fix regression of control disabling, SF#423
  * Axis GUI: Use a preferred form of "switch" (closes: SF#411)

  * gmoccapy GUI: bug in ignore limits solved
  * gmoccapy GUI: search also in the users dir for themes
  * gmoccapy GUI: fixed division by zero error on spindle
  * gmoccapy GUI: introduced french translation
  * gmoccapy GUI: bug in btn_brake_macro

  * tooledit: fix a typo/bug in a switch statement

  * stepconf: fix check for spindle encoder signals for pp2
  * stepconf: fix check for spindle signals for pp2

  * xhc-hb04 sim configs: typo fix

  * emccalib.tcl: allow whitespace on detected setp lines

  * halcmd: err msg applies pins or params
  * hal: fix fatal memory corruption bug on linking pin to a signal
  * hal: fix a dubious type cast

  * docs: fix hal_pin_new() and hal_param_new() manpages

  * packaging: depend on a GPLv2 version of readline
  * build system: clean up cache files

 -- Sebastian Kuzminsky <seb@highlab.com>  Sun, 10 May 2015 13:37:22 -0600

linuxcnc (1:2.6.7) precise; urgency=low

  * axis gui: fix transition to world mode

 -- Sebastian Kuzminsky <seb@highlab.com>  Sat, 21 Feb 2015 10:04:33 -0700

linuxcnc (1:2.6.6) precise; urgency=low

  * axis gui: fix jog speed on nontrivkins machines

  * gmoccapy: bug in initializing lathe mode
  * gmoccapy: bug because I missed two self.
  * gmoccapy: added a clock and date label
  * gmoccapy: bug in hal pin updating, new spindle handling
  * gmoccapy: bug/limit in tool sensor height
  * gmoccapy: solved a bug in counts handling
  * gmoccapy: new hal pin and some renaming
  * gmoccapy: deleted unneeded stuff and new translation
  * gmoccapy: added support to select number of digits
  * gmoccapy: turtle jog and analog in for slider values
  * gmoccapy: introduced polish translation
  * gmoccapy: report about gcode errors

  * pncconf: lower default watchdog limit
  * pncconf: fix double POSITION_OFFSET/FEEBACK INI entry

  * halui: don't forget the Task mode when queueing MDI commands

  * debounce: document filter groups better in the manpage
  * pyvcp: Bug in radio button widgets
  * gladevcp: bug in combi_dro foreground color attribute
  * hal_gremlin - Emit signal in case of gcode error
  * inihal: bugfix, typo for ini.n.backlash

  * xhc-hb04: Fix memory leak
  * xhc-hb04: error exit if [HAL]HALUI not set

  * gm6: Fix RS485 DAC problem, when DAC has zero V output

  * better error message when a component fails to load in sim

  * comp: don't overrun the names[] array
  * comp: fix indentation nitpick in generated C code

  * docs: include a warning about power supplies for the STG
  * docs: update gmoccapy docs
  * docs: improve 'option rtapi_app no' description of comp
  * docs: fixup manpage syntax for rtapi_app_main.3 & rtapi_app_exit.3
  * docs: fix inaccuracies in hal_init manpage
  * docs: document the surprising encoder num_chan=0 behavior
  * docs: update the md5sum of the Live/Install Image
  * docs: misc minor improvements

  * tests: fix a spurious failure of the tlo test
  * tests: test names= and counts= args of comp-generated components
  * tests: longer timeout in halui jogging test
  * tests: fix a race condition in the toolchanger/toolno-pocket-differ test
  * tests: simplify t0 test and increase task queue usage
  * tests: loadrt must handle failure from rtapi_app_main

  * packaging: use correct dependencies on Debian Jessie
  * packaging: tclx is a runtime dependency, not a build-dep

 -- Sebastian Kuzminsky <seb@highlab.com>  Wed, 18 Feb 2015 21:15:08 -0700

linuxcnc (1:2.6.5) precise; urgency=low

  * gmoccapy: virtual keyboard "bug" not initialized settings correct
  * gmoccapy: initialize mouse button mode corrected
  * gmoccapy: PAUSE button did not get active on M01

  * hostmot2: fix default address of the second EPP port (7i43 and 7i90)

  * gs2_vfd: add missing short command line arguments -g, -A, -D, and -R
  * lincurve: improve manpage

  * docs: correct G43 description
  * docs: improve G2 examples
  * docs: fix up whitespace in mux_generic(9) manpage
  * docs: document comp extra_link_args
  * docs: document Signed-off-By procedure
  * docs: include many missing manpages in the html index

  * comp: test that option extra_link_args works
  * comp: 'option extra_link_args' needs a string

  * latency-histogram: clean up on ^C

  * task: remove some dead code
  * task: fix a dropped-mdi bug

  * rebrand a realtime warning message from motion

  * tests: reorganize the halui test dir layout
  * tests: add a halui mdi test
  * tests: fix a spurious false failure in the tlo test

  * NML: improved debugging in interp_list

 -- Sebastian Kuzminsky <seb@highlab.com>  Mon, 08 Dec 2014 22:38:23 -0700

linuxcnc (1:2.6.4) precise; urgency=low

  * axis gui: fix shift-jog speed being too slow on inch configs displaying mm
  * axis gui: fix UVW jogs being too fast by 25.4x, on inch configs displaying mm

  * gmoccapy gui: fixed serious bug with PAUSE / RESUME / STOP
  * gmoccapy gui: bug fixes, minor layout changes
  * gmoccapy gui: support now also matchbox-keyboard

  * hal: make 'halcmd save comp' order match original 'loadrt' order

  * gladevcp tooledit widget: flush tool file to disk
  * gladevcp tooledit widget: fix bugs with tool comment field
  * gladevcp led widget: fix blinking in GLADE editor problem

  * xhc-hb04: improve README

  * emccalib: fix a bug in hal file parsing
  * emccalib: enable search in POSTGUI_HALFILEs

  * popupkeyboard: support standalone demonstration

  * hm2: fix long-standing encoder velocity estimation error
  * hm2: fix FPGA names for 5i24, 5i25, and 6i25

  * sim_pin: remove special case (-0) in isnegative

  * latency-test: fix a bug in "implied microseconds" mode

  * docs: update download & install information
  * docs: fix a copy/paste error in the hostmot2.9 manpage
  * docs: give units of ini vars in homing docs
  * docs: update stepper quickstart equation
  * docs: remove description of removed 'blocks' component
  * docs: update halshow description to remove outdated blocks component
  * docs: change stepconf values so they cover most common drives
  * docs: document some missing declarations in the comp tool
  * docs: in comp, variables should be of type float, not double
  * docs: update README build instructions to include autogen
  * docs: add gmoccapy documentation
  * docs: document milltask's "ini.*" hal pins
  * docs: fix some pyvcp examples
  * docs: fix a typo in the System Requirements document
  * docs: fix a markup bug in the Developer Manual
  * docs: fix motion-type description in motion manpage
  * docs: add info about remapped code reading hal pins
  * docs: fix some spellos in remap docs
  * docs: describe our git workflow briefly

  * tests: fix a transient failure in the halui-jogging test

 -- Sebastian Kuzminsky <seb@highlab.com>  Sat, 01 Nov 2014 11:26:33 -0600

linuxcnc (1:2.6.3) precise; urgency=low

  * axis GUI: add ability to set default spindle speed
  * gmoccapy GUI: iteration over None object message
  * gmoccapy GUI: hal user message system introduced
  * gmoccapy GUI: corrected message system
  * xhc-hb04 jog pendant: move udev rule to the right place
  * python: fix exception in MultiFileBuilder.set_translation_domain
  * emccalib: fix bug #389 (not writing file)
  * estop-latch: improve documentation; set default pin values
  * hm2_7i90: remove some dead code
  * hm2 sample configs: set HOME_SEQUENCE
  * hm2 sample configs: let hm2-stepper estop when hm2 watchdog bites
        (Closes: #391)
  * docs: better description of 5420-5428
  * docs: the remap inifile var is PYTHON_APPEND
  * docs: all html links work now
  * docs: section ids are externally accessible hyperlinks
  * french doc update: default spindle speed
  * french doc update: clarify comp's usage of count and names
  * french doc update: fix startup code example
  * packaging: recommend the correct hostmot2 package
  * packaging: Debian testing (Jessie) requires tcl/tk 8.6
  * build system: misc minor portability fixes
  * tests: no need to track var file

 -- Sebastian Kuzminsky <seb@highlab.com>  Fri, 05 Sep 2014 18:53:11 -0600

linuxcnc (1:2.6.2) precise; urgency=low

  * xhc-hb04: fix device file permissions

  * pncconf: fix error with firmware with more than 5 sserial channels

  * docs: update french translation
  * docs: fix startup code example
  * docs: misc minor fixes

  * sample configs: fix sim/axis/gantry backplot display

 -- Sebastian Kuzminsky <seb@highlab.com>  Sat, 09 Aug 2014 09:19:48 -0600

linuxcnc (1:2.6.1) precise; urgency=low

  * Fix stepconf - generating new configs now works on Debian Wheezy
        and Ubuntu Precise.
  * Touchy: Disable macro button if there aren't any macros defined
  * Fix sim/axis/axis.ini sample config so the splash screen runs
        without re-zeroing G54.
  * minor docs improvements

 -- Sebastian Kuzminsky <seb@highlab.com>  Mon, 04 Aug 2014 21:41:55 -0600

linuxcnc (1:2.6.0) precise; urgency=low

  * add missing copyright and GPL license on all files
  * fix many file & directory permissions
  * fix firmware paths in hm2 5i22 sample configs
  * fix incorrect values on iocontrol.0.tool-prep-pocket (io and iov2)
  * note gmoccapy runtime dependency on python-gst0
  * axis: get interpreter address the right way

 -- Sebastian Kuzminsky <seb@highlab.com>  Mon, 28 Jul 2014 19:21:10 -0600

linuxcnc (1:2.6.0~pre5) precise; urgency=low

  * Add G43.2 - this lets G-code sum an arbitrary number of tool length
      offsets by calling G43.2 multiple times.

  * add a demo config showing remapped G43.2

  * touchy: add support for G43.2

  * gmoccapy: screen2 bug fix
  * gmoccapy: new hal pins for program progress
  * gmoccapy: solved bug using change remap and tool edit widget
  * gmoccapy: fix a bug with remapped tool change

  * pncconf: fix an incompatibility between Mesa and LinuxCNC XMLs

  * pid: change pins from IO to IN
  * thcud: fix velocity tolerance calculation
  * debounce: improve manpage
  * parport: fix API manpage cut & paste errors

  * docs: G43.1 works with all axes, not just XZ
  * docs: French translation updates
  * docs: misc minor cleanups
  * docs: HAL floats are 64 bits wide now, not 32

  * sim: fix 32-bit truncation of rdtsc on x86_64

  * interp: print correct filename in message
  * interp: need to initialize context_struct

  * task: silence a warning with gcc 4.8 + boost 1.55.0
  * task: don't link with ULAPISRCS
  * task: safer message formatting

  * rtapi: use proper type for rtapi_print_msg level
  * rtapi: Remove unused define

  * build-depend on libtk-img and make missing img::png a build-time failure

  * build: Fix a crash on gcc4.7.2 (Debian Wheezy)
  * build: fix inconsistency when multiple versions of tcl/tk are available

 -- Sebastian Kuzminsky <seb@highlab.com>  Mon, 21 Jul 2014 09:52:26 -0600

linuxcnc (1:2.6.0~pre4) precise; urgency=low

  * fix several bugs with NURBS handling (G5, G5.1, G5.2)
  * add a Rapid Override control (analogous to Feed Override)
  * support moving 3, 6, or all 9 axes for a tool change

  * add a driver for the WJ200 VFD
  * add a driver for the Mesa 7i90 AnyIO board

  * general mechatronics: fix a NULL pointer bug

  * touchy: accept all axes for G43.1 TLOs
  * gmoccapy: fix a couple of bugs

  * comp: reject invalid .comp files that don't match the component name

  * docs: add docs for G5, G5.1, G5.2 NURBS G-codes
  * docs: clarify naming requirements of .comp files
  * docs: update classic ladder manpage
  * docs: add info on the servo axis calibration assistant in Axis GUI
  * docs: misc minor fixes

  * fix a "crawling scrollbar" cosmetic bug in linuxcnctop
  * fix handling of shell metacharacters in .ini filenames
  * fix auto-closing of directories in config picker

 -- Sebastian Kuzminsky <seb@highlab.com>  Wed, 11 Jun 2014 21:39:31 -0600

linuxcnc (1:2.6.0~pre3) precise; urgency=low

  * HAL: make halcmd arrow syntax ('=>', '<=', '<=>') more strict
      (matches manpage now)
  * HAL: fix halcmd 'pin = value' and 'param = value' (matches manpage
      now)
  * HAL: don't clobber pin value when connecting to a net
  * HAL: fix a cosmetic bug in signal memory allocation

  * motion: add a pin giving the motion type (motion.motion_type)

  * pid: default to using previous target to compute error.  This will
      disturb existing tunings, so those with old configs who do not want
      to re-tune may want to set pid.N.error-previous-target to false.

  * hm2: fix a bug in 5i24 support on some motherboards
  * hm2: fix 5i24 connector names
  * hm2: expose encoder inputs (A, B, Index) as HAL pins

  * fix a bug in the comp(1) tool that would let invalid .comp files
      compile, but crash when the invalid code executed
  * fix a crash in the biquad component (and add a test)
  * fix a crash in the mesa 7i65 driver

  * pickconfig: always allow creation of shortcuts (fixes bug #372)

  * gmoccapy: add option to hide 4th axis
  * gmoccapy: fix problem of pin_value changing on startup
  * gmoccapy: let user change the DRO font size
  * gmoccapy: reset error pin when user clears the message in GUI

  * gladevcp: fix a bug in iconview

  * sample configs: fix a bug in the gmoccapy config
  * sample configs: make xhc-hb04 program-run button automatically
      switch to auto mode

  * docs: update French translation
  * docs: update motion(9) manpage to match reality
  * docs: fix a markup error in hostmot2(9) manpage
  * docs: fix hostmot2(9) manpage encoder .rawcounts pin name
  * docs: update hm2_pci(9) manpage list of supported boards
  * docs: fix some bugs in the comp(1) documentation

 -- Sebastian Kuzminsky <seb@highlab.com>  Sun, 25 May 2014 08:52:14 -0600

linuxcnc (1:2.6.0~pre2) precise; urgency=low

  * pncconf: fix bug with 7i43 address handling
  * pncconf: fix off-by-one error on pin numbering of 5i25 boards
  * General mechatronics driver: fix initialization for certain BIOSes
  * General Mechatronics driver: Improve DAC from 8 bit to 14 bit resolution
  * Axis: Fix mist and flood buttons (sf bug #371)
  * Axis: Fix spindle control buttons
  * gmoccapy: fix G92 as system bug
  * GUIs: better error message when tryint to tune un-tuneable ini file
  * gladevcp: fix a bug in the offsetpage widget
  * gladevcp: screen 2 "bug" solved and gcode.lang is back
  * halsh: initialize stubs library (this fixes builds on Ubuntu 14.04 Trusty)
  * edge component: Fix a couple of minor bugs
  * Add sample configs for Pico Systems PPMC with velocity estimation
  * docs: add descriptions of the new spindle speed pins in motion
  * docs: add descriptions of the new feed- and spindle-inhibit pins
  * daisy.ngc: Moves are way too short to make tones, if in mm mode

 -- Sebastian Kuzminsky <seb@highlab.com>  Sun, 27 Apr 2014 16:25:56 -0600

linuxcnc (1:2.6.0~pre1) precise; urgency=low

  * reorganized sample configs to improve clarity
  * .ini files now support a '#INCLUDE' directive

  * pncconf: bug fixes and improvements

  * docs: lots of updates & improvements
  * docs: removed untranslated placeholders, german & polish
  * docs: updated italian translations (of the programs)

  * GUI: Axis: allow feed rate override display to go up to 9999%
  * GUI: Axis: XYUV foam cutter support
  * GUI: touchy: wheel scrolling of program start point

  * GUI: add new gmoccapy gui
  * GUI: add new gscreen gui

  * gladevcp: add new widgets: calculator, tool editor, source view,
        dro, offset display, jogwheel, pyngcgui, etc

  * HAL: haltcl now accepts -i or -ini
  * HAL: halcmd now supports tilde expansion
  * HAL: halscope now shows the first derivative of probe channels
  * HAL: hal_glib got a number of new signals

  * HAL: stepgen now supports 16 channels (up from 8 in 2.5)
  * HAL: gs2 VFD driver now supports configurable acceleration and
        deceleration, and has support for a braking resistor
  * HAL: halui now switches to manual mode automatically when the user
        requests jogging

  * HAL: new drivers:
      * VFS11 VFD
      * Delta VFD-B
      * General Mechatronics 6 axis motion control card
      * xhc-hb04 USB jog pendant

  * HAL: new components:
      * mux_generic: generic multiplexer, any number of pins, any data type
      * lincurve: linearization curve lookup table
      * matrix_kb: matrix keyboard driver
      * mb2hal: generic Modbus-to-HAL interface
      * orient: works with M19 to control spindle position
      * sim-encoder: simulate an encoder, for useful for testing
      * thcud: torch height control for plasma

  * Hostmot2: add support for 5i24 AnyIO board
  * Hostmot2: add support for buffered SPI
  * Hostmot2: add support for the Mesa 7i65 (bspi 8xServo)
  * Hostmot2: add support for uarts
  * Hostmot2: add support for serial encoders (ssi, biss, and fanuc)
  * Hostmot2: add support for table-mode stepgens
  * Hostmot2: add support for DPLL
  * Hostmot2: detect & report encoder quadrature error
  * Hostmot2: improved support for encoders (configurable filter rate)
  * Hostmot2: improved support for muxed encoders (configurable skew rate)
  * Hostmot2: changed handling of 8i20 and 7i64 (.hal file changes needed!)

  * interp: G-codes can now be remapped
  * interp: added read-only named parameters (#<_x> etc)
  * interp: added M19 (orient spindle) and an orient component
  * interp: added saving and restoring of modal G-code state with M70-M73
  * interp: bug fixes in O-word handling
  * interp: add python subroutines

  * motion: coolant and lube are now user-controllable at all times
  * motion: add spindle speed inihibit and feed inhibit input pins
  * motion: add spindle absolute speed output pins
  * motion: rapid velocity now ignores feed override setting

  * rtapi: misc bug fixes

  * removed usrmot (buggy & unused)
  * removed freqgen component, it's been replaced by stepgen's
        velocity mode

  * build: simplified our usage of libmodbus

 -- Sebastian Kuzminsky <seb@highlab.com>  Wed, 16 Apr 2014 21:12:39 -0600

linuxcnc (1:2.5.4) lucid; urgency=low

  * Build: update dependencies for Debian 7
  * Docs: many fixes and updates
  * HAL: blend: fix docs to match the real behavior
  * HAL: edge: fix incorrect edge trigger at startup: Bug #346
  * HAL: ilowpass: handle encoder counter overflows properly
  * HAL: lcd: fix formatting when no format length is specified
  * HAL: new components bin2gray, gray2bin for Gray code conversion
  * HAL: new components bitwise and bitslice, for bitwise math operations
  * HAL: pcl720: fix in-not pins
  * HAL: thc: fix incorrect calculation of velocity tolerance: Bug #348
  * Hostmot2: document ability to have multiple 7i43 cards
  * Hostmot2: fix for PCI transfers on Linux 3.x kernels
  * Hostmot2: fix resolver index emulation/detection
  * Hostmot2: fix resolver total brokenness on 64-bit builds
  * Interpreter: fix crash when returning from a subroutine, to a file
    that has been deleted: Bug #357
  * Interpreter: fix VW-plane (G19.1) canned cycles
  * NGCGUI: Always apply tool offset when loading a tool
  * NGCGUI: Fix qpocket stepover, ramping for mm users
  * NML: fix remote clients talking to linuxcncserver
  * Pncconf: allow setting the number of classicladder bits and words
  * Pncconf: fix configurations requesting gladevcp panels without
    spindle speed displays
  * Pncconf: fix 7i43 address designation: Bug #358
  * Pncconf: fix 5i25+prob_rfx2 pin numbering problem: Bug #331
  * Pncconf: fix testing of smart-serial based spindles
  * Pncconf: place STEPGEN_MAXVEL/STEPGEN_MAXACCEL values in the ini
  * PPMC: Add new sample config showing encoder velocity estimation
  * PyVCP: in a spinbox, allow entering a value with Return: Bug #364
  * Stepconf: better defaults for axis-test distances
  * Stepconf: fix spindle-at-speed connection
  * Task: fix several problems with M61 (set currently-loaded tool)
  * Touchy: MDI support for M61 Q
  * Touchy: MDI support for multi-turn arcs
  * TP: fix a minor acceleration constraint violation in some arcs

 -- Chris Radek <chris@timeguy.com>  Thu, 17 Apr 2014 11:49:12 -0500

linuxcnc (1:2.5.3) lucid; urgency=low

  * AXIS: fix disable/enable of the toolbar's reload button
  * BUILD: fix linking on 32 bit x86 debian 7.1
  * Configs: use names= everywhere to make the sim configs clearer
  * Docs: Many improvements
  * HAL: clarkeinv: allow rotation of the input vector
  * HAL: sim_pin: add support for u32, s32, float types
  * HAL: abs_s32: don't unnecessarily require floating point
  * HAL: comp: fix option userinit
  * HAL: comp: improve handling of build failures and error reporting
  * HAL: twopass: improve error reporting
  * Hostmot2: fix smart serial port shutdown
  * Interpreter: Fix bug 315 part 2, O-call through named parameter
  * Kins: replace 5axiskins.c, used by a sample config
  * Kins: 5axiskins: remove misleading tool-length pin
  * Motion: allow for floating point in the base thread
  * PPMC: add encoder timestamp velocity estimation
  * PPMC: selectable encoder filter clock
  * PyVCP: fix several behaviors in the dial widget
  * Task: fix MDI-queueing problems
  * USC: new sample config for Pico USC with encoders
  * linuxcncrsh: many stability fixes
  * pncconf: fix 5i25 GPIO numbering
  * pncconf: fix default PDM rate
  * pncconf: fix open loop test
  * pncconf: fix incorrect zh_CN translation which broke millimeter mode

 -- Chris Radek <chris@timeguy.com>  Tue, 23 Jul 2013 12:34:46 -0500

linuxcnc (1:2.5.2) lucid; urgency=low

  * AXIS: Allow the setting of the top end of the Max Velocity slider
    according to [DISPLAY]MAX_LINEAR_VELOCITY as the docs say
  * Components: Fix mux16's debounce function
  * Components: LCD character display driver
  * Components: New multiclick component detects single, double, triple clicks
  * Docs: Many improvements
  * Gremlin: Better error reporting for gcode errors
  * Gremlin: Fix rotated axes display
  * Halui: Include tool length offsets in relative position outputs
  * Hostmot2: Fixes to sserial
  * Kins: Fix teleop jogging of ABC axes in the negative direction
  * Modbus: Fix TCP communication time out error
  * New config: Gecko G540
  * New config: Smithy 1240combined_mm
  * PID: Optional new error-previous-target mode to reduce ferrors detected
    by motion.  This is especially useful for torque-mode loops and those
    tunings that use large I gains
  * pncconf: Many fixes
  * PPMC: Better error checking for hardware problems causing miscommunication
  * Tool Table: Many fixes to tool table handling, making tool tables on
    nonrandom setups using mismatched tool and pocket numbers work correctly
  * Translations: German for tooledit
  * Translations: Many improvements to French
  * Utilities: new latencyhistogram program that shows details about latency
  * Utilities: sim_pin, a script that simulates writing to hal pins

 -- Chris Radek <chris@timeguy.com>  Sun, 03 Mar 2013 17:07:57 -0600

linuxcnc (1:2.5.1) lucid; urgency=low

  * Motion: fix incorrect spindle direction after G43 in CSS+M4 mode
  * Interpreter: allow G10 L1 to set front/back angles when not 
    also changing offsets
  * Interpreter: correctly report G96/G97 mode to the UI
  * Interpreter: explicitly set the default spindle mode at startup
  * task: fix incorrect spindle speed display when switching mode
    (Manual/MDI)
  * PPMC: fix a bug that would cause missing encoder velocity pins on
    some versions
  * Hostmot2: Fix a couple of bugs affecting sserial (crash on
    shutdown, memory leak)
  * Hostmot2: Add support for 6i25
  * AXIS: fix a surprise jog when the jog increment combobox was open
  * AXIS: show S word in active gcode pane
  * AXIS: rebranding
  * Touchy: rebranding, change program path to ~/linuxcnc/nc_files
  * Docs: improvements/clarifications to the halui.1 manpage
  * Docs: improvements/clarifications to the gladevcp docs
  * Docs: improvements/clarifications to the halcmd docs
  * Docs: improvements/clarifications to the gcode docs
  * Docs: fix misc typos, misspellings, grammar, and markup bugs
  * Docs: updates to French translations
  * GladeVCP: fix EMC_Action_Open
  * GladeVCP: new default-value example
  * tooledit: save/restore geometry, allow sorting on specific columns
  * tooledit: bugfixes and i18n
  * ngcgui: minor fixes and additions
  * pncconf: lots of bug fixes and incremental improvements
  * portability fix for Ubuntu Precise 12.04 LTS
  * portability fix for Fedora 16
  * Calibration: fix missing entries in tuning/calibration screens
  * emcrsh: fix incorrect relative position report for some offset settings
  * time.comp: fix hours wrapping at 60

 -- Chris Radek <chris@timeguy.com>  Sun, 29 Jul 2012 13:48:25 -0500

linuxcnc (1:2.5.0) lucid; urgency=low

  * AXIS: dynamic tabs can embed other applications, including virtual
    control panels
  * AXIS: make the gcode readout resizable
  * AXIS: many speedups in preview generation
  * AXIS: new OpenGL preview with antialiased fonts
  * AXIS: optional blending in the program preview can make very complex
    programs easier to see
  * AXIS: prompt when homing a joint that's already homed
  * AXIS: Selectable tool touch off to workpiece or fixture
  * AXIS: show all offsets and rotation separately in the BIG DRO
  * AXIS: show G5x and G92 offsets graphically in the preview
  * AXIS: user-configurable MDI history file
  * AXIS: A comment (AXIS,notify,message) will print "message" when the
    preview is generated, instead of just at run-time.

  * Configs: many configuration updates for Smithy machines
  * Configs: update motenc sample configs for encoder index
  * Configs: add filtering (image-to-gcode etc) to hostmot2 samples
  * Configs: univpwm sample uses new encoder velocity for pid

  * GladeVCP: a new framework for making virtual control panels with the
    Glade screen designer

  * Gremlin: AXIS's program preview is now separated out as gremlin,
    for use with GladeVCP/Touchy/etc.

  * HAL: fix rare problem with freqgen output getting stuck "on"
  * HAL: gearchange component: support up to 32 gears
  * HAL: make commanded (unaffected by spindle override) spindle speed
    available on a pin, for gear selection etc.
  * HAL: make limit3 parameters into pins
  * HAL: new axis.N.motor-offset pins can be used to detect position loss
    between homings
  * HAL: new component bldc_sine: commutation for BLDC with encoder feedback
  * HAL: new mux16 component
  * HAL: new time comp, which converts seconds to hr/min/sec
  * HAL: new watchdog component
  * HAL: remove deprecated hal_m5i20 driver
  * HAL: new component for ShuttleXpress USB jog dongle
  * HAL: support names= options for encoder_ratio, sim_encoder, at_pid, siggen
  * HAL: a new component, message, to display user messages from HAL
  * HAL: a new component, multiswitch, to toggle through bits with one button

  * Halshow: add menu with load/save/exit
  * Halshow: fix the tree to not cut off after a certain depth

  * HAL: standardize on maximum hal name length

  * HALUI: allow direct-value input to spindle and feed overrides and
    max velocity
  * HALUI: handle the situation better when many command inputs change
    simultaneously

  * Hostmot2: fix a rare problem in stepgen mode setting
  * Hostmot2: fix stepgen moving VERY slowly when it should have been
    stopped
  * Hostmot2: handle failed card registration better
  * Hostmot2: support for multiplexed encoders like on the 7i48
  * Hostmot2: support for onboard diagnostic LEDs
  * Hostmot2: support for three phase PWM
  * Hostmot2: improve watchdog reliability and defaults

  * Interpreter: fixes to always use . for a decimal, no matter the locale
  * Interpreter: fix G83 peck retract to match fanuc
  * Interpreter: fix G98/G99 to match fanuc retract planes behavior
  * Interpreter: fix "run from line" when the start line is between a
    sub definition and its call
  * Interpreter: give correct errors when rotary axes are commanded to
    move in canned cycles
  * Interpreter: improve arc endpoint radius-mismatch error checking
  * Interpreter: maintain G5x and G92 offsets separately
  * Interpreter: make current position including all offsets and in the
    current program units available in parameters 5420-5428
  * Interpreter: make EMC version available in named parameters _vminor,
    _vmajor
  * Interpreter: make G92 offset rotated coordinate systems correctly
  * Interpreter: make more errors translatable
  * Interpreter: many fixes to allow O-call of subroutines from MDI mode
  * Interpreter: many new tests in the test suite, including the ability
    to verify errors
  * Interpreter: new G10 L11 code for tool touch off to fixture instead
    of active work coordinate system
  * Interpreter: new unary function EXISTS tells whether a certain
    parameter exists
  * Interpreter: search path for subroutines: [RS274NGC]SUBROUTINE_PATH
  * Interpreter: search path for user M codes: [RS274NGC]USER_M_PATH
  * Interpreter: detect and error on malformed O-if[] statements

  * IOcontrol: make aborting tool changes work

  * Kinematics: several improvements to the general serial kinematics module

  * Motenc, VTI, Opto_ac5: PCI-related update for new kernel versions

  * Motion: allow translations of more error messages
  * Motion: fix stuttering motion in NURBS
  * Motion: support for indexing/locking rotary axes

  * ngcgui: many new features and bugfixes

  * PID: accept external command-deriv and feedback-deriv connections to
    use a high quality velocity signal when it is available

  * pncconf: many new features and bugfixes

  * PPMC: improve error messages when cards are not found

  * Probing: correctly abort motion when the probe trips during a non-probe
    MDI command

  * Rebranding: rename EMC to LinuxCNC

  * TkEMC: display and allow entry of all tool offsets
  * TkEMC: in Set Coordinates, display the correct axes
  * TkEMC: only display active axes
  * TkEMC: show coordinate system in offset widget
  * TkEMC: show work offsets for all axes

  * Touchy: add a spindle speed readout on the manual tab
  * Touchy: dynamic tabs can embed other applications, including virtual
    control panels
  * Touchy: macro capability that uses MDI O-call
  * Touchy: make single-block switch work like feed hold
  * Touchy: save maximum velocity (MV) value across runs
  * Touchy: Selectable tool touch off to workpiece or fixture
  * Touchy: show all offsets separately in the status information
  * Touchy: show the total number of lines in the loaded program
  * Touchy: show which tools are in which pockets
  * Touchy: support for metric configurations
  * Touchy: support panel indicators for status readout
  * Touchy: use appropriate jog and maxvel increments for metric and degrees
  * Touchy: turning the wheel during a continuous jog changes the current 
    jog speed

  * add a G code language spec for gedit
  * add latencyplot, a strip-chart type display of latency test results

 -- Chris Radek <chris@timeguy.com>  Fri, 30 Mar 2012 13:20:02 -0500<|MERGE_RESOLUTION|>--- conflicted
+++ resolved
@@ -1,4 +1,3 @@
-<<<<<<< HEAD
 linuxcnc (1:2.7.3) unstable; urgency=medium
 
   * docs: update install instructions for glade
@@ -25,46 +24,10 @@
 
   * linuxcnc launch script: export LINUXCNC_NCFILES_DIR
   * rip-environment: export LINUXCNC_VERSION
-=======
-linuxcnc (1:2.6.12) unstable; urgency=low
-
-  * docs: add more github info to Contributing to LinuxCNC
-  * docs: improve G43.1 info
-  * docs: acknowledge Debian and UBUNTU trademarks
-  * docs: fix incorrect GladeVCP example syntax and typo
-  * docs: fix manpage markup bug in rtapi_app_{main,exit}.3rtapi
-  * docs: gladevcp - describe the new iconview signal "sensitive"
-  * docs: restore line numbers in example G-code
-  * docs: clarify some pins in the halui manpage
-  * docs: fix M70-M73 links in French Gcode Quick Reference
-  * docs: fix link to the giteveryday(1) manpage
-  * docs: describe gmoccapy Show Aux Display feature
-  * docs: document gmoccapy updates and deleted some pin
-
-  * mini.tcl: remove duplicate geo mgmt of widget
-  * keystick: fix signal handler a second time
-  * gladevcp: iconview could create exception in some circumstances
-  * gmoccapy: stay syncronized with iconview widget button states
-  * gladevcp/offset_widget: fix rare error of non-existant var file
-  * gscreen: fix industrial skin's A axis DRO readout
-  * tooledit_widget.py: tool diameter sorting fix
-  * halui: fix some jogging bugs
-  * halui: fix a copy-paste error that could prevent homing
-  * serport: fix pin-1-in-not
-
-  * task: fix start-from-line and remap interaction
-  * interp: it's nonsense to take a boost::cref(this)
-  * emcmodule: fix argument parsing
-  * rtapi/sim: better error reporting
-  * rtapi: error messages are better than errno numbers
-  * hal: don't segfault if rtapi_init() fails
-  * realtime script: wait for rtapi_app to die when stopping realtime
->>>>>>> 2272e69b
 
   * halui/jogging test: change which joint is selected while jogging
   * tests: test homing in halui/jogging
   * tests: add a motion-logger test of a remap bug
-<<<<<<< HEAD
 
  -- Sebastian Kuzminsky <seb@highlab.com>  Sun, 29 Nov 2015 12:51:49 -0700
 
@@ -551,13 +514,49 @@
   * Other things!
 
  -- Sebastian Kuzminsky <seb@highlab.com>  Tue, 21 Oct 2014 14:31:54 -0500
-=======
+
+linuxcnc (1:2.6.12) unstable; urgency=low
+
+  * docs: add more github info to Contributing to LinuxCNC
+  * docs: improve G43.1 info
+  * docs: acknowledge Debian and UBUNTU trademarks
+  * docs: fix incorrect GladeVCP example syntax and typo
+  * docs: fix manpage markup bug in rtapi_app_{main,exit}.3rtapi
+  * docs: gladevcp - describe the new iconview signal "sensitive"
+  * docs: restore line numbers in example G-code
+  * docs: clarify some pins in the halui manpage
+  * docs: fix M70-M73 links in French Gcode Quick Reference
+  * docs: fix link to the giteveryday(1) manpage
+  * docs: describe gmoccapy Show Aux Display feature
+  * docs: document gmoccapy updates and deleted some pin
+
+  * mini.tcl: remove duplicate geo mgmt of widget
+  * keystick: fix signal handler a second time
+  * gladevcp: iconview could create exception in some circumstances
+  * gmoccapy: stay syncronized with iconview widget button states
+  * gladevcp/offset_widget: fix rare error of non-existant var file
+  * gscreen: fix industrial skin's A axis DRO readout
+  * tooledit_widget.py: tool diameter sorting fix
+  * halui: fix some jogging bugs
+  * halui: fix a copy-paste error that could prevent homing
+  * serport: fix pin-1-in-not
+
+  * task: fix start-from-line and remap interaction
+  * interp: it's nonsense to take a boost::cref(this)
+  * emcmodule: fix argument parsing
+  * rtapi/sim: better error reporting
+  * rtapi: error messages are better than errno numbers
+  * hal: don't segfault if rtapi_init() fails
+  * realtime script: wait for rtapi_app to die when stopping realtime
+
+  * halui/jogging test: change which joint is selected while jogging
+  * tests: test homing in halui/jogging
+  * tests: add a motion-logger test of a remap bug
   * packaging: use "set -e" to fail on error in the postinst script
   * buildbot: dont try to build on Jessie RTAI
   * build: verify links in the gcode Quick Reference (English & French)
 
  -- Sebastian Kuzminsky <seb@highlab.com>  Sun, 10 Jan 2016 10:07:09 -0700
->>>>>>> 2272e69b
 
 linuxcnc (1:2.6.11) UNRELEASED; urgency=low
 
